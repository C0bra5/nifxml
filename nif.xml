<?xml version="1.0" encoding="UTF-8"?>
<!DOCTYPE niftoolsxml>
<niftoolsxml version="0.7.0.0">
    <!--These are the version numbers marked as supported by NifSkope.
        The num argument is the numeric representation created by storing
        each part of the version in a byte.  For example, 4.0.0.2 is
        0x04000002 and 10.1.0.0 is 0x0A010000.-->

    <version num="2.3">Dark Age of Camelot</version>
    <version num="3.0">Star Trek: Bridge Commander</version>
    <version num="3.03">Dark Age of Camelot</version>
    <version num="3.1">Dark Age of Camelot, Star Trek: Bridge Commander</version>
    <version num="3.3.0.13">Oblivion</version>
    <version num="4.0.0.0">Freedom Force</version>
    <version num="4.0.0.2">Morrowind, Freedom Force</version>
    <version num="4.1.0.12">Dark Age of Camelot</version>
    <version num="4.2.0.2">Civilization IV</version>
    <version num="4.2.1.0">Dark Age of Camelot, Civilization IV</version>
    <version num="4.2.2.0">Dark Age of Camelot, Civilization IV, Empire Earth II, Culpa Innata</version>
    <version num="10.0.1.0">Zoo Tycoon 2, Civilization IV, Oblivion</version>
    <version num="10.0.1.2">Oblivion</version>
    <version num="10.0.1.3">?</version>
    <version num="10.1.0.0">Dark Age of Camelot, Civilization IV, Freedom Force vs. the 3rd Reich, Axis and Allies, Kohan 2, Entropia Universe, Wildlife Park 2, The Guild 2, NeoSteam, Empire Earth II</version>
    <version num="10.1.0.101">Oblivion</version>
    <version num="10.1.0.106">Oblivion</version>
    <version num="10.2.0.0">Civilization IV, Oblivion, Loki, Pro Cycling Manager, Prison Tycoon, Red Ocean, Wildlife Park 2</version>
    <version num="10.2.0.1">Worldshift</version>
    <version num="10.4.0.1">Worldshift</version>
    <version num="20.0.0.4">Civilization IV, Oblivion, Sid Meier's Railroads</version>
    <version num="20.0.0.5">Oblivion</version>
    <version num="20.1.0.3">Megami Tensei: Imagine</version>
    <version num="20.2.0.7">Emerge, Empire Earth III, Fallout 3</version>
    <version num="20.2.0.8">Emerge, Empire Earth III, Atlantica</version>
    <!-- version 20.3.0.1 is found in Props/GDCLargeContainer.nif-->
    <version num="20.3.0.1">Emerge</version>
    <!-- version 20.3.0.2 is found in PFX/fx_muzzle_flash_example.nif -->
    <version num="20.3.0.2">Emerge</version>
    <version num="20.3.0.3">Emerge</version>
    <version num="20.3.0.6">Emerge</version>
    <version num="20.3.0.9">Warhammer, Lazeska, Divinity 2, Howling Sword, Bully SE</version>
    <version num="20.5.0.0">KrazyRain</version>
    <version num="20.6.0.0">KrazyRain</version>
    <version num="20.6.5.0">Epic Mickey</version>
    <version num="30.0.0.2">Emerge</version>

    <!--Basic Types-->

    <basic name="bool" count="1" niflibtype="bool" nifskopetype="bool">
        A boolean; 32-bit from 4.0.0.2, and 8-bit from 4.1.0.1 on.
    </basic>

    <basic name="byte" count="1" niflibtype="byte" nifskopetype="byte">
        An unsigned 8-bit integer.
    </basic>

    <basic name="uint" count="1" niflibtype="unsigned int" nifskopetype="uint">
        An unsigned 32-bit integer.
    </basic>

    <basic name="ulittle32" count="1" niflibtype="unsigned int" nifskopetype="uint">
        A litte-endian unsigned 32-bit integer.
    </basic>

    <basic name="ushort" count="1" niflibtype="unsigned short" nifskopetype="ushort">
        An unsigned 16-bit integer.
    </basic>

    <basic name="int" count="1" niflibtype="int" nifskopetype="int">
        A signed 32-bit integer.
    </basic>

    <basic name="short" count="1" niflibtype="short" nifskopetype="short">
        A signed 16-bit integer.
    </basic>

    <basic name="BlockTypeIndex" count="0" niflibtype="unsigned short" nifskopetype="blocktypeindex">
        A 16-bit (signed?) integer, which is used in the header to refer to a particular object type in a object type string array.
        The upper bit appears to be a flag used for PhysX block types.
    </basic>

    <basic name="char" count="0" niflibtype="byte" nifskopetype="char">
        An 8-bit character.
    </basic>

    <basic name="FileVersion" count="0" niflibtype="unsigned int" nifskopetype="fileversion">
        A 32-bit integer that stores the version in hexadecimal format with each byte representing a number in the version string.

        Some widely-used versions and their hex representation:
        4.0.0.2:    0x04000002
        4.1.0.12:   0x0401000C
        4.2.0.2:    0x04020002
        4.2.1.0:    0x04020100
        4.2.2.0:    0x04020200
        10.0.1.0:   0x0A000100
        10.1.0.0:   0x0A010000
        10.2.0.0:   0x0A020000
        20.0.0.4:   0x14000004
        20.0.0.5:   0x14000005
    </basic>

    <basic name="Flags" count="0" niflibtype="unsigned short" nifskopetype="flags">
        A 16-bit integer, used for bit flags.  Function varies by object type.
    </basic>

    <basic name="float" count="0" niflibtype="float" nifskopetype="float">
        A standard 32-bit floating point number.
    </basic>

    <basic name="HeaderString" count="0" niflibtype="HeaderString" nifskopetype="headerstring">
        A variable length string that ends with a newline character (0x0A).  The string starts as follows depending on the version:

        Version &lt;= 10.0.1.0:  &#039;NetImmerse File Format&#039;
        Version &gt;= 10.1.0.0:  &#039;Gamebryo File Format&#039;
    </basic>

    <basic name="LineString" count="0" niflibtype="LineString" nifskopetype="linestring">
        A variable length string that ends with a newline character (0x0A).
    </basic>

    <basic name="Ptr" count="0" niflibtype="*" nifskopetype="uplink" istemplate="1">
        A signed 32-bit integer, referring to a object before this one in the hierarchy.  Examples:  Bones, gravity objects.
    </basic>

    <basic name="Ref" count="0" niflibtype="Ref" nifskopetype="link" istemplate="1">
        A signed 32-bit integer, used to refer to another object; -1 means no reference. These should always point down the hierarchy. Other types are used for indexes that point to objects higher up.
    </basic>

    <basic name="StringOffset" count="0" niflibtype="unsigned int" nifskopetype="stringoffset">
        A 32-bit unsigned integer, used to refer to strings in a NiStringPalette.
    </basic>

    <basic name="StringIndex" count="0" niflibtype="IndexString" nifskopetype="stringindex">
        A 32-bit unsigned integer, used to refer to strings in the header.
    </basic>
    
    <!--Enumerations
        These are like C enums and consist of a list of options.  They can appear
        as parts of compounds or niobjects.-->

    <enum name="AlphaFormat" storage="uint">
        An unsigned 32-bit integer, describing how transparency is handled in a texture.
        <option value="0" name="ALPHA_NONE">No alpha blending; the texture is fully opaque.</option>
        <option value="1" name="ALPHA_BINARY">Texture is either fully transparent or fully opaque.  There are no partially transparent areas.</option>
        <option value="2" name="ALPHA_SMOOTH">Full range of alpha values can be used from fully transparent to fully opaque including all partially transparent values in between.</option>
        <option value="3" name="ALPHA_DEFAULT">Use default setting.</option>
    </enum>

    <enum name="ApplyMode" storage="uint">
        An unsigned 32-bit integer, describing the apply mode of a texture.
        <option value="0" name="APPLY_REPLACE">Replaces existing color</option>
        <option value="1" name="APPLY_DECAL">For placing images on the object like stickers.</option>
        <option value="2" name="APPLY_MODULATE">Modulates existing color. (Default)</option>
        <option value="3" name="APPLY_HILIGHT">PS2 Only.  Function Unknown.</option>
        <option value="4" name="APPLY_HILIGHT2">Parallax Flag in some Oblivion meshes.</option>
    </enum>

    <enum name="TexType" storage="uint">
        The type of texture.
        <option value="0" name="BASE_MAP">The basic texture used by most meshes.</option>
        <option value="1" name="DARK_MAP">Used to darken the model with false lighting.</option>
        <option value="2" name="DETAIL_MAP">Combined with base map for added detail.  Usually tiled over the mesh many times for close-up view.</option>
        <option value="3" name="GLOSS_MAP">Allows the specularity (glossyness) of an object to differ across its surface.</option>
        <option value="4" name="GLOW_MAP">Creates a glowing effect.  Basically an incandescence map.</option>
        <option value="5" name="BUMP_MAP">Used to make the object appear to have more detail than it really does.</option>
        <option value="6" name="NORMAL_MAP">Used to make the object appear to have more detail than it really does.</option>
        <option value="7" name="UNKNOWN2_MAP">Unknown map.</option>
        <option value="8" name="DECAL_0_MAP">For placing images on the object like stickers.</option>
        <option value="9" name="DECAL_1_MAP">For placing images on the object like stickers.</option>
        <option value="10" name="DECAL_2_MAP">For placing images on the object like stickers.</option>
        <option value="11" name="DECAL_3_MAP">For placing images on the object like stickers.</option>
    </enum>

    <enum name="KeyType" storage="uint">
        The type of animation interpolation (blending) that will be used on the associated key frames.
        <option value="1" name="LINEAR_KEY">Use linear interpolation.</option>
        <option value="2" name="QUADRATIC_KEY">Use quadratic interpolation.  Forward and back tangents will be stored.</option>
        <option value="3" name="TBC_KEY">Use Tension Bias Continuity interpolation.  Tension, bias, and continuity will be stored.</option>
        <option value="4" name="XYZ_ROTATION_KEY">For use only with rotation data.  Separate X, Y, and Z keys will be stored instead of using quaternions.</option>
        <option value="5" name="CONST_KEY">Step function. Used for visibility keys in NiBoolData.</option>
    </enum>

    <enum name="LightMode" storage="uint">
        An unsigned 32-bit integer, describing how vertex colors influence lighting.
        <option value="0" name="LIGHT_MODE_EMISSIVE">Emissive.</option>
        <option value="1" name="LIGHT_MODE_EMI_AMB_DIF">Emissive + Ambient + Diffuse. (Default)</option>
    </enum>

    <enum name="HavokMaterial" storage="uint">
        A material, used by havok shape objects.
        <option value="0" name="HAV_MAT_STONE">Stone</option>
        <option value="1" name="HAV_MAT_CLOTH">Cloth</option>
        <option value="2" name="HAV_MAT_DIRT">Dirt</option>
        <option value="3" name="HAV_MAT_GLASS">Glass</option>
        <option value="4" name="HAV_MAT_GRASS">Grass</option>
        <option value="5" name="HAV_MAT_METAL">Metal</option>
        <option value="6" name="HAV_MAT_ORGANIC">Organic</option>
        <option value="7" name="HAV_MAT_SKIN">Skin</option>
        <option value="8" name="HAV_MAT_WATER">Water</option>
        <option value="9" name="HAV_MAT_WOOD">Wood</option>
        <option value="10" name="HAV_MAT_HEAVY_STONE">Heavy Stone</option>
        <option value="11" name="HAV_MAT_HEAVY_METAL">Heavy Metal</option>
        <option value="12" name="HAV_MAT_HEAVY_WOOD">Heavy Wood</option>
        <option value="13" name="HAV_MAT_CHAIN">Chain</option>
        <option value="14" name="HAV_MAT_SNOW">Snow</option>
        <option value="15" name="HAV_MAT_STONE_STAIRS">Stone Stairs</option>
        <option value="16" name="HAV_MAT_CLOTH_STAIRS">Cloth Stairs</option>
        <option value="17" name="HAV_MAT_DIRT_STAIRS">Dirt Stairs</option>
        <option value="18" name="HAV_MAT_GLASS_STAIRS">Glass Stairs</option>
        <option value="19" name="HAV_MAT_GRASS_STAIRS">Grass Stairs</option>
        <option value="20" name="HAV_MAT_METAL_STAIRS">Metal Stairs</option>
        <option value="21" name="HAV_MAT_ORGANIC_STAIRS">Organic Stairs</option>
        <option value="22" name="HAV_MAT_SKIN_STAIRS">Skin Stairs</option>
        <option value="23" name="HAV_MAT_WATER_STAIRS">Water Stairs</option>
        <option value="24" name="HAV_MAT_WOOD_STAIRS">Wood Stairs</option>
        <option value="25" name="HAV_MAT_HEAVY_STONE_STAIRS">Heavy Stone Stairs</option>
        <option value="26" name="HAV_MAT_HEAVY_METAL_STAIRS">Heavy Metal Stairs</option>
        <option value="27" name="HAV_MAT_HEAVY_WOOD_STAIRS">Heavy Wood Stairs</option>
        <option value="28" name="HAV_MAT_CHAIN_STAIRS">Chain Stairs</option>
        <option value="29" name="HAV_MAT_SNOW_STAIRS">Snow Stairs</option>
        <option value="30" name="HAV_MAT_ELEVATOR">Elevator</option>
        <option value="31" name="HAV_MAT_RUBBER">Rubber</option>
    </enum>

    <enum name="OblivionLayer" storage="byte">
        Sets mesh color in Oblivion Construction Set.  Anything higher than 57 is also null.
        <option value="0" name="OL_UNIDENTIFIED">Unidentified (white)</option>
        <option value="1" name="OL_STATIC">Static (red)</option>
        <option value="2" name="OL_ANIM_STATIC">AnimStatic (magenta)</option>
        <option value="3" name="OL_TRANSPARENT">Transparent (light pink)</option>
        <option value="4" name="OL_CLUTTER">Clutter (light blue)</option>
        <option value="5" name="OL_WEAPON">Weapon (orange)</option>
        <option value="6" name="OL_PROJECTILE">Projectile (light orange)</option>
        <option value="7" name="OL_SPELL">Spell (cyan)</option>
        <option value="8" name="OL_BIPED">Biped (green) Seems to apply to all creatures/NPCs</option>
        <option value="9" name="OL_TREES">Trees (light brown)</option>
        <option value="10" name="OL_PROPS">Props (magenta)</option>
        <option value="11" name="OL_WATER">Water (cyan)</option>
        <option value="12" name="OL_TRIGGER">Trigger (light grey)</option>
        <option value="13" name="OL_TERRAIN">Terrain (light yellow)</option>
        <option value="14" name="OL_TRAP">Trap (light grey)</option>
        <option value="15" name="OL_NONCOLLIDABLE">NonCollidable (white)</option>
        <option value="16" name="OL_CLOUD_TRAP">CloudTrap (greenish grey)</option>
        <option value="17" name="OL_GROUND">Ground (none)</option>
        <option value="18" name="OL_PORTAL">Portal (green)</option>
        <option value="19" name="OL_STAIRS">Stairs (white)</option>
        <option value="20" name="OL_CHAR_CONTROLLER">CharController (yellow)</option>
        <option value="21" name="OL_AVOID_BOX">AvoidBox (dark yellow)</option>
        <option value="22" name="OL_UNKNOWN1">? (white)</option>
        <option value="23" name="OL_UNKNOWN2">? (white)</option>
        <option value="24" name="OL_CAMERA_PICK">CameraPick (white)</option>
        <option value="25" name="OL_ITEM_PICK">ItemPick (white)</option>
        <option value="26" name="OL_LINE_OF_SIGHT">LineOfSight (white)</option>
        <option value="27" name="OL_PATH_PICK">PathPick (white)</option>
        <option value="28" name="OL_CUSTOM_PICK_1">CustomPick1 (white)</option>
        <option value="29" name="OL_CUSTOM_PICK_2">CustomPick2 (white)</option>
        <option value="30" name="OL_SPELL_EXPLOSION">SpellExplosion (white)</option>
        <option value="31" name="OL_DROPPING_PICK">DroppingPick (white)</option>
        <option value="32" name="OL_OTHER">Other (white)</option>
        <option value="33" name="OL_HEAD">Head</option>
        <option value="34" name="OL_BODY">Body</option>
        <option value="35" name="OL_SPINE1">Spine1</option>
        <option value="36" name="OL_SPINE2">Spine2</option>
        <option value="37" name="OL_L_UPPER_ARM">LUpperArm</option>
        <option value="38" name="OL_L_FOREARM">LForeArm</option>
        <option value="39" name="OL_L_HAND">LHand</option>
        <option value="40" name="OL_L_THIGH">LThigh</option>
        <option value="41" name="OL_L_CALF">LCalf</option>
        <option value="42" name="OL_L_FOOT">LFoot</option>
        <option value="43" name="OL_R_UPPER_ARM">RUpperArm</option>
        <option value="44" name="OL_R_FOREARM">RForeArm</option>
        <option value="45" name="OL_R_HAND">RHand</option>
        <option value="46" name="OL_R_THIGH">RThigh</option>
        <option value="47" name="OL_R_CALF">RCalf</option>
        <option value="48" name="OL_R_FOOT">RFoot</option>
        <option value="49" name="OL_TAIL">Tail</option>
        <option value="50" name="OL_SIDE_WEAPON">SideWeapon</option>
        <option value="51" name="OL_SHIELD">Shield</option>
        <option value="52" name="OL_QUIVER">Quiver</option>
        <option value="53" name="OL_BACK_WEAPON">BackWeapon</option>
        <option value="54" name="OL_BACK_WEAPON2">BackWeapon (?)</option>
        <option value="55" name="OL_PONYTAIL">PonyTail</option>
        <option value="56" name="OL_WING">Wing</option>
        <option value="57" name="OL_NULL">Null</option>
    </enum>

    <enum name="MipMapFormat" storage="uint">
        An unsigned 32-bit integer, describing how mipmaps are handled in a texture.
        <option value="0" name="MIP_FMT_NO">Texture does not use mip maps.</option>
        <option value="1" name="MIP_FMT_YES">Texture uses mip maps.</option>
        <option value="2" name="MIP_FMT_DEFAULT">Use default setting.</option>
    </enum>

    <enum name="PixelFormat" storage="uint">
        Specifies the pixel format used by the NiPixelData object to store a texture.
        <option value="0" name="PX_FMT_RGB8">24-bit color: uses 8 bit to store each red, blue, and green component.</option>
        <option value="1" name="PX_FMT_RGBA8">32-bit color with alpha: uses 8 bits to store each red, blue, green, and alpha component.</option>
        <option value="2" name="PX_FMT_PAL8">8-bit palette index: uses 8 bits to store an index into the palette stored in a NiPalette object.</option>
        <option value="4" name="PX_FMT_DXT1">DXT1 compressed texture.</option>
        <option value="5" name="PX_FMT_DXT5">DXT5 compressed texture.</option>
        <option value="6" name="PX_FMT_DXT5_ALT">DXT5 compressed texture. It is not clear what the difference is with PX_FMT_DXT5.</option>
    </enum>

    <enum name="PixelLayout" storage="uint">
        An unsigned 32-bit integer, describing the color depth of a texture.
        <option value="0" name="PIX_LAY_PALETTISED">Texture is in 8-bit paletized format.</option>
        <option value="1" name="PIX_LAY_HIGH_COLOR_16">Texture is in 16-bit high color format.</option>
        <option value="2" name="PIX_LAY_TRUE_COLOR_32">Texture is in 32-bit true color format.</option>
        <option value="3" name="PIX_LAY_COMPRESSED">Texture is compressed.</option>
        <option value="4" name="PIX_LAY_BUMPMAP">Texture is a grayscale bump map.</option>
        <option value="5" name="PIX_LAY_PALETTISED_4">Texture is in 4-bit paletized format.</option>
        <option value="6" name="PIX_LAY_DEFAULT">Use default setting.</option>
    </enum>

    <enum name="TexClampMode" storage="uint">
        Specifies the availiable texture clamp modes.  That is, the behavior of pixels outside the range of the texture.
        <option value="0" name="CLAMP_S_CLAMP_T">Clamp in both directions.</option>
        <option value="1" name="CLAMP_S_WRAP_T">Clamp in the S(U) direction but wrap in the T(V) direction.</option>
        <option value="2" name="WRAP_S_CLAMP_T">Wrap in the S(U) direction but clamp in the T(V) direction.</option>
        <option value="3" name="WRAP_S_WRAP_T">Wrap in both directions.</option>
    </enum>

    <enum name="TexFilterMode" storage="uint">
        Specifies the availiable texture filter modes.  That is, the way pixels within a texture are blended together when textures are displayed on the screen at a size other than their original dimentions.
        <option value="0" name="FILTER_NEAREST">Simply uses the nearest pixel.  Very grainy.</option>
        <option value="1" name="FILTER_BILERP">Uses bilinear filtering.</option>
        <option value="2" name="FILTER_TRILERP">Uses trilinear filtering.</option>
        <option value="3" name="FILTER_NEAREST_MIPNEAREST">Uses the nearest pixel from the mipmap that is closest to the display size.</option>
        <option value="4" name="FILTER_NEAREST_MIPLERP">Blends the two mipmaps closest to the display size linearly, and then uses the nearest pixel from the result.</option>
        <option value="5" name="FILTER_BILERP_MIPNEAREST">Uses the closest mipmap to the display size and then uses bilinear filtering on the pixels.</option>
    </enum>

    <enum name="VertMode" storage="uint">
        An unsigned 32-bit integer, which describes how to apply vertex colors.
        <option value="0" name="VERT_MODE_SRC_IGNORE">Source Ignore.</option>
        <option value="1" name="VERT_MODE_SRC_EMISSIVE">Source Emissive.</option>
        <option value="2" name="VERT_MODE_SRC_AMB_DIF">Source Ambient/Diffuse. (Default)</option>
    </enum>

    <enum name="CycleType" storage="uint">
        The animation cyle behavior.
        <option value="0" name="CYCLE_LOOP">Loop</option>
        <option value="1" name="CYCLE_REVERSE">Reverse</option>
        <option value="2" name="CYCLE_CLAMP">Clamp</option>
    </enum>

    <enum name="FieldType" storage="uint">
        The force field&#039;s type.
        <option value="0" name="FIELD_WIND">Wind (fixed direction)</option>
        <option value="1" name="FIELD_POINT">Point (fixed origin)</option>
    </enum>

    <enum name="BillboardMode" storage="ushort">
        Determines the way the billboard will react to the camera.
        <option value="0" name="ALWAYS_FACE_CAMERA">The billboard will always face the camera.</option>
        <option value="1" name="ROTATE_ABOUT_UP">The billboard will only rotate around the up axis.</option>
        <option value="2" name="RIGID_FACE_CAMERA">Rigid Face Camera.</option>
        <option value="3" name="ALWAYS_FACE_CENTER">Always Face Center.</option>
        <option value="4" name="RIGID_FACE_CENTER">Rigid Face Center.</option>
        <option value="9" name="ROTATE_ABOUT_UP2">The billboard will only rotate around the up axis (same as ROTATE_ABOUT_UP?).</option>
    </enum>

    <enum name="StencilCompareMode" storage="uint">
        This enum contains the options for doing stencil buffer tests.
        <option value="0" name="TEST_NEVER">Test will allways return false. Nothing is drawn at all.</option>
        <option value="1" name="TEST_LESS">The test will only succeed if the pixel is nearer than the previous pixel.</option>
        <option value="2" name="TEST_EQUAL">Test will only succeed if the z value of the pixel to be drawn is equal to the value of the previous drawn pixel.</option>
        <option value="3" name="TEST_LESS_EQUAL">Test will succeed if the z value of the pixel to be drawn is smaller than or equal to the value in the Stencil Buffer.</option>
        <option value="4" name="TEST_GREATER">Opposite of TEST_LESS.</option>
        <option value="5" name="TEST_NOT_EQUAL">Test will succeed if the z value of the pixel to be drawn is NOT equal to the value of the previously drawn pixel.</option>
        <option value="6" name="TEST_GREATER_EQUAL">Opposite of TEST_LESS_EQUAL.</option>
        <option value="7" name="TEST_ALWAYS">Test will allways succeed. The Stencil Buffer value is ignored.</option>
    </enum>

    <enum name="ZCompareMode" storage="uint">
        This enum contains the options for doing z buffer tests.
        <option value="0" name="ZCOMP_ALWAYS">Test will allways succeed. The Z Buffer value is ignored.</option>
        <option value="1" name="ZCOMP_LESS">The test will only succeed if the pixel is nearer than the previous pixel.</option>
        <option value="2" name="ZCOMP_EQUAL">Test will only succeed if the z value of the pixel to be drawn is equal to the value of the previous drawn pixel.</option>
        <option value="3" name="ZCOMP_LESS_EQUAL">Test will succeed if the z value of the pixel to be drawn is smaller than or equal to the value in the Z Buffer.</option>
        <option value="4" name="ZCOMP_GREATER">Opposite of TEST_LESS.</option>
        <option value="5" name="ZCOMP_NOT_EQUAL">Test will succeed if the z value of the pixel to be drawn is NOT equal to the value of the previously drawn pixel.</option>
        <option value="6" name="ZCOMP_GREATER_EQUAL">Opposite of TEST_LESS_EQUAL.</option>
        <option value="7" name="ZCOMP_NEVER">Test will allways return false. Nothing is drawn at all.</option>
    </enum>

    <enum name="StencilAction" storage="uint">
        This enum defines the various actions used in conjunction with the stencil buffer.
        For a detailed description of the individual options please refer to the OpenGL docs.
        <option value="0" name="ACTION_KEEP" />
        <option value="1" name="ACTION_ZERO" />
        <option value="2" name="ACTION_REPLACE" />
        <option value="3" name="ACTION_INCREMENT" />
        <option value="4" name="ACTION_DECREMENT" />
        <option value="5" name="ACTION_INVERT" />
    </enum>

    <enum name="FaceDrawMode" storage="uint">
        This enum lists the different face culling options.
        <option value="0" name="DRAW_CCW_OR_BOTH">use application defaults?</option>
        <option value="1" name="DRAW_CCW">Draw counter clock wise faces, cull clock wise faces. This is the default for most (all?) Nif Games so far.</option>
        <option value="2" name="DRAW_CW">Draw clock wise faces, cull counter clock wise faces. This will flip all the faces.</option>
        <option value="3" name="DRAW_BOTH">Draw double sided faces.</option>
    </enum>

    <enum name="MotionSystem" storage="byte">
        The motion system. 4 (Box) is used for everything movable. 7 (Keyframed) is used on statics and animated stuff.

        <option value="0" name="MO_SYS_INVALID">Invalid</option>
        <option value="1" name="MO_SYS_DYNAMIC">A fully-simulated, movable rigid body. At construction time the engine checks the input inertia and selects MO_SYS_SPHERE_INERTIA or MO_SYS_BOX_INERTIA as appropriate.</option>
        <option value="2" name="MO_SYS_SPHERE">Simulation is performed using a sphere inertia tensor.</option>
        <option value="3" name="MO_SYS_SPHERE_INERTIA">This is the same as MO_SYS_SPHERE_INERTIA, except that simulation of the rigid body is "softened".</option>
        <option value="4" name="MO_SYS_BOX">Simulation is performed using a box inertia tensor.</option>
        <option value="5" name="MO_SYS_BOX_STABILIZED">This is the same as MO_SYS_BOX_INERTIA, except that simulation of the rigid body is "softened".</option>
        <option value="6" name="MO_SYS_KEYFRAMED">Simulation is not performed as a normal rigid body. The keyframed rigid body has an infinite mass when viewed by the rest of the system. (used for creatures)</option>
        <option value="7" name="MO_SYS_FIXED">This motion type is used for the static elements of a game scene, e.g. the landscape. Faster than MO_SYS_KEYFRAMED at velocity 0. (used for weapons)</option>
        <option value="8" name="MO_SYS_THIN_BOX">A box inertia motion which is optimized for thin boxes and has less stability problems</option>
        <option value="9" name="MO_SYS_CHARACTER">A specialized motion used for character controllers</option>
    </enum>

    <enum name="DeactivatorType" storage="byte">
        <option value="0" name="DEACTIVATOR_INVALID">Invalid</option>
        <option value="1" name="DEACTIVATOR_NEVER">This will force the rigid body to never deactivate.</option>
        <option value="2" name="DEACTIVATOR_SPATIAL">Tells Havok to use a spatial deactivation scheme. This makes use of high and low frequencies of positional motion to determine when deactivation should occur.</option>
    </enum>

    <enum name="SolverDeactivation" storage="byte">
        A list of possible solver deactivation settings. This value defines how the
        solver deactivates objects. The solver works on a per object basis.
        Note: Solver deactivation does not save CPU, but reduces creeping of
        movable objects in a pile quite dramatically.
        <option value="0" name="SOLVER_DEACTIVATION_INVALID">Invalid</option>
        <option value="1" name="SOLVER_DEACTIVATION_OFF">No solver deactivation</option>
        <option value="2" name="SOLVER_DEACTIVATION_LOW">Very conservative deactivation, typically no visible artifacts.</option>
        <option value="3" name="SOLVER_DEACTIVATION_MEDIUM">Normal deactivation, no serious visible artifacts in most cases</option>
        <option value="4" name="SOLVER_DEACTIVATION_HIGH">Fast deactivation, visible artifacts</option>
        <option value="5" name="SOLVER_DEACTIVATION_MAX">Very fast deactivation, visible artifacts</option>
    </enum>

    <enum name="MotionQuality" storage="byte">
        The motion type. Determines quality of motion?
        <option value="0" name="MO_QUAL_INVALID">Automatically assigned to MO_QUAL_FIXED, MO_QUAL_KEYFRAMED or MO_QUAL_DEBRIS</option>
        <option value="1" name="MO_QUAL_FIXED">Use this for fixed bodies. </option>
        <option value="2" name="MO_QUAL_KEYFRAMED">Use this for moving objects with infinite mass.</option>
        <option value="3" name="MO_QUAL_DEBRIS">Use this for all your debris objects</option>
        <option value="4" name="MO_QUAL_MOVING">Use this for moving bodies, which should not leave the world.</option>
        <option value="5" name="MO_QUAL_CRITICAL">Use this for all objects, which you cannot afford to tunnel through the world at all</option>
        <option value="6" name="MO_QUAL_BULLET">Use this for very fast objects </option>
        <option value="7" name="MO_QUAL_USER">For user.</option>
        <option value="8" name="MO_QUAL_CHARACTER">Use this for rigid body character controllers</option>
        <option value="9" name="MO_QUAL_KEYFRAMED_REPORT">
            Use this for moving objects with infinite mass which should report contact points and Toi-collisions against all other bodies, including other fixed and keyframed bodies.
        </option>
    </enum>

    <enum name="ForceType" storage="uint">
        The type of force?  May be more valid values.
        <option value="0" name="FORCE_PLANAR"></option>
        <option value="1" name="FORCE_SPHERICAL"></option>
        <option value="2" name="FORCE_UNKNOWN"></option>
    </enum>

    <enum name="TexTransform" storage="uint">
        Determines how a NiTextureTransformController animates the UV coordinates.
        <option value="0" name="TT_TRANSLATE_U">Means this controller moves the U texture cooridnates.</option>
        <option value="1" name="TT_TRANSLATE_V">Means this controller moves the V texture cooridnates.</option>
        <option value="2" name="TT_ROTATE">Means this controller roates the UV texture cooridnates.</option>
        <option value="3" name="TT_SCALE_U">Means this controller scales the U texture cooridnates.</option>
        <option value="4" name="TT_SCALE_V">Means this controller scales the V texture cooridnates.</option>
    </enum>

    <enum name="DecayType" storage="uint">
        Determines decay function.  Used by NiPSysBombModifier.
        <option value="0" name="DECAY_NONE">No decay.</option>
        <option value="1" name="DECAY_LINEAR">Linear decay.</option>
        <option value="2" name="DECAY_EXPONENTIAL">Exponential decay.</option>
    </enum>

    <enum name="SymmetryType" storage="uint">
        Determines symetry type used by NiPSysBombModifier.
        <option value="0" name="SPHERICAL_SYMMETRY">Spherical Symmetry.</option>
        <option value="1" name="CYLINDRICAL_SYMMETRY">Cylindrical Symmetry.</option>
        <option value="2" name="PLANAR_SYMMETRY">Planar Symmetry.</option>
    </enum>

    <enum name="VelocityType" storage="uint">
        Controls the way the a particle mesh emitter determines the starting speed and direction of the particles that are emitted.
        <option value="0" name="VELOCITY_USE_NORMALS">Uses the normals of the meshes to determine staring velocity.</option>
        <option value="1" name="VELOCITY_USE_RANDOM">Starts particles with a random velocity.</option>
        <option value="2" name="VELOCITY_USE_DIRECTION">Uses the emission axis to determine initial particle direction?</option>
    </enum>

    <enum name="EmitFrom" storage="uint">
        Controls which parts of the mesh that the particles are emitted from.
        <option value="0" name="EMIT_FROM_VERTICES">Emit particles from the vertices of the mesh.</option>
        <option value="1" name="EMIT_FROM_FACE_CENTER">Emit particles from the center of the faces of the mesh.</option>
        <option value="2" name="EMIT_FROM_EDGE_CENTER">Emit particles from the center of the edges of the mesh.</option>
        <option value="3" name="EMIT_FROM_FACE_SURFACE">Perhaps randomly emit particles from anywhere on the faces of the mesh?</option>
        <option value="4" name="EMIT_FROM_EDGE_SURFACE">Perhaps randomly emit particles from anywhere on the edges of the mesh?</option>
    </enum>

    <enum name="EffectType" storage="uint">
        The type of information that's store in a texture used by a NiTextureEffect.
        <option value="0" name="EFFECT_PROJECTED_LIGHT">Apply a projected light texture.</option>
        <option value="1" name="EFFECT_PROJECTED_SHADOW">Apply a projected shaddow texture.</option>
        <option value="2" name="EFFECT_ENVIRONMENT_MAP">Apply an environment map texture.</option>
        <option value="3" name="EFFECT_FOG_MAP">Apply a fog map texture.</option>
    </enum>

    <enum name="CoordGenType" storage="uint">
        Determines the way that UV texture coordinates are generated.
        <option value="0" name="CG_WORLD_PARALLEL">Use plannar mapping.</option>
        <option value="1" name="CG_WORLD_PERSPECTIVE">Use perspective mapping.</option>
        <option value="2" name="CG_SPHERE_MAP">Use spherical mapping.</option>
        <option value="3" name="CG_SPECULAR_CUBE_MAP">Use specular cube mapping.</option>
        <option value="4" name="CG_DIFFUSE_CUBE_MAP">Use Diffuse cube mapping.</option>
    </enum>

    <enum name="EndianType" storage="byte">
        <option value="0" name="ENDIAN_BIG">The numbers are stored in big endian format, such as those used by PowerPC Mac processors.</option>
        <option value="1" name="ENDIAN_LITTLE">The numbers are stored in little endian format, such as those used by Intel and AMD x86 processors.</option>
    </enum>

    <enum name="TargetColor" storage="ushort">
        Used by NiPoint3InterpControllers to select which type of color in the controlled object that will be animated.
        <option value="0" name="TC_AMBIENT">Control the ambient color.</option>
        <option value="1" name="TC_DIFFUSE">Control the diffuse color.</option>
        <option value="2" name="TC_SPECULAR">Control the specular color.</option>
        <option value="3" name="TC_SELF_ILLUM">Control the self illumination color.</option>
    </enum>

    <enum name="ConsistencyType" storage="ushort">
        Used by NiGeometryData to control the volatility of the mesh.  While they appear to be flags they behave as an enum.
        <option value="0x0000" name="CT_MUTABLE">Mutable Mesh</option>
        <option value="0x4000" name="CT_STATIC">Static Mesh</option>
        <option value="0x8000" name="CT_VOLATILE">Volatile Mesh</option>
    </enum>

    <enum name="SortingMode" storage="uint">
        <option value="0" name="SORTING_INHERIT">Inherit</option>
        <option value="1" name="SORTING_OFF">Disable</option>
    </enum>

    <enum name="PropagationMode" storage="uint">
        <option value="0" name="PROPAGATE_ON_SUCCESS">On Success</option>
        <option value="1" name="PROPAGATE_ON_FAILURE">On Failure</option>
        <option value="2" name="PROPAGATE_ALWAYS">Always</option>
        <option value="3" name="PROPAGATE_NEVER">Never</option>
    </enum>

    <enum name="CollisionMode" storage="uint">
        <option value="0" name="CM_USE_OBB">Use Bounding Box</option>
        <option value="1" name="CM_USE_TRI">Use Triangles</option>
        <option value="2" name="CM_USE_ABV">Use Alternate Bounding Volumes</option>
        <option value="3" name="CM_NOTEST">No Test</option>
        <option value="4" name="CM_USE_NIBOUND">Use NiBound</option>
    </enum>

    <enum name="BoundVolumeType" storage="uint">
        <option value="-1" name="BASE_BV">Default</option>
        <option value="0" name="SPHERE_BV">Sphere</option>
        <option value="1" name="BOX_BV">Box</option>
        <option value="2" name="CAPSULE_BV">Capsule</option>
        <option value="4" name="UNION_BV">Union</option>
        <option value="5" name="HALFSPACE_BV">Half Space</option>
    </enum>

    <enum name="hkResponseType" storage="byte">
        <option value="0" name="RESPONSE_INVALID">Invalid Response</option>
        <option value="1" name="RESPONSE_SIMPLE_CONTACT">Do normal collision resolution</option>
        <option value="2" name="RESPONSE_REPORTING">No collision resolution is performed but listeners are called</option>
        <option value="3" name="RESPONSE_NONE">Do nothing, ignore all the results.</option>
    </enum>
    
    <enum name="BSDismemberBodyPartType" storage="ushort">
        <option value="0" name="BP_TORSO">Torso</option>
        <option value="1" name="BP_HEAD">Head</option>
        <option value="2" name="BP_HEAD2">Head 2</option>
        <option value="3" name="BP_LEFTARM">Left Arm</option>
        <option value="4" name="BP_LEFTARM2">Left Arm 2</option>
        <option value="5" name="BP_RIGHTARM">Right Arm</option>
        <option value="6" name="BP_RIGHTARM2">Right Arm 2</option>
        <option value="7" name="BP_LEFTLEG">Left Leg</option>
        <option value="8" name="BP_LEFTLEG2">Left Leg 2</option>
        <option value="9" name="BP_LEFTLEG3">Left Leg 3</option>
        <option value="10" name="BP_RIGHTLEG">Right Leg</option>
        <option value="11" name="BP_RIGHTLEG2">Right Leg 2</option>
        <option value="12" name="BP_RIGHTLEG3">Right Leg 3</option>
        <option value="13" name="BP_BRAIN">Brain</option>
        
        <option value="101" name="BP_SECTIONCAP_HEAD">Section Cap | Head</option>
        <option value="102" name="BP_SECTIONCAP_HEAD2">Section Cap | Head 2</option>
        <option value="103" name="BP_SECTIONCAP_LEFTARM">Section Cap | Left Arm</option>
        <option value="104" name="BP_SECTIONCAP_LEFTARM2">Section Cap | Left Arm 2</option>
        <option value="105" name="BP_SECTIONCAP_RIGHTARM">Section Cap | Right Arm</option>
        <option value="106" name="BP_SECTIONCAP_RIGHTARM2">Section Cap | Right Arm 2</option>
        <option value="107" name="BP_SECTIONCAP_LEFTLEG">Section Cap | Left Leg</option>
        <option value="108" name="BP_SECTIONCAP_LEFTLEG2">Section Cap | Left Leg 2</option>
        <option value="109" name="BP_SECTIONCAP_LEFTLEG3">Section Cap | Left Leg 3</option>
        <option value="110" name="BP_SECTIONCAP_RIGHTLEG">Section Cap | Right Leg</option>
        <option value="111" name="BP_SECTIONCAP_RIGHTLEG2">Section Cap | Right Leg 2</option>
        <option value="112" name="BP_SECTIONCAP_RIGHTLEG3">Section Cap | Right Leg 3</option>
        <option value="113" name="BP_SECTIONCAP_BRAIN">Section Cap | Brain</option>

        <option value="201" name="BP_TORSOCAP_HEAD">Torso Cap | Head</option>
        <option value="202" name="BP_TORSOCAP_HEAD2">Torso Cap | Head 2</option>
        <option value="203" name="BP_TORSOCAP_LEFTARM">Torso Cap | Left Arm</option>
        <option value="204" name="BP_TORSOCAP_LEFTARM2">Torso Cap | Left Arm 2</option>
        <option value="205" name="BP_TORSOCAP_RIGHTARM">Torso Cap | Right Arm</option>
        <option value="206" name="BP_TORSOCAP_RIGHTARM2">Torso Cap | Right Arm 2</option>
        <option value="207" name="BP_TORSOCAP_LEFTLEG">Torso Cap | Left Leg</option>
        <option value="208" name="BP_TORSOCAP_LEFTLEG2">Torso Cap | Left Leg 2</option>
        <option value="209" name="BP_TORSOCAP_LEFTLEG3">Torso Cap | Left Leg 3</option>
        <option value="210" name="BP_TORSOCAP_RIGHTLEG">Torso Cap | Right Leg</option>
        <option value="211" name="BP_TORSOCAP_RIGHTLEG2">Torso Cap | Right Leg 2</option>
        <option value="212" name="BP_TORSOCAP_RIGHTLEG3">Torso Cap | Right Leg 3</option>
        <option value="213" name="BP_TORSOCAP_BRAIN">Torso Cap | Brain</option>

        <option value="1000" name="BP_TORSOSECTION_HEAD">Torso Section | Head</option>
        <option value="2000" name="BP_TORSOSECTION_HEAD2">Torso Section | Head 2</option>
        <option value="3000" name="BP_TORSOSECTION_LEFTARM">Torso Section | Left Arm</option>
        <option value="4000" name="BP_TORSOSECTION_LEFTARM2">Torso Section | Left Arm 2</option>
        <option value="5000" name="BP_TORSOSECTION_RIGHTARM">Torso Section | Right Arm</option>
        <option value="6000" name="BP_TORSOSECTION_RIGHTARM2">Torso Section | Right Arm 2</option>
        <option value="7000" name="BP_TORSOSECTION_LEFTLEG">Torso Section | Left Leg</option>
        <option value="8000" name="BP_TORSOSECTION_LEFTLEG2">Torso Section | Left Leg 2</option>
        <option value="9000" name="BP_TORSOSECTION_LEFTLEG3">Torso Section | Left Leg 3</option>
        <option value="10000" name="BP_TORSOSECTION_RIGHTLEG">Torso Section | Right Leg</option>
        <option value="11000" name="BP_TORSOSECTION_RIGHTLEG2">Torso Section | Right Leg 2</option>
        <option value="12000" name="BP_TORSOSECTION_RIGHTLEG3">Torso Section | Right Leg 3</option>
        <option value="13000" name="BP_TORSOSECTION_BRAIN">Torso Section | Brain</option>       
    </enum>

    <!--Compounds
        These are like C structures and are used as sub-parts of more complex
        classes when there are multiple pieces of data repeated in an array.-->

    <compound name="SizedString" niflibtype="string" nifskopetype="sizedstring">
        A string of given length.
        <add name="Length" type="uint">The string length.</add>
        <add name="Value" type="char" arr1="Length">The string itself.</add>
    </compound>

    <compound name="string" niflibtype="IndexString" nifskopetype="string">
        A string type.
        <add name="String" type="SizedString" ver2="20.0.0.5">The normal string.</add>
        <add name="Index" type="StringIndex" ver1="20.1.0.3">The string index.</add>
    </compound>

    <compound name="ByteArray" nifskopetype="bytearray">
        An array of bytes.
        <add name="Data Size" type="uint">The number of bytes in this array</add>
        <add name="Data" type="byte" arr1="Data Size">The bytes which make up the array</add>
    </compound>

    <compound name="ByteMatrix" nifskopetype="bytematrix">
        An array of bytes.
        <add name="Data Size 1" type="uint">The number of bytes in this array</add>
        <add name="Data Size 2" type="uint">The number of bytes in this array</add>
        <add name="Data" type="byte" arr1="Data Size 2" arr2="Data Size 1">The bytes which make up the array</add>
    </compound>

    <compound name="Color3" niflibtype="Color3" nifskopetype="color3">
        A color without alpha (red, green, blue).
        <add name="r" type="float">Red color component.</add>
        <add name="g" type="float">Green color component.</add>
        <add name="b" type="float">Blue color component.</add>
    </compound>

    <compound name="ByteColor3"><!-- niflibtype="Color3" nifskopetype="color3" -->
        A color without alpha (red, green, blue).
        <add name="r" type="byte">Red color component.</add>
        <add name="g" type="byte">Green color component.</add>
        <add name="b" type="byte">Blue color component.</add>
    </compound>

    <compound name="Color4" niflibtype="Color4" nifskopetype="color4">
        A color with alpha (red, green, blue, alpha).
        <add name="r" type="float">Red component.</add>
        <add name="g" type="float">Green component.</add>
        <add name="b" type="float">Blue component.</add>
        <add name="a" type="float">Alpha.</add>
    </compound>

    <compound name="ByteColor4"><!-- niflibtype="Color4" nifskopetype="color4" -->
        A color with alpha (red, green, blue, alpha).
        <add name="r" type="byte">Red color component.</add>
        <add name="g" type="byte">Green color component.</add>
        <add name="b" type="byte">Blue color component.</add>
        <add name="a" type="byte">Alpha color component.</add>
    </compound>

    <compound name="FilePath" niflibtype="IndexString" nifskopetype="filepath">
        A string that contains the path to a file.
        <add name="String" type="SizedString" ver2="20.0.0.5">The normal string.</add>
        <add name="Index" type="StringIndex" ver1="20.1.0.3">The string index.</add>
    </compound>

    <compound name="Footer">
        The NIF file footer.
        <add name="Num Roots" type="uint" ver1="3.3.0.13">The number of root references.</add>
        <add name="Roots" type="Ref" template="NiObject" arr1="Num Roots" ver1="3.3.0.13">List of root NIF objects. If there is a camera, for 1st person view, then this NIF object is referred to as well in this list, even if it is not a root object (usually we want the camera to be attached to the Bip Head node).</add>
    </compound>

    <compound name="LODRange">
        The distance range where a specific level of detail applies.
        <add name="Near Extent" type="float">Begining of range.</add>
        <add name="Far Extent" type="float">End of Range.</add>
        <add name="Unknown Ints" type="uint" arr1="3" ver2="3.1">Unknown (0,0,0).</add>
    </compound>

    <compound name="MatchGroup">
        Group of vertex indices of vertices that match.
        <add name="Num Vertices" type="ushort">Number of vertices in this group.</add>
        <add name="Vertex Indices" type="ushort" arr1="Num Vertices">The vertex indices.</add>
    </compound>

    <compound name="Vector3" niflibtype="Vector3" nifskopetype="vector3">
        A vector in 3D space (x,y,z).
        <add name="x" type="float">First coordinate.</add>
        <add name="y" type="float">Second coordinate.</add>
        <add name="z" type="float">Third coordinate.</add>
    </compound>

    <compound name="Vector4" niflibtype="Vector4" nifskopetype="vector4">
        A 4-dimensional vector.
        <add name="x" type="float">First coordinate.</add>
        <add name="y" type="float">Second coordinate.</add>
        <add name="z" type="float">Third coordinate.</add>
        <add name="w" type="float">Fourth coordinate.</add>
    </compound>

    <compound name="Quaternion" niflibtype="Quaternion" nifskopetype="quaternion">
        A quaternion.
        <add name="w" type="float" default="1.0">The w-coordinate.</add>
        <add name="x" type="float" default="0.0">The x-coordinate.</add>
        <add name="y" type="float" default="0.0">The y-coordinate.</add>
        <add name="z" type="float" default="0.0">The z-coordinate.</add>
    </compound>

    <compound name="QuaternionXYZW" nifskopetype="quaternion_xyzw">
        A quaternion as it appears in the havok objects.
        <add name="x" type="float" default="0.0">The x-coordinate.</add>
        <add name="y" type="float" default="0.0">The y-coordinate.</add>
        <add name="z" type="float" default="0.0">The z-coordinate.</add>
        <add name="w" type="float" default="1.0">The w-coordinate.</add>
    </compound>

    <compound name="Matrix22" niflibtype="Matrix22">
        A 2x2 matrix of float values.  Stored in OpenGL column-major format.
        <add name="m11" type="float" default="1.0">Member 1,1 (top left)</add>
        <add name="m21" type="float" default="0.0">Member 2,1 (bottom left)</add>
        <add name="m12" type="float" default="0.0">Member 1,2 (top right)</add>
        <add name="m22" type="float" default="1.0">Member 2,2 (bottom right)</add>
    </compound>

    <compound name="Matrix33" niflibtype="Matrix33" nifskopetype="matrix33">
        A 3x3 rotation matrix; M^T M=identity, det(M)=1.    Stored in OpenGL column-major format.
        <add name="m11" type="float" default="1.0">Member 1,1 (top left)</add>
        <add name="m21" type="float" default="0.0">Member 2,1</add>
        <add name="m31" type="float" default="0.0">Member 3,1 (bottom left)</add>
        <add name="m12" type="float" default="0.0">Member 1,2</add>
        <add name="m22" type="float" default="1.0">Member 2,2</add>
        <add name="m32" type="float" default="0.0">Member 3,2</add>
        <add name="m13" type="float" default="0.0">Member 1,3 (top right)</add>
        <add name="m23" type="float" default="0.0">Member 2,3</add>
        <add name="m33" type="float" default="1.0">Member 3,3 (bottom left)</add>
    </compound>

    <compound name="Matrix44" niflibtype="Matrix44" nifskopetype="matrix44">
        A 4x4 transformation matrix.
        <add name="m11" type="float" default="1.0">The (1,1) element.</add>
        <add name="m21" type="float" default="0.0">The (2,1) element.</add>
        <add name="m31" type="float" default="0.0">The (3,1) element.</add>
        <add name="m41" type="float" default="0.0">The (4,1) element.</add>
        <add name="m12" type="float" default="0.0">The (1,2) element.</add>
        <add name="m22" type="float" default="1.0">The (2,2) element.</add>
        <add name="m32" type="float" default="0.0">The (3,2) element.</add>
        <add name="m42" type="float" default="0.0">The (4,2) element.</add>
        <add name="m13" type="float" default="0.0">The (1,3) element.</add>
        <add name="m23" type="float" default="0.0">The (2,3) element.</add>
        <add name="m33" type="float" default="1.0">The (3,3) element.</add>
        <add name="m43" type="float" default="0.0">The (4,3) element.</add>
        <add name="m14" type="float" default="0.0">The (1,4) element.</add>
        <add name="m24" type="float" default="0.0">The (2,4) element.</add>
        <add name="m34" type="float" default="0.0">The (3,4) element.</add>
        <add name="m44" type="float" default="1.0">The (4,4) element.</add>
    </compound>

    <compound name="MipMap">
        Description of a MipMap within a NiPixelData object.
        <add name="Width" type="uint">Width of the mipmap image.</add>
        <add name="Height" type="uint">Height of the mipmap image.</add>
        <add name="Offset" type="uint">Offset into the pixel data array where this mipmap starts.</add>
    </compound>

    <compound name="NodeGroup">
        A group of NiNodes references.
        <add name="Num Nodes" type="uint">Number of node references that follow.</add>
        <add name="Nodes" type="Ptr" template="NiNode" arr1="Num Nodes">The list of NiNode references.</add>
    </compound>
<!--
    <compound name="ns keylin" istemplate="1">
        Linear key type (!!! for NifSkope optimizer only, use key, keyrot, or keyvec for regular use).
        <add name="Time" type="float">Key time.</add>
        <add name="Value" type="TEMPLATE">The key value.</add>
    </compound>

    <compound name="ns keyarray" istemplate="1">
        Array of keys, not interpolated (!!! for NifSkope only, use keyarray for regular use).
        <add name="Num Keys" type="uint">Number of keys.</add>
        <add name="Keys" type="ns keylin" template="TEMPLATE" arr1="Num Keys">The keys.</add>
    </compound>

    <compound name="ns keytan" istemplate="1">
        Key with tangents (!!! for NifSkope only, use keyvec instead for regular purposes).
        <add name="Time" type="float">The key time.</add>
        <add name="Value" type="TEMPLATE">The key value.</add>
        <add name="Forward" type="TEMPLATE">Forward tangent.</add>
        <add name="Backward" type="TEMPLATE">Backward tangent.</add>
    </compound>
-->
    <compound name="ShortString" ver1="10.1.0.0" niflibtype="ShortString" nifskopetype="shortstring">
        Another string format, for short strings.  Specific to Bethesda-specific header tags.
        <add name="Length" type="byte">The string length.</add>
        <add name="Value" type="char" arr1="Length">The string itself, null terminated (the null terminator is taken into account in the length byte).</add>
    </compound>

    <compound name="SkinShape">
        Reference to shape and skin instance.
        <add name="Shape" type="Ptr" template="NiTriBasedGeom">The shape.</add>
        <add name="Skin Instance" type="Ref" template="NiSkinInstance">Skinning instance for the shape?</add>
    </compound>

    <compound name="SkinShapeGroup" ver1="10.0.1.0">
        Unknown.
        <add name="Num Link Pairs" type="uint">Counts unknown.</add>
        <add name="Link Pairs" type="SkinShape" arr1="Num Link Pairs">
            First link is a NiTriShape object.
            Second link is a NiSkinInstance object.
        </add>
    </compound>

    <compound name="SkinWeight">
        A weighted vertex.
        <add name="Index" type="ushort">The vertex index, in the mesh.</add>
        <add name="Weight" type="float">The vertex weight - between 0.0 and 1.0</add>
    </compound>

    <compound name="AVObject">
        Used in NiDefaultAVObjectPalette.
        <add name="Name" type="SizedString">Object name.</add>
        <add name="AV Object" type="Ptr" template="NiAVObject">Object reference.</add>
    </compound>

    <compound name="ControllerLink" ver1="10.2.0.0">
        In a .kf file, this links to a controllable object, via its name (or for version 10.2.0.0 and up, a link and offset to a NiStringPalette that contains the name), and a sequence of interpolators that apply to this controllable object, via links.
        <add name="Target Name" type="string" ver2="10.1.0.0">Name of a controllable object in another NIF file.</add>
        <add name="Controller" type="Ref" template="NiTimeController" ver2="10.1.0.0">Link to a controller.</add>
        <add name="Interpolator" type="Ref" template="NiInterpolator" ver1="10.1.0.106">Link to an interpolator.</add>
        <add name="Controller" type="Ref" template="NiTimeController" ver1="10.1.0.106">Unknown link. Usually -1.</add>
        <add name="Unknown Link 2" type="Ref" template="NiObject" ver1="10.1.0.106" ver2="10.1.0.106">Unknown.</add>
        <add name="Unknown Short 0" type="ushort" ver1="10.1.0.106" ver2="10.1.0.106">Unknown.</add>
        <add name="Priority" type="byte" ver1="10.1.0.106" vercond="(User Version == 10) || (User Version == 11)">Idle animations tend to have low values for this, and NIF objects that have high values tend to correspond with the important parts of the animation.</add>
        <add name="String Palette" type="Ref" template="NiStringPalette" ver1="10.2.0.0" ver2="20.0.0.5">Refers to the NiStringPalette which contains the name of the controlled NIF object.</add>
        <add name="Node Name" type="string" ver1="10.1.0.106" ver2="10.1.0.106">The name of the animated node.</add>
        <add name="Node Name" type="string" ver1="20.1.0.3">The name of the animated node.</add>
        <add name="Node Name Offset" type="StringOffset" ver1="10.2.0.0" ver2="20.0.0.5">Offset in the string palette where the name of the controlled node (NiNode, NiTriShape, ...) starts.</add>
        <add name="Property Type" type="string" ver1="10.1.0.106" ver2="10.1.0.106">Name of the property (NiMaterialProperty, ...), if this controller controls a property.</add>
        <add name="Property Type" type="string" ver1="20.1.0.3">Name of the property (NiMaterialProperty, ...), if this controller controls a property.</add>
        <add name="Property Type Offset" type="StringOffset" ver1="10.2.0.0" ver2="20.0.0.5">Offset in the string palette where the property (NiMaterialProperty, ...) starts, if this controller controls a property. Otherwise, -1.</add>
        <add name="Controller Type" type="string" ver1="10.1.0.106" ver2="10.1.0.106">Probably the object type name of the controller in the NIF file that is child of the controlled object.</add>
        <add name="Controller Type" type="string" ver1="20.1.0.3">Probably the object type name of the controller in the NIF file that is child of the controlled object.</add>
        <add name="Controller Type Offset" type="StringOffset" ver1="10.2.0.0" ver2="20.0.0.5">Apparently the offset in the string palette of some type of controller related to Interpolator (for example, a &#039;NiTransformInterpolator&#039; will have here a &#039;NiTransformController&#039;, etc.). Sometimes the type of controller that links to the interpolator. Probably it refers to the controller in the NIF file that is child of the controlled object, via its type name.</add>
        <add name="Variable 1" type="string" ver1="10.1.0.106" ver2="10.1.0.106">Some variable string (such as &#039;SELF_ILLUM&#039;, &#039;0-0-TT_TRANSLATE_U&#039;, &#039;tongue_out&#039;, etc.).</add>
        <add name="Variable 1" type="string" ver1="20.1.0.3">Some variable string (such as &#039;SELF_ILLUM&#039;, &#039;0-0-TT_TRANSLATE_U&#039;, &#039;tongue_out&#039;, etc.).</add>
        <add name="Variable 1 Offset" type="StringOffset" ver1="10.2.0.0" ver2="20.0.0.5">Offset in the string palette where some variable string starts (such as &#039;SELF_ILLUM&#039;, &#039;0-0-TT_TRANSLATE_U&#039;, &#039;tongue_out&#039;, etc.). Usually, -1.</add>
        <add name="Variable 2" type="string" ver1="10.1.0.106" ver2="10.1.0.106">Another variable string, apparently used for particle system controllers.</add>
        <add name="Variable 2" type="string" ver1="20.1.0.3">Another variable string, apparently used for particle system controllers.</add>
        <add name="Variable 2 Offset" type="StringOffset" ver1="10.2.0.0" ver2="20.0.0.5">Offset in the string palette where some variable string starts (so far only &#039;EmitterActive&#039; and &#039;BirthRate&#039; have been observed in official files, used for particle system controllers). Usually, -1.</add>
    </compound>

    <compound name="ExportInfo" ver1="10.0.1.2">
        <add name="Unknown" type="uint" ver2="10.0.1.2" default="3">Probably the number of strings that follow.</add>
        <add name="Creator" type="ShortString">Could be the name of the creator of the NIF file?</add>
        <add name="Export Info 1" type="ShortString">Unknown. Can be something like &#039;TriStrip Process Script&#039;.</add>
        <add name="Export Info 2" type="ShortString">Unknown. Possibly the selected option of the export script. Can be something like &#039;Default Export Script&#039;.</add>
    </compound>

    <!-- Don't use vercond in Header, it breaks niflib -->
    <compound name="Header">
        The NIF file header.
        <add name="Header String" type="HeaderString">&#039;NetImmerse File Format x.x.x.x&#039; (versions &lt;= 10.0.1.2) or &#039;Gamebryo File Format x.x.x.x&#039; (versions &gt;= 10.1.0.0), with x.x.x.x the version written out. Ends with a newline character (0x0A).</add>
        <add name="Copyright" type="LineString" arr1="3" ver2="3.1" />
        <add name="Version" type="FileVersion" default="0x04000002" ver1="3.3.0.13">The NIF version, in hexadecimal notation: 0x04000002, 0x0401000C, 0x04020002, 0x04020100, 0x04020200, 0x0A000100, 0x0A010000, 0x0A020000, 0x14000004, ...</add>
        <add name="Endian Type" type="EndianType" default="ENDIAN_LITTLE" ver1="20.0.0.4">Determines the endianness of the data in the file.</add>
        <add name="User Version" type="ulittle32" ver1="10.1.0.0">An extra version number, for companies that decide to modify the file format.</add>
        <add name="Num Blocks" type="ulittle32" ver1="3.3.0.13">Number of file objects.</add>
        <add name="User Version 2" type="ulittle32" default="0" cond="(User Version == 10) || (User Version == 11)" ver1="10.1.0.0">This also appears to be the extra user version number and must be set in some circumstances. Probably used by Bethesda to denote the Havok version.</add>
        <add name="Unknown Int 3" type="uint" default="0" ver1="30.0.0.2">Unknown. Possibly User Version 2?</add>
        <add name="Export Info" type="ExportInfo" ver1="10.0.1.2" ver2="10.0.1.2" />
        <add name="Export Info" type="ExportInfo" ver1="10.1.0.0" cond="(User Version == 10) || (User Version == 11)" />
        <add name="Num Block Types" type="ushort" ver1="10.0.1.0">Number of object types in this NIF file.</add>
        <add name="Block Types" type="SizedString" arr1="Num Block Types" ver1="10.0.1.0">List of all object types used in this NIF file.</add>
        <add name="Block Type Index" type="BlockTypeIndex" arr1="Num Blocks" ver1="10.0.1.0">Maps file objects on their corresponding type: first file object is of type object_types[object_type_index[0]], the second of object_types[object_type_index[1]], etc.</add>
        <add name="Block Size" type="uint" arr1="Num Blocks" ver1="20.2.0.7">Array of block sizes?</add>
        <add name="Num Strings" type="uint" ver1="20.1.0.3">Number of strings.</add>
        <add name="Max String Length" type="uint" ver1="20.1.0.3">Maximum string length.</add>
        <add name="Strings" type="SizedString" arr1="Num Strings" ver1="20.1.0.3">Strings.</add>
        <add name="Unknown Int 2" type="uint" default="0" ver1="10.0.1.0">Unknown.</add>
    </compound>

    <compound name="StringPalette" nifskopetype="stringpalette">
        A list of \\0 terminated strings.
        <add name="Palette" type="SizedString">A bunch of 0x00 seperated strings.</add>
        <add name="Length" type="uint">Length of the palette string is repeated here.</add>
    </compound>

    <compound name="TBC" nifskopetype="vector3">
        Tension, bias, continuity.
        <add name="t" type="float">Tension.</add>
        <add name="b" type="float">Bias.</add>
        <add name="c" type="float">Continuity.</add>
    </compound>

    <compound name="Key" niflibtype="Key" istemplate="1">
        A generic key with support for interpolation. Type 1 is normal linear interpolation, type 2 has forward and backward tangents, and type 3 has tension, bias and continuity arguments. Note that color4 and byte always seem to be of type 1.
        <add name="Time" type="float">Time of the key.</add>
        <add name="Value" type="TEMPLATE">The key value.</add>
        <add name="Forward" type="TEMPLATE" cond="ARG == 2">Key forward tangent.</add>
        <add name="Backward" type="TEMPLATE" cond="ARG == 2">The key backward tangent.</add>
        <add name="TBC" type="TBC" cond="ARG == 3">The key&#039;s TBC.</add>
    </compound>

    <compound name="KeyGroup" istemplate="1">
        Array of vector keys (anything that can be interpolated, except rotations).
        <add name="Num Keys" type="uint">Number of keys in the array.</add>
        <add name="Interpolation" type="KeyType" cond="Num Keys != 0">The key type.</add>
        <add name="Keys" type="Key" arg="Interpolation" template="TEMPLATE" arr1="Num Keys">The keys.</add>
    </compound>
<!-- 
    <compound name="ns keytbc" istemplate="1">
        A TBC key (!!! for NifSkope only, use keyvec for regular purposes).
        <add name="Time" type="float">The key time.</add>
        <add name="Value" type="TEMPLATE">The key value.</add>
        <add name="TBC" type="TBC">Tension, bias, continuity.</add>
    </compound>

    <compound name="ns keyvecarray" istemplate="1">
        Array of interpolable keys (!!! for NifSkope only, use keyvecarray for regular use).
        <add name="Num Keys" type="uint">Number of keys.</add>
        <add name="Key Type" type="uint" cond="Num Keys != 0">The key type (1, 2, or 3).</add>
        <add name="Keys" type="ns keylin" template="TEMPLATE" arr1="Num Keys" cond="Key Type == 1">Linearly interpolated keys.</add>
        <add name="Keys" type="ns keytan" template="TEMPLATE" arr1="Num Keys" cond="Key Type == 2">Interpolated keys, using tangents.</add>
        <add name="Keys" type="ns keytbc" template="TEMPLATE" arr1="Num Keys" cond="Key Type == 3">Keys, interpolated with tension, bias, continuity.</add>
        <add name="Keys" type="ns keylin" template="TEMPLATE" arr1="Num Keys" cond="Key Type == 5">Another type of linear key?</add>
    </compound>

    <compound name="ns keyrotsub">
        Rotation subkey (!!! Nifskope only).
        <add name="Time" type="float" ver2="10.1.0.0">Time.</add>
        <add name="Sub Keys" type="ns keyvecarray" template="float" arr1="3">The sub keys, one for every axis.</add>
    </compound>

    <compound name="ns keyrotarray" istemplate="1">
        Array of rotation keys (!!! for NifSkope only, use keyrotarray for regular use).
        <add name="Num Keys" type="uint">Number of rotation keys.</add>
        <add name="Key Type" type="uint" cond="Num Keys != 0">The key type (1, 2, 3, or 4).</add>
        <add name="Keys" type="ns keylin" template="TEMPLATE" arr1="Num Keys" cond="Key Type == 1">Linear keys.</add>
        <add name="Keys" type="ns keylin" template="TEMPLATE" arr1="Num Keys" cond="Key Type == 2">Linear keys (yes, rotations don&#039;t have type 2 tangent keys!).</add>
        <add name="Keys" type="ns keytbc" template="TEMPLATE" arr1="Num Keys" cond="Key Type == 3">TBC keys.</add>
        <add name="Keys Sub" type="ns keyrotsub" arr1="Num Keys" cond="Key Type == 4">Special rotation keys (3 float arrays, one for each axis).</add>
    </compound>

    <compound name="ns keyvecarraytyp" istemplate="1">
        Array of interpolable keys (!!! for NifSkope only, use keyvecarraytyp for regular use)
        <add name="Num Keys" type="uint">Number of keys</add>
        <add name="Key Type" type="uint">The key type (1, 2, 3)</add>
        <add name="Keys" type="ns keylin" template="TEMPLATE" arr1="Num Keys" cond="Key Type == 1">Linearly interpolated keys.</add>
        <add name="Keys" type="ns keytan" template="TEMPLATE" arr1="Num Keys" cond="Key Type == 2">Interpolated keys, using tangents.</add>
        <add name="Keys" type="ns keytbc" template="TEMPLATE" arr1="Num Keys" cond="Key Type == 3">Keys, interpolated with tension, bias, continuity.</add>
    </compound>
-->

    <compound name="QuatKey" niflibtype="Key" istemplate="1"><!-- TEMPLATE should always be Quaternion -->
        A special version of the key type used for quaternions.  Never has tangents.
        <add name="Time" type="float" ver2="10.1.0.0">Time the key applies.</add>
        <add name="Time" type="float" cond="ARG != 4" ver1="10.1.0.106">Time the key applies.</add>
        <add name="Value" type="TEMPLATE" cond="ARG != 4">Value of the key.</add>
        <add name="TBC" type="TBC" cond="ARG == 3">The TBC of the key.</add>
    </compound>

<!-- no longer used
    <compound name="RotationKeyArray" istemplate="1">
        Rotation key array.
        <add name="Num Keys" type="uint">Number of keys.</add>
        <add name="Key Type" type="KeyType" cond="Num Keys != 0">Key type (LINEAR_KEY, QUADRATIC_KEY, TBC_KEY, or XYZ_ROTATION_KEY).</add>
        <add name="Keys" type="QuatKey" arg="Key Type" template="TEMPLATE" arr1="Num Keys">The rotation keys.</add>
    </compound>
-->

    <compound name="TexCoord" niflibtype="TexCoord" nifskopetype="vector2">
        Texture coordinates (u,v). As in OpenGL; image origin is in the lower left corner.
        <add name="u" type="float">First coordinate.</add>
        <add name="v" type="float">Second coordinate.</add>
    </compound>

    <compound name="TexDesc">
        Texture description.
        <add name="Source" type="Ref" template="NiSourceTexture">NiSourceTexture object index.</add>
        <add name="Clamp Mode" type="TexClampMode" default="WRAP_S_WRAP_T" ver2="20.0.0.5">0=clamp S clamp T, 1=clamp S wrap T, 2=wrap S clamp T, 3=wrap S wrap T</add>
        <add name="Filter Mode" type="TexFilterMode" default="FILTER_TRILERP" ver2="20.0.0.5">0=nearest, 1=bilinear, 2=trilinear, 3=..., 4=..., 5=...</add>
        <add name="Flags" type="Flags" ver1="20.1.0.3">Texture mode flags; clamp and filter mode stored in upper byte with 0xYZ00 = clamp mode Y, filter mode Z.</add>
        <add name="Unknown short" type="short" ver1="20.6.0.0">Unknown, seems to always be 1</add>
        <add name="UV Set" type="uint" default="0" ver2="20.0.0.5">The texture coordinate set in NiGeometryData that this texture slot will use.</add>
        <add name="PS2 L" type="short" default="0" ver2="10.4.0.1">PS2 only; from the Freedom Force docs, &quot;L values can range from 0 to 3 and are used to specify how fast a texture gets blurry&quot;.</add>
        <add name="PS2 K" type="short" default="-75" ver2="10.4.0.1">PS2 only; from the Freedom Force docs, &quot;The K value is used as an offset into the mipmap levels and can range from -2047 to 2047. Positive values push the mipmap towards being blurry and negative values make the mipmap sharper.&quot; -75 for most v4.0.0.2 meshes.</add>
        <add name="Unknown1" type="ushort" ver2="4.1.0.12">Unknown, 0 or 0x0101?</add>
        <add name="Has Texture Transform" type="bool" default="false" ver1="10.1.0.0">Determines whether or not the texture&#039;s coordinates are transformed.</add>
        <add name="Translation" type="TexCoord" cond="Has Texture Transform != 0" ver1="10.1.0.0">The amount to translate the texture coordinates in each direction?</add>
        <add name="Tiling" type="TexCoord" cond="Has Texture Transform != 0" ver1="10.1.0.0" default="1.0, 1.0">The number of times the texture is tiled in each direction?</add>
        <add name="W Rotation" type="float" default="0.0" cond="Has Texture Transform != 0" ver1="10.1.0.0">2D Rotation of texture image around third W axis after U and V.</add>
        <add name="Transform Type?" type="uint" default="0" cond="Has Texture Transform != 0" ver1="10.1.0.0">The texture transform type?  Doesn&#039;t seem to do anything.</add>
        <add name="Center Offset" type="TexCoord" cond="Has Texture Transform != 0" ver1="10.1.0.0">The offset from the origin?</add>
    </compound>

    <compound name="ShaderTexDesc" ver1="10.0.1.0">
        An extended texture description for shader textures.
        <add name="Is Used" type="bool">Is it used?</add>
        <add name="Texture Data" type="TexDesc" cond="Is Used != 0">The texture data.</add>
        <add name="Map Index" type="uint" cond="Is Used != 0">Map Index</add>
    </compound>

    <compound name="TexSource">
        A texture source.
        <add name="Use External" type="byte">Is the texture external?</add>
        <add name="File Name" type="FilePath" cond="Use External == 1">
            The external texture file name.

            Note: all original morrowind nifs use name.ext only for addressing the textures, but most mods use something like textures/[subdir/]name.ext. This is due to a feature in Morrowind resource manager: it loads name.ext, textures/name.ext and textures/subdir/name.ext but NOT subdir/name.ext.
        </add>
        <add name="Unknown Link" type="Ref" template="NiObject" cond="Use External == 1" ver1="10.1.0.0">Unknown.</add>
        <add name="Unknown Byte" type="byte" cond="Use External == 0" ver2="10.0.1.0">Unknown.</add>
        <add name="File Name" type="FilePath" cond="Use External == 0" ver1="10.1.0.0">The original source filename of the image embedded by the referred NiPixelData object.</add>
        <add name="Pixel Data" type="Ref" template="NiPixelData" cond="Use External == 0">Pixel data object index.</add>
    </compound>

    <compound name="Triangle" niflibtype="Triangle" nifskopetype="triangle">
        List of three vertex indices.
        <add name="v1" type="ushort">First vertex index.</add>
        <add name="v2" type="ushort">Second vertex index.</add>
        <add name="v3" type="ushort">Third vertex index.</add>
    </compound>

    <compound name="SkinPartition" ver1="4.2.1.0">
        Skinning data for a submesh, optimized for hardware skinning. Part of NiSkinPartition.
        <add name="Num Vertices" type="ushort">Number of vertices in this submesh.</add>
        <add name="Num Triangles" type="ushort">Number of triangles in this submesh.</add>
        <add name="Num Bones" type="ushort">Number of bones influencing this submesh.</add>
        <add name="Num Strips" type="ushort">Number of strips in this submesh (zero if not stripped).</add>
        <add name="Num Weights Per Vertex" type="ushort">Number of weight coefficients per vertex. The Gamebryo engine seems to work well only if this number is equal to 4, even if there are less than 4 influences per vertex.</add>
        <add name="Bones" type="ushort" arr1="Num Bones">List of bones.</add>
        <add name="Has Vertex Map" type="byte" ver1="10.1.0.0">Do we have a vertex map?</add>
        <add name="Vertex Map" type="ushort" arr1="Num Vertices" ver2="10.0.1.2">Maps the weight/influence lists in this submesh to the vertices in the shape being skinned.</add>
        <add name="Vertex Map" type="ushort" arr1="Num Vertices" cond="Has Vertex Map != 0" ver1="10.1.0.0">Maps the weight/influence lists in this submesh to the vertices in the shape being skinned.</add>
        <add name="Has Vertex Weights" type="bool" ver1="10.1.0.0">Do we have vertex weights?</add>
        <add name="Vertex Weights" type="float" arr1="Num Vertices" arr2="Num Weights Per Vertex" ver2="10.0.1.2">The vertex weights.</add>
        <add name="Vertex Weights" type="float" arr1="Num Vertices" arr2="Num Weights Per Vertex" cond="Has Vertex Weights != 0" ver1="10.1.0.0">The vertex weights.</add>
        <add name="Strip Lengths" type="ushort" arr1="Num Strips">The strip lengths.</add>
        <add name="Has Faces" type="byte" ver1="10.1.0.0">Do we have triangle or strip data?</add>
        <add name="Strips" type="ushort" arr1="Num Strips" arr2="Strip Lengths" cond="Num Strips != 0" ver2="10.0.1.2">The strips.</add>
        <add name="Strips" type="ushort" arr1="Num Strips" arr2="Strip Lengths" cond="(Has Faces != 0) &amp;&amp; (Num Strips != 0)" ver1="10.1.0.0">The strips.</add>
        <add name="Triangles" type="Triangle" arr1="Num Triangles" cond="Num Strips == 0" ver2="10.0.1.2">The triangles.</add>
        <add name="Triangles" type="Triangle" arr1="Num Triangles" cond="(Has Faces != 0) &amp;&amp; (Num Strips == 0)" ver1="10.1.0.0">The triangles.</add>
        <add name="Has Bone Indices" type="byte">Do we have bone indices?</add>
        <add name="Bone Indices" type="byte" arr1="Num Vertices" arr2="Num Weights Per Vertex" cond="Has Bone Indices != 0">Bone indices, they index into &#039;Bones&#039;.</add>
    </compound>

    <compound name="BoundingBox">
        Bounding box.
        <add name="Unknown Int" type="uint" default="1">Usually 1.</add>
        <add name="Translation" type="Vector3">Translation vector.</add>
        <add name="Rotation" type="Matrix33">Rotation matrix.</add>
        <add name="Radius" type="Vector3">Radius, per direction.</add>
    </compound>

    <compound name="FurniturePosition">
        Describes a furniture position?
        <add name="Offset" type="Vector3">Offset of furniture marker.</add>
        <add name="Orientation" type="ushort">Furniture marker orientation.</add>
        <add name="Position Ref 1" type="byte">Refers to a furnituremarkerxx.nif file. Always seems to be the same as Position Ref 2.</add>
        <add name="Position Ref 2" type="byte">Refers to a furnituremarkerxx.nif file. Always seems to be the same as Position Ref 1.</add>
    </compound>

    <compound name="hkTriangle">
        A triangle with extra data used for physics.
        <add name="Triangle" type="Triangle">The triangle.</add>
        <add name="Welding Info" type="ushort">Additional havok information on how triangles are welded.</add>
        <add name="Normal" type="Vector3" ver2="20.0.0.5">This is the triangle's normal.</add>
    </compound>

    <compound name="Morph">
        Geometry morphing data component.
        <add name="Frame Name" type="string" ver1="10.1.0.106">Name of the frame.</add>
        <add name="Num Keys" type="uint" ver2="10.1.0.0">The number of morph keys that follow.</add>
        <add name="Interpolation" type="KeyType" ver2="10.1.0.0">Unlike most objects, the presense of this value is not conditional on there being keys.</add>
        <add name="Keys" type="Key" arg="Interpolation" template="float" arr1="Num Keys" ver2="10.1.0.0">The morph key frames.</add>
        <add name="Unknown Int" type="uint" ver1="10.1.0.106" ver2="10.2.0.0">Unknown.</add>
        <add name="Unknown Int" type="uint" ver1="20.0.0.4" ver2="20.0.0.5" userver="0">Unknown.</add>
        <add name="Vectors" type="Vector3" arr1="ARG">Morph vectors.</add>
    </compound>

    <compound name="Particle">
        particle array entry
        <add name="Velocity" type="Vector3">Particle velocity</add>
        <add name="Unknown Vector" type="Vector3">Unknown</add>
        <add name="Lifetime" type="float">The particle&#039;s age.</add>
        <add name="Lifespan" type="float">Maximum age of the particle.</add>
        <add name="Timestamp" type="float">Timestamp of the last update.</add>
        <add name="Unknown Short" type="ushort" default="0">Unknown short</add>
        <add name="Vertex ID" type="ushort">Particle/vertex index matches array index</add>
    </compound>

    <compound name="SkinData">
        Skinning data component.
        <add name="Rotation" type="Matrix33">Rotation offset of the skin from this bone in bind position.</add>
        <add name="Translation" type="Vector3">Translation offset of the skin from this bone in bind position.</add>
        <add name="Scale" type="float">Scale offset of the skin from this bone in bind position. (Assumption - this is always 1.0 so far)</add>
        <add name="Bounding Sphere Offset" type="Vector3">Translation offset of a bounding sphere holding all vertices. (Note that its a Sphere Containing Axis Aligned Box not a minimum volume Sphere)</add>
        <add name="Bounding Sphere Radius" type="float">Radius for bounding sphere holding all vertices.</add>
        <add name="Unknown 13 Shorts" type="short" arr1="13" ver1="20.3.0.9" ver2="20.3.0.9" userver="131072">Unknown, always 0?</add>
        <add name="Num Vertices" type="ushort">Number of weighted vertices.</add>
        <add name="Vertex Weights" type="SkinWeight" arr1="Num Vertices" ver2="4.2.1.0">The vertex weights.</add>
        <add name="Vertex Weights" type="SkinWeight" arr1="Num Vertices" ver1="4.2.2.0" cond="ARG != 0">The vertex weights.</add>
    </compound>

    <compound name="SphereBV">
        A sphere.
        <add name="Center" type="Vector3">The sphere's center.</add>
        <add name="Radius" type="float">The sphere's radius.</add>
    </compound>

    <compound name="OblivionColFilter">
        Oblivion's ColFilter property for Havok.
        <add name="Layer" type="OblivionLayer">Sets mesh color in Oblivion Construction Set.</add>
        <add name="Col Filter" type="byte">The first bit sets the LINK property and controls whether this body is physically linked to others. The next bit turns collision off. Then, the next bit sets the SCALED property in Oblivion. The next five bits make up the number of this part in a linked body list.</add>
        <add name="Unknown Short" type="ushort">Unknown.</add>
    </compound>

    <compound name="OblivionSubShape">
        Havok Information for packed TriStrip shapes.
        <add name="Layer" type="OblivionLayer">Sets mesh color in Oblivion Construction Set.</add>
        <add name="Col Filter" type="byte">The first bit sets the LINK property and controls whether this body is physically linked to others. The next bit turns collision off. Then, the next bit sets the SCALED property in Oblivion. The next five bits make up the number of this part in a linked body list.</add>
        <add name="Unknown Short" type="ushort">Unknown. Perhaps the vertex wielding type?</add>
        <add name="Num Vertices" type="uint">The number of vertices that form this sub shape.</add>
        <add name="Material" type="HavokMaterial">The material of the subshape.</add>
    </compound>

    <compound name="MotorDescriptor">
        <add name="Unknown Float 1" type="float" default="-1000000.0">Unknown</add>
        <add name="Unknown Float 2" type="float" default="1000000.0">Unknown</add>
        <add name="Unknown Float 3" type="float" default="0.8">Unknown</add>
        <add name="Unknown Float 4" type="float" default="1.0">Unknown</add>
        <add name="Unknown Float 5" type="float" default="2.0">Unknown</add>
        <add name="Unknown Float 6" type="float" default="1.0">Unknown</add>
        <add name="Unknown Byte 1" type="byte" default="0">Unknown</add>
    </compound>

    <compound name="RagdollDescriptor">
        This constraint defines a cone in which an object can rotate. The shape of the cone can be controlled in two (orthogonal) directions.
        <!-- Oblivion -->
        <add name="Pivot A" type="Vector4" ver2="20.0.0.5">Point around which the object will rotate.</add>
        <add name="Plane A" type="Vector4" ver2="20.0.0.5">Defines the orthogonal directions in which the shape can be controlled (namely in this direction, and in the direction orthogonal on this one and Twist A).</add>
        <add name="Twist A" type="Vector4" ver2="20.0.0.5">Central directed axis of the cone in which the object can rotate. Orthogonal on Plane A.</add>
        <add name="Pivot B" type="Vector4" ver2="20.0.0.5">Pivot A in second entity coordinate system.</add>
        <add name="Plane B" type="Vector4" ver2="20.0.0.5">Plane A in second entity coordinate system.</add>
        <add name="Twist B" type="Vector4" ver2="20.0.0.5">Twist A in second entity coordinate system.</add>

        <!-- Fallout 3 -->
        <add name="Twist A" type="Vector4" ver1="20.2.0.7">Central directed axis of the cone in which the object can rotate. Orthogonal on Plane A.</add>
        <add name="Plane A" type="Vector4" ver1="20.2.0.7">Defines the orthogonal directions in which the shape can be controlled (namely in this direction, and in the direction orthogonal on this one and Twist A).</add>
        <add name="Motor A" type="Vector4" ver1="20.2.0.7">Defines the orthogonal directions in which the shape can be controlled (namely in this direction, and in the direction orthogonal on this one and Twist A).</add>
        <add name="Pivot A" type="Vector4" ver1="20.2.0.7">Defines the orthogonal directions in which the shape can be controlled (namely in this direction, and in the direction orthogonal on this one and Twist A).</add>
        <add name="Twist B" type="Vector4" ver1="20.2.0.7">Central directed axis of the cone in which the object can rotate. Orthogonal on Plane A.</add>
        <add name="Plane B" type="Vector4" ver1="20.2.0.7">Defines the orthogonal directions in which the shape can be controlled (namely in this direction, and in the direction orthogonal on this one and Twist A).</add>
        <add name="Motor B" type="Vector4" ver1="20.2.0.7">Defines the orthogonal directions in which the shape can be controlled (namely in this direction, and in the direction orthogonal on this one and Twist A).</add>
        <add name="Pivot B" type="Vector4" ver1="20.2.0.7">Defines the orthogonal directions in which the shape can be controlled (namely in this direction, and in the direction orthogonal on this one and Twist A).</add>

        <add name="Cone Max Angle" type="float">Maximum angle the object can rotate around the vector orthogonal on Plane A and Twist A relative to the Twist A vector. Note that Cone Min Angle is not stored, but is simply minus this angle.</add>
        <add name="Plane Min Angle" type="float">Minimum angle the object can rotate around Plane A, relative to Twist A.</add>
        <add name="Plane Max Angle" type="float">Maximum angle the object can rotate around Plane A, relative to Twist A.</add>
        <add name="Twist Min Angle" type="float">Minimum angle the object can rotate around Twist A, relative to Plane A.</add>
        <add name="Twist Max Angle" type="float">Maximum angle the object can rotate around Twist A, relative to Plane A.</add>
        <add name="Max Friction" type="float">Maximum friction, typically 0 or 10. In Fallout 3, typically 100.</add>

        <add name="Enable Motor" type="byte" ver1="20.2.0.7">Unknown</add>
        <add name="Motor" type="MotorDescriptor" cond="Enable Motor" ver1="20.2.0.7" />
    </compound>

    <compound name="LimitedHingeDescriptor">
        <!-- Oblivion -->
        <add name="Pivot A" type="Vector4" ver2="20.0.0.5">Pivot point around which the object will rotate.</add>
        <add name="Axle A" type="Vector4" ver2="20.0.0.5">Axis of rotation.</add>
        <add name="Perp2 Axle In A1" type="Vector4" ver2="20.0.0.5">Vector in the rotation plane which defines the zero angle.</add>
        <add name="Perp2 Axle In A2" type="Vector4" ver2="20.0.0.5">Vector in the rotation plane, orthogonal on the previous one, which defines the positive direction of rotation. This is always the vector product of Axle A and Perp2 Axle In A1.</add>
        <add name="Pivot B" type="Vector4" ver2="20.0.0.5">Pivot A in second entity coordinate system.</add>
        <add name="Axle B" type="Vector4" ver2="20.0.0.5">Axle A in second entity coordinate system.</add>
        <add name="Perp2 Axle In B2" type="Vector4" ver2="20.0.0.5">Perp2 Axle In A2 in second entity coordinate system.</add>

        <!-- Fallout 3 -->
        <add name="Axle A" type="Vector4" ver1="20.2.0.7">Axis of rotation.</add>
        <add name="Perp2 Axle In A1" type="Vector4" ver1="20.2.0.7">Vector in the rotation plane which defines the zero angle.</add>
        <add name="Perp2 Axle In A2" type="Vector4" ver1="20.2.0.7">Vector in the rotation plane, orthogonal on the previous one, which defines the positive direction of rotation. This is always the vector product of Axle A and Perp2 Axle In A1.</add>
        <add name="Pivot A" type="Vector4" ver1="20.2.0.7">Pivot point around which the object will rotate.</add>
        <add name="Axle B" type="Vector4" ver1="20.2.0.7">Axle A in second entity coordinate system.</add>
        <add name="Perp2 Axle In B1" type="Vector4" ver1="20.2.0.7">Perp2 Axle In A1 in second entity coordinate system.</add>
        <add name="Perp2 Axle In B2" type="Vector4" ver1="20.2.0.7">Perp2 Axle In A2 in second entity coordinate system.</add>
        <add name="Pivot B" type="Vector4" ver1="20.2.0.7">Pivot A in second entity coordinate system.</add>

        <add name="Min Angle" type="float">Minimum rotation angle.</add>
        <add name="Max Angle" type="float">Maximum rotation angle.</add>
        <add name="Max Friction" type="float">Maximum friction, typically either 0 or 10. In Fallout 3, typically 100.</add>

        <add name="Enable Motor" type="byte" ver1="20.2.0.7">Unknown</add>
        <add name="Motor" type="MotorDescriptor" cond="Enable Motor" ver1="20.2.0.7" />
    </compound>

    <compound name="HingeDescriptor">
        <!-- Oblivion -->
        <add name="Pivot A" type="Vector4" ver2="20.0.0.5">Pivot point around which the object will rotate.</add>
        <add name="Perp2 Axle In A1" type="Vector4" ver2="20.0.0.5">Vector in the rotation plane which defines the zero angle.</add>
        <add name="Perp2 Axle In A2" type="Vector4" ver2="20.0.0.5">Vector in the rotation plane, orthogonal on the previous one, which defines the positive direction of rotation.</add>
        <add name="Pivot B" type="Vector4" ver2="20.0.0.5">Pivot A in second entity coordinate system.</add>
        <add name="Axle B" type="Vector4" ver2="20.0.0.5">Axle A (vector orthogonal on Perp2 Axles) in second entity coordinate system.</add>

        <!-- Fallout 3 -->
        <add name="Axle A" type="Vector4" ver1="20.2.0.7">Axis of rotation.</add>
        <add name="Perp2 Axle In A1" type="Vector4" ver1="20.2.0.7">Vector in the rotation plane which defines the zero angle.</add>
        <add name="Perp2 Axle In A2" type="Vector4" ver1="20.2.0.7">Vector in the rotation plane, orthogonal on the previous one, which defines the positive direction of rotation. This is always the vector product of Axle A and Perp2 Axle In A1.</add>
        <add name="Pivot A" type="Vector4" ver1="20.2.0.7">Pivot point around which the object will rotate.</add>
        <add name="Axle B" type="Vector4" ver1="20.2.0.7">Axle A in second entity coordinate system.</add>
        <add name="Perp2 Axle In B1" type="Vector4" ver1="20.2.0.7">Perp2 Axle In A1 in second entity coordinate system.</add>
        <add name="Perp2 Axle In B2" type="Vector4" ver1="20.2.0.7">Perp2 Axle In A2 in second entity coordinate system.</add>
        <add name="Pivot B" type="Vector4" ver1="20.2.0.7">Pivot A in second entity coordinate system.</add>

        <!-- no friction -->
    </compound>

    <compound name="OldSkinData">
        Used to store skin weights in NiTriShapeSkinController.
        <add name="Vertex Weight" type="float">The amount that this bone affects the vertex.</add>
        <add name="Vertex Index" type="ushort">The index of the vertex that this weight applies to.</add>
        <add name="Unknown Vector" type="Vector3">Unknown.  Perhaps some sort of offset?</add>
    </compound>

    <compound name="MultiTextureElement">
        <add name="Has Image" type="bool">Looks like a memory address, so probably a bool.</add>
        <add name="Image" type="Ref" template="NiImage" cond="Has Image">Link to the texture image.</add>
        <add name="Clamp?" type="TexClampMode" cond="Has Image" default="WRAP_S_WRAP_T">May be texture clamp mode.</add>
        <add name="Filter?" type="TexFilterMode" cond="Has Image" default="FILTER_TRILERP">May be texture filter mode.</add>
        <add name="UV Set?" type="uint" cond="Has Image" default="1">This may be the UV set counting from 1 instead of zero.</add>
        <add name="PS2 L" type="short" cond="Has Image" default="0" ver1="3.03" ver2="10.2.0.0">0?</add>
        <add name="PS2 K" type="short" cond="Has Image" default="-75" ver1="3.03" ver2="10.2.0.0">-75?</add>
        <add name="Unknown Short 3" type="short" cond="Has Image" default="0" ver1="3.03">Unknown.  Usually 0 but sometimes 257</add>
    </compound>

    <enum name="ImageType" storage="uint">
        Determines how the raw image data is stored in NiRawImageData.
        <option value="1" name="RGB">Colors store red, blue, and green components.</option>
        <option value="2" name="RGBA">Colors store red, blue, green, and alpha components.</option>
    </enum>

    <compound name="BoxBV">
        Box Bounding Volume
        <add name="Center" type="Vector3">Center</add>
        <add name="Axis" type="Vector3" arr1="3">Axis</add>
        <add name="Extent" type="float" arr1="3">Extent</add>
    </compound>

    <compound name="CapsuleBV">
        Capsule Bounding Volume
        <add name="Center" type="Vector3">Center</add>
        <add name="Origin" type="Vector3">Origin</add>
        <!--<add name="Direction" type="Vector3">Direction</add>
      <add name="Radius" type="float">Radius</add>-->
        <!-- direction and radius seem not present in ffvt3r 10.1.0.0 nifs 
      instead, there's two floats -->
        <add name="Unknown Float 1" type="float">Unknown.</add>
        <add name="Unknown Float 2" type="float">Unknown.</add>
    </compound>

    <compound name="HalfSpaceBV">
        <add name="Normal" type="Vector3">Normal</add>
        <add name="Center" type="Vector3">Center</add>
    </compound>

    <compound name="BoundingVolume">
        <add name="Collision Type" type="BoundVolumeType">Type of collision data.</add>
        <add name="Sphere" type="SphereBV" cond="Collision Type == 0">Sphere</add>
        <add name="Box" type="BoxBV" cond="Collision Type == 1">Box</add>
        <add name="Capsule" type="CapsuleBV" cond="Collision Type == 2">Capsule</add>
        <add name="Union" type="UnionBV" cond="Collision Type == 4">Union</add>
        <add name="HalfSpace" type="HalfSpaceBV" cond="Collision Type == 5">Half Space</add>
    </compound>

    <compound name="UnionBV">
        <add name="Num BV" type="uint">Number of Bounding Volumes.</add>
        <add name="Bounding Volumes" type="BoundingVolume" arr1="Num BV">Bounding Volume.</add>
    </compound>

    <compound name="MorphWeight">
        <add name="Interpolator" type="Ref" template="NiInterpolator">Interpolator</add>
        <add name="Weight?" type="float">Weight</add>
    </compound>

    <compound name="ArkTexture">
        A texture reference used by NiArkTextureExtraData.
        <add name="Texture Name" type="string" />
        <add name="Unknown Int 3" type="int" />
        <add name="Unknown Int 4" type="int" />
        <add name="Texturing Property" type="Ref" template="NiTexturingProperty"/>
        <add name="Unknown Bytes" type="byte" arr1="9" />
    </compound>

    <compound name="InertiaMatrix" niflibtype="InertiaMatrix">
        An inertia matrix.
        <add name="m11" type="float" />
        <add name="m12" type="float" />
        <add name="m13" type="float" />
        <add name="m14" type="float">Zero</add>
        <add name="m21" type="float" />
        <add name="m22" type="float" />
        <add name="m23" type="float" />
        <add name="m24" type="float">Zero</add>
        <add name="m31" type="float" />
        <add name="m32" type="float" />
        <add name="m33" type="float" />
        <add name="m34" type="float">Zero</add>
    </compound>

<!-- nowhere used currently
	<compound name="UnknownMatrix1">
		Unknown Matrix; for deathposes.psa
		<add name="Unknown UInt 1" type="uint">Unknown uint 1</add>
		<add name="m11" type="float" />
        <add name="m12" type="float" />
        <add name="m13" type="float" />
        <add name="m21" type="float" />
        <add name="m22" type="float" />
        <add name="m23" type="float" />
        <add name="m31" type="float" />
        <add name="m32" type="float" />
        <add name="m33" type="float" />
    </compound>

	<compound name="BonePoseArray">
		<add name="Unknown Array 2" type="int">Unknown</add>
        <add name="Unknown Floats" type="UnknownMatrix1" arr1="Unknown Array 2">Unknown</add>
	</compound>
-->

    <compound name="DecalVectorArray">
        Array of Vectors for Decal placement in BSDecalPlacementVectorExtraData.
        <add name="Num Vectors" type="short">Number of sets</add>
        <add name="Points" type="Vector3" arr1="Num Vectors">Vector XYZ coords</add>
        <add name="Normals" type="Vector3" arr1="Num Vectors">Vector Normals</add>
    </compound>

    <bitflags name="BSPartFlag" storage="ushort">
        Editor flags for the Body Partitions.
        <option value="0" name="Editor Visible">Visible in Editor</option>
        <option value="8" name="Start New Boneset">Start a new shared boneset.  It is expected this BoneSet and the following sets in the Skin Partition will have the same bones.</option>
    </bitflags>

    <compound name="BodyPartList">
        Body part list for DismemberSkinInstance
        <add name="Part Flag" type="BSPartFlag" default="257">Flags related to the Body Partition</add>
        <add name="Body Part" type="BSDismemberBodyPartType">Body Part Index</add>
    </compound>

<!-- nowhere used currently
	<compound name="RagdollTemplateSubData1">
		Todo: Add route for secondary Ref set?
		<add name="Unknown Flag 3" type="uint">Unknown</add>
		<add name="Unknown 2" type="uint">Unknown</add>
		<add name="Unknown Ref 1" type="Ref" template="NiObject">Unknown</add>
		<add name="Unknown Ref 2" type="Ref" template="NiObject">Unknown</add>
	</compound>
	
	<compound name="RagdollTemplateSubData2">
		Sub-list for bhkRagdollTemplateData. (not finished)
		<add name="Unknown Flag 4" type="int">Unknown</add>
		<add name="Unknown Set 1" type="Vector3" cond="Unknown Flag 3 == 7" arr1="12">Unknown</add>
		<add name="Unknown XXX 1" type="int"/>
		<add name="Unknown XXX 1" type="int"/>
		<add name="Unknown float 2" type="float">Unknown</add>
		<add name="Unknown float 3" type="float">Unknown</add>
		<add name="Unknown byte 1" type="byte">Unknown</add>		
	</compound>
-->

    <!-- NIF Objects
         These are the main units of data that NIF files are arranged in.
         They are like C classes and can contain many pieces of data.
         The only differences between these and compounds is that these
         are treated as object types by the NIF format and can inherit
         from other classes.-->

    <niobject name="NiObject" abstract="1">
        Abstract object type.
    </niobject>

    <niobject name="Ni3dsAlphaAnimator" abstract="0" inherit="NiObject">
        Unknown!
        <add name="Unknown 1" type="byte" arr1="40">Unknown.</add>
        <add name="Parent" type="Ref" template="NiObject">The parent?</add>
        <add name="Num 1" type="uint">Unknown.</add>
        <add name="Num 2" type="uint">Unknown.</add>
        <add name="Unknown 2" type="uint" arr1="Num 1" arr2="Num 2" arr3="2">Unknown.</add>
    </niobject>

    <niobject name="Ni3dsAnimationNode" abstract="0" inherit="NiObject">
        Unknown!
        <add name="Name" type="string">Name of this object.</add>
        <add name="Has Data" type="uint">Unknown.</add>
        <add name="Unknown Floats 1" type="float" arr1="21" cond="Has Data">Unknown. Matrix?</add>
        <add name="Unknown Short" type="ushort" cond="Has Data">Unknown.</add>
        <add name="Child" type="Ref" template="NiObject" cond="Has Data">Child?</add>
        <add name="Unknown Floats 2" type="float" arr1="12" cond="Has Data">Unknown.</add>
        <add name="Count" type="uint" cond="Has Data">A count.</add>
        <add name="Unknown Array" type="byte" arr1="Count" arr2="5" cond="Has Data">Unknown.</add>
    </niobject>

    <niobject name="Ni3dsColorAnimator" abstract="0" inherit="NiObject">
        Unknown!
        <add name="Unknown 1" type="byte" arr1="184">Unknown.</add>
    </niobject>

    <niobject name="Ni3dsMorphShape" abstract="0" inherit="NiObject">
        Unknown!
        <add name="Unknown 1" type="byte" arr1="14">Unknown.</add>
    </niobject>

    <niobject name="Ni3dsParticleSystem" abstract="0" inherit="NiObject">
        Unknown!
        <add name="Unknown 1" type="byte" arr1="14">Unknown.</add>
    </niobject>

    <niobject name="Ni3dsPathController" abstract="0" inherit="NiObject">
        Unknown!
        <add name="Unknown 1" type="byte" arr1="20">Unknown.</add>
    </niobject>


    <niobject name="NiParticleModifier" abstract="1" inherit="NiObject">
        A particle system modifier.
        <add name="Next Modifier" type="Ref" template="NiParticleModifier">Next particle modifier.</add>
        <add name="Controller" type="Ptr" template="NiParticleSystemController" ver1="4.0.0.2">Points to the particle system controller parent.</add>
    </niobject>

    <niobject name="NiPSysCollider" abstract="1" inherit="NiObject">
        Particle system collider.
        <add name="Bounce" type="float">Defines amount of bounce the collider object has.</add>
        <add name="Spawn on Collide" type="bool">Unknown.</add>
        <add name="Die on Collide" type="bool">Kill particles on impact if set to yes.</add>
        <add name="Spawn Modifier" type="Ref" template="NiPSysSpawnModifier">Link to NiPSysSpawnModifier object?</add>
        <add name="Parent" type="Ptr" template="NiObject">Link to parent.</add>
        <add name="Next Collider" type="Ref" template="NiObject">The next collider.</add>
        <add name="Collider Object" type="Ptr" template="NiNode">Links to a NiNode that will define where in object space the collider is located/oriented.</add>
    </niobject>

    <niobject name="bhkRefObject" abstract="1" inherit="NiObject">
        The base type of most Bethesda-specific Havok-related NIF objects.
    </niobject>

    <niobject name="bhkSerializable" abstract="1" inherit="bhkRefObject">
        Havok objects that can be saved and loaded from disk?
    </niobject>

    <niobject name="bhkWorldObject" abstract="1" inherit="bhkSerializable">
        Havok objects that have a position in the world?
        <add name="Shape" type="Ref" template="bhkShape"> Link to the body for this collision object.</add>
        <add name="Layer" type="OblivionLayer" default="OL_STATIC">Sets mesh color in Oblivion Construction Set.</add>
        <add name="Col Filter" type="byte" default="0">The first bit sets the LINK property and controls whether this body is physically linked to others. The next bit turns collision off. Then, the next bit sets the SCALED property in Oblivion. The next five bits make up the number of this part in a linked body list.</add>
        <add name="Unknown Short" type="ushort">Unknown.</add>
    </niobject>

    <niobject name="bhkPhantom" abstract="1" inherit="bhkWorldObject">
        Havok object that do not react with other objects when they collide (causing deflection, etc.) but still trigger collision notifications to the game.  Possible uses are traps, portals, AI fields, etc.
    </niobject>

    <niobject name="bhkShapePhantom" abstract="1" inherit="bhkPhantom">
        A Havok phantom that uses a Havok shape object for its collision volume instead of just a bounding box.
    </niobject>

    <niobject name="bhkSimpleShapePhantom" abstract="0" inherit="bhkShapePhantom">
        Unknown shape.
        <add name="Unkown Floats" type="float" arr1="7">Unknown.</add>
        <add name="Unknown Floats 2" type="float" arr1="3" arr2="5">Unknown. (1,0,0,0,0) x 3.</add>
        <add name="Unknown Float" type="float">Unknown.</add>
    </niobject>

    <niobject name="bhkEntity" abstract="1" inherit="bhkWorldObject">
        A havok node, describes physical properties.
    </niobject>

    <niobject name="bhkRigidBody" abstract="0" inherit="bhkEntity">
        This is the default body type for all "normal" usable and static world objects. The "T" suffix
        marks this body as active for translation and rotation, a normal bhkRigidBody ignores those
        properties. Because the properties are equal, a bhkRigidBody may be renamed
        into a bhkRigidBodyT and vice-versa.
        <add name="Unknown 5 Floats" type="float" arr1="5">Unknown.</add>
        <add name="Unknown 4 Shorts" type="ushort" arr1="4">Unknown.</add>
        <add name="Layer Copy" type="OblivionLayer" default="1">Copy of Layer value?</add>
        <add name="Col Filter Copy" type="byte" default="0">Copy of Col Filter value?</add>
        <add name="Unknown 7 Shorts" type="ushort" arr1="7" default="0 21280 2481 62977 65535 44 0">Unknown.</add>
        <add name="Translation" type="Vector4"> A vector that moves the body by the specified amount. Only enabled in bhkRigidBodyT objects.</add>
        <add name="Rotation" type="QuaternionXYZW">The rotation Yaw/Pitch/Roll to apply to the body. Only enabled in bhkRigidBodyT objects.</add>
        <add name="Linear Velocity" type="Vector4">Linear velocity.</add>
        <add name="Angular Velocity" type="Vector4">Angular velocity.</add>
        <add name="Inertia" type="InertiaMatrix">Defines how the mass is distributed among the body.</add>
        <add name="Center" type="Vector4"> This seems to be used to relocate the object's center of mass. Useful for balancing objects in contraints.</add>
        <add name="Mass" type="float" default="1.0">The body's mass in kg. A mass of zero represents an immovable object.</add>
        <add name="Linear Damping" type="float" default="0.1"> Damping value for linear movement. A value that is too small fixes the object in place.</add>
        <add name="Angular Damping" type="float" default="0.05"> Damping value for angular movement.</add>
        <add name="Friction" type="float" default="0.3">The body&#039;s friction.</add>
        <add name="Restitution" type="float" default="0.3">
            The body&#039;s restitution (elasticity).
            If the restitution is not 0.0 the object will need extra CPU for all new collisions.
            Try to set restitution to 0 for maximum performance (e.g. collapsing buildings)
        </add>
        <add name="Max Linear Velocity" type="float" default="250.0">Maximal linear velocity.</add>
        <add name="Max Angular Velocity" type="float" default="31.4159">Maximal angular velocity. Pi x 10?</add>
        <add name="Penetration Depth" type="float" default="0.15">
            The maximum allowed penetration for this object.
            This is a hint to the engine to see how much CPU the engine should invest to keep this object from penetrating.
            A good choice is 5% - 20% of the smallest diameter of the object.
        </add>
<<<<<<< HEAD
        <add name="Motion System" type="MotionSystem" default="1">Motion system? Overrides Quality when on Keyframed?</add>
        <add name="Unknown Byte 1" type="byte" default="1"> Usually set to 1 for fixed objects, or set to 2 for moving ones.  Seems to always be same as Unknown Byte 2.</add>
        <add name="Unknown Byte 2" type="byte" default="1">Usually set to 1 for fixed objects, or set to 2 for moving ones.  Seems to always be same as Unknown Byte 1.</add>
        <add name="Quality Type" type="MotionQuality" default="1">The motion type. Determines quality of motion?</add>
        <add name="Unknown Int 6" type="uint">Unknown.</add>
        <add name="Unknown Int 7" type="uint">Unknown.</add>
        <add name="Unknown Int 8" type="uint">Unknown.</add>
=======
        <add name="Motion System" type="MotionSystem" default="MO_SYS_DYNAMIC">Motion system? Overrides Quality when on Keyframed?</add>
        <add name="Deactivator Type" type="DeactivatorType" default="DEACTIVATOR_NEVER">The initial deactivator type of the body.</add>
        <add name="Solver Deactivation" type="SolverDeactivation" default="SOLVER_DEACTIVATION_OFF">Usually set to 1 for fixed objects, or set to 2 for moving ones.  Seems to always be same as Unknown Byte 1.</add>
        <add name="Quality Type" type="MotionQuality" default="MO_QUAL_INVALID">The motion type. Determines quality of motion?</add>
        <add name="Unknown Int 6" type="uint" default="512">Unknown.</add>
        <add name="Unknown Int 7" type="uint" default="160">Unknown.</add>
        <add name="Unknown Int 8" type="uint" default="161">Unknown.</add>
>>>>>>> b72fdd04
        <add name="Num Constraints" type="uint"> The number of constraints this object is bound to.</add>
        <add name="Constraints" type="Ref" template="bhkSerializable" arr1="Num Constraints">Unknown.</add>
        <add name="Unknown Int 9" type="uint">0 = do not respond to wind, 1 = respond to wind (?)</add>
    </niobject>

    <niobject name="bhkRigidBodyT" abstract="0" inherit="bhkRigidBody">
        Unknown.
    </niobject>

    <niobject name="bhkConstraint" abstract="1" inherit="bhkSerializable">
        Describes a physical constraint.
        <add name="Num Entities" type="uint">Number of bodies affected by this constraint.</add>
        <add name="Entities" type="Ptr" template="bhkEntity" arr1="Num Entities">The entities affected by this constraint.</add>
        <add name="Priority" type="uint" default="1">Usually 1. Higher values indicate higher priority of this constraint?</add>
    </niobject>

    <niobject name="bhkLimitedHingeConstraint" abstract="0" inherit="bhkConstraint">
        Hinge constraint.
        <add name="Limited Hinge" type="LimitedHingeDescriptor">Describes a limited hinge constraint</add>
    </niobject>

    <niobject name="bhkMalleableConstraint" abstract="0" inherit="bhkConstraint">
        A malleable constraint.
        <add name="Type" type="uint">Type of constraint.</add>
        <add name="Unknown Int 2" type="uint">Unknown.</add>
        <add name="Unknown Link 1" type="Ref" template="NiObject">Usually -1?</add>
        <add name="Unknown Link 2" type="Ref" template="NiObject">Usually -1?</add>
        <add name="Unknown Int 3" type="uint">Unknown. 1?</add>
        <add name="Hinge" type="HingeDescriptor" cond="Type == 1" />
        <add name="Ragdoll" type="RagdollDescriptor" cond="Type == 7" />
        <add name="Limited Hinge" type="LimitedHingeDescriptor" cond="Type == 2" />
        <add name="Tau" type="float" ver2="20.0.0.5" /><!-- not in Fallout 3 -->
        <add name="Damping" type="float" />
    </niobject>

    <niobject name="bhkStiffSpringConstraint" abstract="0" inherit="bhkConstraint">
        A spring constraint.
        <add name="Pivot A" type="Vector4">Pivot A.</add>
        <add name="Pivot B" type="Vector4">Pivot B.</add>
        <add name="Length" type="float">Length.</add>
    </niobject>

    <niobject name="bhkRagdollConstraint" abstract="0" inherit="bhkConstraint">
        Ragdoll constraint.
        <add name="Ragdoll" type="RagdollDescriptor">Ragdoll constraint.</add>
    </niobject>

    <niobject name="bhkPrismaticConstraint" abstract="0" inherit="bhkConstraint">
        A prismatic constraint.

        <!-- Oblivion -->
        <add name="Pivot A" type="Vector4" ver2="20.0.0.5">Pivot A.</add>
        <add name="Rotation Matrix A" type="Vector4" arr1="4" ver2="20.0.0.5">4x4 rotation matrix, rotates the child entity.</add>
        <add name="Pivot B" type="Vector4" ver2="20.0.0.5">Pivot B.</add>
        <add name="Sliding B" type="Vector4" ver2="20.0.0.5">Describes the axis the object is able to travel along. Unit vector.</add>
        <add name="Plane B" type="Vector4" ver2="20.0.0.5">Plane normal. Describes the plane the object is able to move on.</add>

        <!-- Fallout 3 -->
        <add name="Sliding A" type="Vector4" ver1="20.2.0.7">Describes the axis the object is able to travel along. Unit vector.</add>
        <add name="Rotation A" type="Vector4" ver1="20.2.0.7">Rotation axis.</add>
        <add name="Plane A" type="Vector4" ver1="20.2.0.7">Plane normal. Describes the plane the object is able to move on.</add>
        <add name="Pivot A" type="Vector4" ver1="20.2.0.7">Pivot.</add>
        <add name="Sliding B" type="Vector4" ver1="20.2.0.7">Describes the axis the object is able to travel along in B coordinates. Unit vector.</add>
        <add name="Rotation B" type="Vector4" ver1="20.2.0.7">Rotation axis.</add>
        <add name="Plane B" type="Vector4" ver1="20.2.0.7">Plane normal. Describes the plane the object is able to move on in B coordinates.</add>
        <add name="Pivot B" type="Vector4" ver1="20.2.0.7">Pivot in B coordinates.</add>

        <add name="Min Distance" type="float">Describe the min distance the object is able to travel.</add>

        <add name="Max Distance" type="float">Describe the max distance the object is able to travel.</add>
        <add name="Friction" type="float" >Friction.</add>

        <add name="Unknown Byte 1" type="byte" ver1="20.2.0.7" default="0">Unknown. Do not set this to anything over 0 as it will crash the game.</add>
    </niobject>

    <niobject name="bhkHingeConstraint" abstract="0" inherit="bhkConstraint">
        A hinge constraint.
        <add name="Hinge" type="HingeDescriptor">Hinge constraing.</add>
    </niobject>


    <niobject name="bhkShape" abstract="1" inherit="bhkSerializable">
        A Havok Shape?
    </niobject>

    <niobject name="bhkTransformShape" abstract="0" inherit="bhkShape">
        Transforms a shape.
        <add name="Shape" type="Ref" template="bhkShape">The shape that this object transforms.</add>
        <add name="Material" type="HavokMaterial">The shape&#039;s material.</add>
        <add name="Unknown Float 1" type="float">Unknown.</add>
        <add name="Unknown 8 Bytes" type="byte" arr1="8">Unknown.</add>
        <add name="Transform" type="Matrix44">A transform matrix.</add>
    </niobject>

    <niobject name="bhkSphereRepShape" abstract="1" inherit="bhkShape">
        A havok shape, perhaps with a bounding sphere for quick rejection in addition to more detailed shape data?
        <add name="Material" type="HavokMaterial">The shape&#039;s material.</add>
        <add name="Radius" type="float">The radius of the sphere that encloses the shape.</add>
    </niobject>

    <niobject name="bhkConvexShape" abstract="1" inherit="bhkSphereRepShape">
        A havok shape.
    </niobject>

    <niobject name="bhkSphereShape" abstract="0" inherit="bhkConvexShape">
        A sphere.

    </niobject>

    <niobject name="bhkCapsuleShape" abstract="0" inherit="bhkConvexShape">
        A capsule.
        <add name="Unknown 8 Bytes" type="byte" arr1="8">Unknown.</add>
        <add name="First Point" type="Vector3">First point on the capsule's axis.</add>
        <add name="Radius 1" type="float">Matches first capsule radius.</add>
        <add name="Second Point" type="Vector3">Second point on the capsule's axis.</add>
        <add name="Radius 2" type="float">Matches second capsule radius.</add>
    </niobject>

    <niobject name="bhkBoxShape" abstract="0" inherit="bhkConvexShape">
        A box.
        <add name="Unknown 8 Bytes" type="byte" arr1="8">Unknown.</add>
        <add name="Dimensions" type="Vector3">Looks like this could be the box size.</add>
        <add name="Minimum Size" type="float">The smallest of the three sizes. Might be used for optimization.</add>
    </niobject>

    <niobject name="bhkConvexVerticesShape" abstract="0" inherit="bhkConvexShape">
        A convex shape built from vertices. Note that if the shape is used in
        a non-static object (such as clutter), then they will simply fall
        through ground when they are under a bhkListShape.
        <add name="Unknown 6 Floats" type="float" arr1="6">Unknown. Must be (0.0,0.0,-0.0,0.0,0.0,-0.0) for arrow detection to work (mind the minus signs, -0.0 is 0x80000000 in hex).</add>
        <add name="Num Vertices" type="uint">Number of vertices.</add>
        <add name="Vertices" type="Vector4" arr1="Num Vertices">Vertices. Fourth component is 0. Lexicographically sorted.</add>
        <add name="Num Normals" type="uint">The number of half spaces.</add>
        <add name="Normals" type="Vector4" arr1="Num Normals">Half spaces as determined by the set of vertices above. First three components define the normal pointing to the exterior, fourth component is the signed distance of the separating plane to the origin: it is minus the dot product of v and n, where v is any vertex on the separating plane, and n is the normal. Lexicographically sorted.</add>
    </niobject>

    <!--Should inherit from bhkConvexShape according to hierarchy, but seems to be exactly the same as bhkTransformShape.-->
    <niobject name="bhkConvexTransformShape" abstract="0" inherit="bhkTransformShape">
        A convex transformed shape?
    </niobject>

    <niobject name="bhkMultiSphereShape" abstract="0" inherit="bhkSphereRepShape">
        Unknown.
        <add name="Unknown Float 1" type="float">Unknown.</add>
        <add name="Unknown Float 2" type="float">Unknown.</add>
        <add name="Num Spheres" type="uint">The number of spheres in this multi sphere shape.</add>
        <add name="Spheres" type="SphereBV" arr1="Num Spheres">This array holds the spheres which make up the multi sphere shape.</add>
    </niobject>

    <niobject name="bhkBvTreeShape" abstract="1" inherit="bhkShape">
        A tree-like Havok data structure stored in an assembly-like binary code?
    </niobject>

    <niobject name="bhkMoppBvTreeShape" abstract="0" inherit="bhkBvTreeShape">
        Memory optimized partial polytope bounding volume tree shape (not an entity).
        <add name="Shape" type="Ref" template="bhkShape">The shape.</add>
        <add name="Material" type="HavokMaterial">The shape's material.</add>
        <add name="Unknown 8 Bytes" type="byte" arr1="8">Unknown bytes, probably MOPP Header.</add>
        <add name="Unknown Float" type="float" default="1.0">Unknown float, might be scale.</add>
        <add name="MOPP Data Size" type="uint">Number of bytes for MOPP data.</add>
        <add name="Origin" type="Vector3">Origin of the object in mopp coordinates. This is the minimum of all vertices in the packed shape along each axis, minus 0.1.</add>
        <add name="Scale" type="float">The scaling factor to quantize the MOPP: the quantization factor is equal to 256*256 divided by this number. In Oblivion files, scale is taken equal to 256*256*254 / (size + 0.2) where size is the largest dimension of the bounding box of the packed shape.</add>
        <add name="Old MOPP Data" ver2="10.0.1.0" type="byte" nifskopetype="blob" arr1="MOPP Data Size - 1">The tree of bounding volume data (old style, contains more than just the mopp script).</add>
        <add name="MOPP Data" ver1="10.0.1.2" type="byte" nifskopetype="blob" arr1="MOPP Data Size">The tree of bounding volume data.</add>
    </niobject>


    <niobject name="bhkShapeCollection" abstract="1" inherit="bhkShape">
        Havok collision object that uses multiple shapes?
    </niobject>

    <niobject name="bhkListShape" abstract="0" inherit="bhkShapeCollection">
        A list of shapes.

        Do not put a bhkPackedNiTriStripsShape in the Sub Shapes. Use a
        separate collision nodes without a list shape for those.

        Also, shapes collected in a bhkListShape may not have the correct
        walking noise, so only use it for non-walkable objects.
        <add name="Num Sub Shapes" type="uint">The number of sub shapes referenced.</add>
        <add name="Sub Shapes" type="Ref" template="bhkShape" arr1="Num Sub Shapes">List of shapes.</add>
        <add name="Material" type="HavokMaterial">The shape&#039;s material.</add>
        <add name="Unknown Floats" type="float" arr1="6">Unknown. Set to (0.0,0.0,-0.0,0.0,0.0,-0.0), where -0.0 is 0x80000000 in hex.</add>
        <add name="Num Unknown Ints" type="uint">Count.</add>
        <add name="Unknown Ints" type="uint" arr1="Num Unknown Ints">Unknown.</add>
    </niobject>

    <!--
    bhkMeshShape appears in some old Oblivion nifs, for instance
    meshes/architecture/basementsections/ungrdltraphingedoor.nif 
    but only in some distributions of Oblivion

    XXX not completely decoded, also the 4 dummy separator bytes seem
    to be missing from nifs that have this block
    -->
    <niobject name="bhkMeshShape" abstract="0" inherit="bhkShape"> 	 
      <add name="Unknown 1" type="float" arr1="9" />
      <add name="Num Unknown Floats" type="int" /> 	 
      <add name="Unknown Floats" type="float" arr1="Num Unknown Floats" arr2="3" /> 	 
      <add name="Unknown 2" type="int" arr1="3" />
      <add name="Num Strips Data" type="uint" ver2="10.0.1.0">The number of strips data objects referenced.</add> 	 
      <add name="Strips Data" type="Ref" template="NiTriStripsData" arr1="Num Strips Data" ver2="10.0.1.0">Refers to a bunch of NiTriStripsData objects that make up this shape.</add> 	 
    </niobject>

    <niobject name="bhkPackedNiTriStripsShape" abstract="0" inherit="bhkShapeCollection">
        A shape constructed from strips data.
        <add name="Num Sub Shapes" type="ushort" ver2="20.0.0.5">Number of subparts.</add>
        <add name="Sub Shapes" type="OblivionSubShape" arr1="Num Sub Shapes" ver2="20.0.0.5">The subparts.</add>
        <add name="Unknown Floats" type="float" arr1="9">Unknown. A rotation matrix?</add>
        <add name="Scale" type="float" default="1.0">Scale.</add>
        <add name="Unknown Floats 2" type="float" arr1="3">Unknown. Translation?</add>
        <add name="Data" type="Ref" template="hkPackedNiTriStripsData">A link to the shape&#039;s NiTriStripsData.</add>
    </niobject>

    <niobject name="bhkNiTriStripsShape" abstract="0" inherit="bhkShapeCollection">
        A shape constructed from a bunch of strips.
        <add name="Material" type="HavokMaterial">The shape&#039;s material.</add>
        <add name="Unknown Float 1" type="float" default="0.1">Unknown.</add>
        <add name="Unknown Int 1" type="uint" default="0x004ABE60">Unknown.</add>
        <add name="Unknown Ints 1" type="uint" arr1="4">Unknown.</add>
        <add name="Unknown Int 2" type="uint" default="1">Unknown</add>
        <add name="Scale" type="Vector3" default="1.0, 1.0, 1.0">Scale. Usually (1.0, 1.0, 1.0).</add>
        <add name="Unknown Int 3" type="uint">Unknown.</add>
        <add name="Num Strips Data" type="uint">The number of strips data objects referenced.</add>
        <add name="Strips Data" type="Ref" template="NiTriStripsData" arr1="Num Strips Data">Refers to a bunch of NiTriStripsData objects that make up this shape.</add>
        <add name="Num Data Layers" type="uint">Number of Havok Layers, equal to Number of strips data objects.</add>
        <add name="Data Layers" type="OblivionColFilter" arr1="Num Data Layers">Havok Layers for each strip data.</add>
    </niobject>

    <niobject name="NiExtraData" abstract="1" inherit="NiObject">
        A generic extra data object.
        <add name="Name" type="string" ver1="10.0.1.0">Name of this object.</add>
        <add name="Next Extra Data" type="Ref" template="NiExtraData" ver2="4.2.2.0">Block number of the next extra data object.</add>
    </niobject>

    <niobject name="NiInterpolator" abstract="1" inherit="NiObject">
        Interpolator objects - function unknown.
    </niobject>

    <niobject name="NiKeyBasedInterpolator" abstract="1" inherit="NiInterpolator">
        Interpolator objects that use keys?
    </niobject>

    <niobject name="NiFloatInterpolator" abstract="0" inherit="NiKeyBasedInterpolator">
        Unknown.
        <add name="Float Value" type="float">Value when posed?  At time 0?</add>
        <add name="Data" type="Ref" template="NiFloatData">Float data?</add>
    </niobject>

    <niobject name="NiTransformInterpolator" abstract="0" inherit="NiKeyBasedInterpolator">
        An interpolator for transform keyframes.
        <add name="Translation" type="Vector3">Translate.</add>
        <add name="Rotation" type="Quaternion">Rotation.</add>
        <add name="Scale" type="float">Scale.</add>
        <add name="Unknown Bytes" type="byte" arr1="3" ver1="10.1.0.106" ver2="10.1.0.106">Unknown.</add>
        <add name="Data" type="Ref" template="NiTransformData">Refers to NiTransformData.</add>
    </niobject>

    <niobject name="NiPoint3Interpolator" abstract="0" inherit="NiKeyBasedInterpolator">
        Unknown.
        <add name="Point 3 Value" type="Vector3">Value when posed?  Value at time 0?</add>
        <add name="Data" type="Ref" template="NiPosData">Reference to NiPosData.</add>
    </niobject>

    <niobject name="NiPathInterpolator" abstract="0" inherit="NiKeyBasedInterpolator">
        Unknown interpolator.
        <add name="Unknown Short" type="ushort">Unknown.</add>
        <add name="Unknown Int" type="uint">Unknown.</add>
        <add name="Unknown Float 1" type="float">Unknown.</add>
        <add name="Unknown Float 2" type="float">Unknown.</add>
        <add name="Unknown Short 2" type="ushort">Unknown. Zero.</add>
        <add name="Pos Data" type="Ref" template="NiPosData">Links to NiPosData.</add>
        <add name="Float Data" type="Ref" template="NiFloatData">Links to NiFloatData.</add>
    </niobject>

    <niobject name="NiBoolInterpolator" abstract="0" inherit="NiKeyBasedInterpolator">
        Unknown.
        <add name="Bool Value" type="bool">Value when posed?  At time 0?</add>
        <add name="Data" type="Ref" template="NiBoolData">Refers to a NiBoolData object.</add>
    </niobject>

    <niobject name="NiBoolTimelineInterpolator" abstract="0" inherit="NiBoolInterpolator">
        Unknown.
    </niobject>

    <niobject name="NiBlendInterpolator" abstract="1" inherit="NiInterpolator">
        An extended type of interpolater.
        <add name="Unknown Short" type="ushort">Unknown.</add>
        <add name="Unknown Int" type="uint">Unknown.</add>
    </niobject>

    <niobject name="NiBSplineInterpolator" abstract="1" inherit="NiInterpolator">
        For interpolators storing data via a B-spline.
        <add name="Start Time" type="float">Animation start time.</add>
        <add name="Stop Time" type="float">Animation stop time.</add>
        <add name="Spline Data" type="Ref" template="NiBSplineData">Refers to NiBSplineData.</add>
        <add name="Basis Data" type="Ref" template="NiBSplineBasisData">Refers to NiBSPlineBasisData.</add>
    </niobject>

    <niobject name="NiObjectNET" abstract="1" inherit="NiObject">
        An object that can be controlled by a controller.
        <add name="Name" type="string">Name of this controllable object, used to refer to the object in .kf files.</add>
        <add name="Has Old Extra Data" type="uint" ver2="2.3">Extra data for pre-3.0 versions.</add>
        <add name="Old Extra Prop Name" cond="Has Old Extra Data" ver2="2.3" type="string">(=NiStringExtraData)</add>
        <add name="Old Extra Internal Id" cond="Has Old Extra Data" ver2="2.3" type="uint">ref</add>
        <add name="Old Extra String" cond="Has Old Extra Data" ver2="2.3" type="string">Extra string data.</add>
        <add name="Unknown Byte" type="byte" ver2="2.3">Always 0.</add>
        <add name="Extra Data" type="Ref" template="NiExtraData" ver1="3.0" ver2="4.2.2.0">Extra data object index. (The first in a chain)</add>
        <add name="Num Extra Data List" type="uint" ver1="10.0.1.0">The number of Extra Data objects referenced through the list.</add>
        <add name="Extra Data List" type="Ref" template="NiExtraData" arr1="Num Extra Data List" ver1="10.0.1.0">List of extra data indices.</add>
        <add name="Controller" type="Ref" template="NiTimeController" ver1="3.0">Controller object index. (The first in a chain)</add>
    </niobject>

    <niobject name="NiCollisionObject" abstract="0" inherit="NiObject">
        This is the most common collision object found in NIF files. It acts as a real object that
        is visible and possibly (if the body allows for it) interactive. The node itself
        is simple, it only has three properties.
        For this type of collision object, bhkRigidBody or bhkRigidBodyT is generally used.
        <add name="Target" type="Ptr" template="NiAVObject">Index of the AV object referring to this collision object.</add>
    </niobject>

    <niobject name="NiCollisionData" abstract="0" inherit="NiCollisionObject">
        Collision box.
        <add name="Propagation Mode" type="PropagationMode">Propagation Mode</add>
        <add name="Collision Mode" type="CollisionMode" ver1="10.1.0.0">Collision Mode</add>
        <add name="Use ABV" type="byte">Use Alternate Bounding Volume.</add>
        <add name="Bounding Volume" type="BoundingVolume" cond="Use ABV == 1">Collision data.</add>
    </niobject>

    <niobject name="bhkNiCollisionObject" abstract="1" inherit="NiCollisionObject">
        Havok related collision object?
        <add name="Flags" type="Flags" default="1">
            Set to 1 for most objects, and to 41 for animated objects (OL_ANIM_STATIC). Bits: 0=Active 2=Notify 3=Set Local 6=Reset.
        </add>
        <add name="Body" type="Ref" template="NiObject">Links to the collision object data</add>
    </niobject>

    <niobject name="bhkCollisionObject" abstract="0" inherit="bhkNiCollisionObject">
        Havok related collision object?
    </niobject>

    <niobject name="bhkBlendCollisionObject" abstract="0" inherit="bhkCollisionObject">
        Unknown.
        <add name="Unknown Float 1" type="float">Blending parameter?</add>
        <add name="Unknown Float 2" type="float">Another blending parameter?</add>
    </niobject>

    <niobject name="bhkPCollisionObject" abstract="0" inherit="bhkNiCollisionObject">
        Unknown.
    </niobject>

    <niobject name="bhkSPCollisionObject" abstract="0" inherit="bhkPCollisionObject">
        Unknown.
    </niobject>

    <niobject name="NiAVObject" abstract="1" inherit="NiObjectNET">
        Generic node object.
        <add name="Flags" type="Flags" ver1="3.0">Some flags; commonly 0x000C or 0x000A.</add>
        <add name="Unknown Short 1" type="ushort" default="8" ver1="20.2.0.7" vercond="(User Version == 11) &amp;&amp; (User Version 2 > 26)" >Unknown Flag</add>
        <add name="Translation" type="Vector3">The translation vector.</add>
        <add name="Rotation" type="Matrix33">The rotation part of the transformation matrix.</add>
        <add name="Scale" type="float" default="1.0">Scaling part (only uniform scaling is supported).</add>
        <add name="Velocity" type="Vector3" ver2="4.2.2.0">Unknown function. Always seems to be (0, 0, 0)</add>
        <add name="Num Properties" type="uint">The number of property objects referenced.</add>
        <add name="Properties" type="Ref" template="NiProperty" arr1="Num Properties">List of node properties.</add>
        <add name="Unknown 1" type="uint" arr1="4" ver2="2.3">Always 2,0,2,0.</add>
        <add name="Unknown 2" type="byte" ver2="2.3">0 or 1.</add>
        <add name="Has Bounding Box" type="bool" ver1="3.0" ver2="4.2.2.0">Do we have a bounding box?</add>
        <add name="Bounding Box" type="BoundingBox" cond="Has Bounding Box != 0" ver1="3.0" ver2="4.2.2.0">The bounding box.</add>
        <add name="Collision Object" type="Ref" template="NiCollisionObject" ver1="10.0.1.0">Refers to NiCollisionObject, which is usually a bounding box or other simple collision shape.  In Oblivion this links the Havok objects.</add>
    </niobject>

    <niobject name="NiDynamicEffect" abstract="1" inherit="NiAVObject">
        A dynamic effect such as a light or environment map.
        <add name="Switch State" type="bool" ver1="10.1.0.106">Turns effect on and off?  Switches list to list of unaffected nodes?</add>
        <add name="Num Affected Node List Pointers" type="uint" ver2="4.0.0.2">The number of affected nodes referenced.</add>
        <add name="Num Affected Nodes" type="uint" ver1="10.1.0.0">The number of affected nodes referenced.</add>
        <add name="Affected Node List Pointers" type="uint" arr1="Num Affected Node List Pointers" ver2="4.0.0.2">This is probably the list of affected nodes. For some reason i do not know the max exporter seems to write pointers instead of links. But it doesn&#039;t matter because at least in version 4.0.0.2 the list is automagically updated by the engine during the load stage.</add>
        <add name="Affected Nodes" type="Ref" template="NiAVObject" arr1="Num Affected Nodes" ver1="10.1.0.0">The list of affected nodes?</add>
    </niobject>

    <niobject name="NiLight" abstract="1" inherit="NiDynamicEffect">
        Light source.
        <add name="Dimmer" type="float">Dimmer.</add>
        <add name="Ambient Color" type="Color3">Ambient color.</add>
        <add name="Diffuse Color" type="Color3">Diffuse color.</add>
        <add name="Specular Color" type="Color3">Specular color.</add>
    </niobject>

    <niobject name="NiProperty" abstract="1" inherit="NiObjectNET">
        A generic property object.
    </niobject>

    <niobject name="NiTransparentProperty" abstract="0" inherit="NiProperty">
        Unknown
        <add name="Unknown" type="byte" arr1="6">Unknown.</add>
    </niobject>

    <niobject name="NiPSysModifier" abstract="1" inherit="NiObject">
        Generic particle system modifier object.
        <add name="Name" type="string">The object name.</add>
        <add name="Order" type="uint">Modifier ID in the particle modifier chain (always a multiple of 1000)?</add>
        <add name="Target" type="Ptr" template="NiParticleSystem">NiParticleSystem parent of this modifier.</add>
        <add name="Active" type="bool">Whether the modifier is currently in effect?  Usually true.</add>
    </niobject>

    <niobject name="NiPSysEmitter" abstract="1" inherit="NiPSysModifier">
        A particle emitter?
        <add name="Speed" type="float">Speed / Inertia of particle movement.</add>
        <add name="Speed Variation" type="float">Adds an amount of randomness to Speed.</add>
        <add name="Declination" type="float">Declination / First axis.</add>
        <add name="Declination Variation" type="float">Declination randomness / First axis.</add>
        <add name="Planar Angle" type="float">Planar Angle / Second axis.</add>
        <add name="Planar Angle Variation" type="float">Planar Angle randomness / Second axis .</add>
        <add name="Initial Color" type="Color4">Defines color of a birthed particle.</add>
        <add name="Initial Radius" type="float">Size of a birthed particle.</add>
        <add name="Radius Variation" type="float" ver1="10.4.0.1">Particle Radius randomness.</add>
        <add name="Life Span" type="float">Duration until a particle dies.</add>
        <add name="Life Span Variation" type="float">Adds randomness to Life Span.</add>
    </niobject>

    <niobject name="NiPSysVolumeEmitter" abstract="1" inherit="NiPSysEmitter">
        An emitter that emits meshes?
        <add name="Emitter Object" type="Ptr" template="NiNode" ver1="10.1.0.0">Node parent of this modifier?</add>
    </niobject>

    <niobject name="NiTimeController" abstract="1" inherit="NiObject">
        A generic time controller object.
        <add name="Next Controller" type="Ref" template="NiTimeController">Index of the next controller.</add>
        <add name="Flags" type="Flags">
            Controller flags (usually 0x000C). Probably controls loops.
            Bit 0 : Anim type, 0=APP_TIME 1=APP_INIT
            Bit 1-2 : Cycle type  00=Loop 01=Reverse 10=Loop
            Bit 3 : Active
            Bit 4 : Play backwards
        </add>
        <add name="Frequency" type="float">Frequency (is usually 1.0).</add>
        <add name="Phase" type="float">Phase (usually 0.0).</add>
        <add name="Start Time" type="float">Controller start time.</add>
        <add name="Stop Time" type="float">Controller stop time.</add>
        <add name="Target" type="Ptr" template="NiObjectNET" ver1="3.3.0.13">Controller target (object index of the first controllable ancestor of this object).</add>
        <add name="Unknown Integer" type="uint" ver2="3.1">Unknown integer.</add>
    </niobject>


    <niobject name="NiInterpController" abstract="1" inherit="NiTimeController">
        A controller capable of interpolation?
    </niobject>

    <niobject name="NiMultiTargetTransformController" abstract="0" inherit="NiInterpController">
        Unknown.
        <add name="Num Extra Targets" type="ushort">The number of target pointers that follow.</add>
        <add name="Extra Targets" type="Ptr" template="NiAVObject" arr1="Num Extra Targets">NiNode Targets to be controlled.</add>
    </niobject>

    <niobject name="NiGeomMorpherController" abstract="0" inherit="NiInterpController">
        Time controller for geometry morphing.
        <add name="Extra Flags" type="Flags" ver1="10.0.1.2">Unknown.</add>
        <add name="Unknown 2" type="byte" ver1="10.1.0.106" ver2="10.1.0.106">Unknown.</add>
        <add name="Data" type="Ref" template="NiMorphData">Geometry morphing data index.</add>
        <add name="Always Update" type="byte">Always Update</add>
        <add name="Num Interpolators" type="uint" ver1="10.1.0.106">The number of interpolator objects.</add>
        <add name="Interpolators" type="Ref" template="NiInterpolator" arr1="Num Interpolators" ver1="10.1.0.106" ver2="20.0.0.5">List of interpolators.</add>
        <add name="Interpolator Weights" type="MorphWeight" arr1="Num Interpolators" ver1="20.1.0.3">Weighted Interpolators?</add>
        <add name="Num Unknown Ints" type="uint" ver1="20.0.0.4" ver2="20.0.0.5" vercond="(User Version == 10) || (User Version == 11)">A count.</add>
        <add name="Unknown Ints" type="uint" arr1="Num Unknown Ints" ver1="20.0.0.4" ver2="20.0.0.5" vercond="(User Version == 10) || (User Version == 11)">Unknown.</add>
    </niobject>

    <niobject name="NiMorphController" abstract="0" inherit="NiInterpController">
        Unknown! Used by Daoc->'healing.nif'.
    </niobject>

    <niobject name="NiMorpherController" abstract="0" inherit="NiInterpController">
        Unknown! Used by Daoc.
        <add name="Data" type="Ref" template="NiMorphData">This controller's data.</add>
    </niobject>

    <niobject name="NiSingleInterpController" abstract="1" inherit="NiInterpController">
        A controller referring to a single interpolator.
        <add name="Interpolator" type="Ref" template="NiInterpolator" ver1="10.2.0.0">Link to interpolator.</add>
    </niobject>

    <niobject name="NiKeyframeController" abstract="0" inherit="NiSingleInterpController">
        A time controller object for animation key frames.
        <add name="Data" type="Ref" template="NiKeyframeData" ver2="10.1.0.0">Keyframe controller data index.</add>
    </niobject>

    <niobject name="NiTransformController" abstract="0" inherit="NiKeyframeController">
        NiTransformController replaces the NiKeyframeController.
    </niobject>

    <niobject name="NiPSysModifierCtlr" abstract="1" inherit="NiSingleInterpController">
        A particle system modifier controller.
        <add name="Modifier Name" type="string">Refers to modifier object by its name?</add>
    </niobject>

    <niobject name="NiPSysEmitterCtlr" abstract="0" inherit="NiPSysModifierCtlr">
        Particle system emitter controller.
        <add name="Data" type="Ref" template="NiPSysEmitterCtlrData" ver2="10.1.0.0">This controller's data</add>
        <add name="Visibility Interpolator" type="Ref" template="NiInterpolator" ver1="10.2.0.0">Links to a bool interpolator. Controls emitter&#039;s visibility status?</add>
    </niobject>

    <niobject name="NiPSysModifierBoolCtlr" abstract="1" inherit="NiPSysModifierCtlr">
        A particle system modifier controller that deals with boolean data?
    </niobject>

    <niobject name="NiPSysModifierActiveCtlr" abstract="0" inherit="NiPSysModifierBoolCtlr">
        Unknown.
        <add name="Data" type="Ref" template="NiVisData" ver2="10.1.0.0">This controller's data.</add>
    </niobject>

    <niobject name="NiPSysModifierFloatCtlr" abstract="1" inherit="NiPSysModifierCtlr">
        A particle system modifier controller that deals with floating point data?
        <add name="Data" type="Ref" template="NiFloatData" ver2="10.1.0.0">This controller's data.</add>
    </niobject>

    <niobject name="NiPSysEmitterDeclinationCtlr" abstract="0" inherit="NiPSysModifierFloatCtlr">
        Unknown.
    </niobject>

    <niobject name="NiPSysEmitterDeclinationVarCtlr" abstract="0" inherit="NiPSysModifierFloatCtlr">
        Unknown.
    </niobject>

    <niobject name="NiPSysEmitterInitialRadiusCtlr" abstract="0" inherit="NiPSysModifierFloatCtlr">
        Unknown.
    </niobject>

    <niobject name="NiPSysEmitterLifeSpanCtlr" abstract="0" inherit="NiPSysModifierFloatCtlr">
        Unknown.
    </niobject>

    <niobject name="NiPSysEmitterSpeedCtlr" abstract="0" inherit="NiPSysModifierFloatCtlr">
        Unknown.
    </niobject>

    <niobject name="NiPSysGravityStrengthCtlr" abstract="0" inherit="NiPSysModifierFloatCtlr">
        Unknown.
    </niobject>


    <niobject name="NiFloatInterpController" abstract="1" inherit="NiSingleInterpController">
        A controller that interpolates floating point numbers?
    </niobject>

    <niobject name="NiFlipController" abstract="0" inherit="NiFloatInterpController">
        Texture flipping controller.
        <add name="Texture Slot" type="TexType">Target texture slot (0=base, 4=glow).</add>
        <add name="Unknown Int 2" type="uint" ver1="4.0.0.0" ver2="10.1.0.0">0?</add>
        <add name="Delta" type="float" ver2="10.1.0.0">
            Time between two flips.
            delta = (start_time - stop_time) / sources.num_indices
        </add>
        <add name="Num Sources" type="uint">The number of source objects.</add>
        <add name="Sources" type="Ref" template="NiSourceTexture" arr1="Num Sources" ver1="4.0.0.0">The texture sources.</add>
        <add name="Images" type="Ref" template="NiImage" arr1="Num Sources" ver2="3.1">The image sources</add>
    </niobject>

    <niobject name="NiAlphaController" abstract="0" inherit="NiFloatInterpController">
        Time controller for transparency.
        <add name="Data" type="Ref" template="NiFloatData" ver2="10.1.0.0">Alpha controller data index.</add>
    </niobject>

    <niobject name="NiTextureTransformController" abstract="0" inherit="NiFloatInterpController">
        Texture transformation controller. The target texture slot should have "Has Texture Transform" enabled.
        <add name="Unknown2" type="byte">Unknown.</add>
        <add name="Texture Slot" type="TexType"> The target texture slot.</add>
        <add name="Operation" type="TexTransform">Determines how this controller animates the UV Coordinates.</add>
        <add name="Data" type="Ref" template="NiFloatData" ver2="10.1.0.0">Link to NiFloatData.</add>
    </niobject>

    <niobject name="NiLightDimmerController" abstract="0" inherit="NiFloatInterpController">
        Unknown controller.
    </niobject>

    <niobject name="NiBoolInterpController" abstract="1" inherit="NiSingleInterpController">
        A controller that interpolates floating point numbers?
    </niobject>

    <niobject name="NiVisController" abstract="0" inherit="NiBoolInterpController">
        Time controller for visibility.
        <add name="Data" type="Ref" template="NiVisData" ver2="10.1.0.0">Visibility controller data object index.</add>
    </niobject>

    <niobject name="NiPoint3InterpController" abstract="1" inherit="NiSingleInterpController">
        A controller that interpolates point 3 data?
        <add name="Target Color" type="TargetColor" ver1="10.1.0.0">Selects which color to control.</add>
        <add name="Data" type="Ref" template="NiPosData" ver2="10.1.0.0">Material color controller data object index. Points to NiPosData.</add>
    </niobject>

    <niobject name="NiMaterialColorController" abstract="0" inherit="NiPoint3InterpController">
        Time controller for material color. Flags are used for color selection in versions below 10.1.0.0.
        
        Bits 4-5: Target Color (00 = Ambient, 01 = Diffuse, 10 = Specular, 11 = Emissive)
    </niobject>

    <niobject name="NiLightColorController" abstract="0" inherit="NiPoint3InterpController">
        Light color animation controller.
    </niobject>


    <niobject name="NiExtraDataController" abstract="1" inherit="NiSingleInterpController">
        An controller for extra data.
    </niobject>

    <niobject name="NiFloatExtraDataController" abstract="0" inherit="NiExtraDataController">
        Unknown.
        <add name="Controller Data" type="string" ver1="10.2.0.0">Refers to a NiFloatExtraData name.</add>
        <add name="Num Extra Bytes" type="byte" ver2="10.1.0.0">Number of extra bytes.</add>
        <add name="Unknown Bytes" type="byte" arr1="7" ver2="10.1.0.0">Unknown.</add>
        <add name="Unknown Extra Bytes" type="byte" arr1="Num Extra Bytes" ver2="10.1.0.0">Unknown.</add>
    </niobject>

    <niobject name="NiBoneLODController" abstract="0" inherit="NiTimeController">
        Level of detail controller for bones.  Priority is arranged from low to high.
        <add name="Unknown Int 1" type="uint">Unknown.</add>
        <add name="Num Node Groups" type="uint">Number of node groups.</add>
        <add name="Num Node Groups 2" type="uint">Number of node groups.</add>
        <add name="Node Groups" type="NodeGroup" arr1="Num Node Groups">A list of node groups (each group a sequence of bones).</add>
        <add name="Num Shape Groups" type="uint" ver1="4.2.2.0" userver="0">Number of shape groups.</add>
        <add name="Num Shape Groups" type="uint" ver1="10.2.0.0" ver2="10.2.0.0" userver="1">Number of shape groups.</add>
        <add name="Shape Groups 1" type="SkinShapeGroup" arr1="Num Shape Groups"  ver1="4.2.2.0" userver="0">List of shape groups.</add>
        <add name="Shape Groups 1" type="SkinShapeGroup" arr1="Num Shape Groups"  ver1="10.2.0.0" ver2="10.2.0.0" userver="1">List of shape groups.</add>
        <add name="Num Shape Groups 2" type="uint"  ver1="4.2.2.0" userver="0">The size of the second list of shape groups.</add>
        <add name="Num Shape Groups 2" type="uint"  ver1="10.2.0.0" ver2="10.2.0.0" userver="1">The size of the second list of shape groups.</add>
        <add name="Shape Groups 2" type="Ref" template="NiTriBasedGeom" arr1="Num Shape Groups 2"  ver1="4.2.2.0" userver="0">Group of NiTriShape indices.</add>
        <add name="Shape Groups 2" type="Ref" template="NiTriBasedGeom" arr1="Num Shape Groups 2"  ver1="10.2.0.0" ver2="10.2.0.0" userver="1">Group of NiTriShape indices.</add>
        <add name="Unknown Int 2" type="int" ver1="20.3.0.9" ver2="20.3.0.9" userver="131072">Unknown.</add>
        <add name="Unknown Int 3" type="int" ver1="20.3.0.9" ver2="20.3.0.9" userver="131072">Unknown.</add>
    </niobject>

    <niobject name="NiBSBoneLODController" abstract="0" inherit="NiBoneLODController">
        A simple LOD controller for bones.
    </niobject>

    <niobject name="NiGeometry" abstract="1" inherit="NiAVObject">
        Describes a visible scene element with vertices like a mesh, a particle system, lines, etc.
        <add name="Data" type="Ref" template="NiGeometryData">Data index (NiTriShapeData/NiTriStripData).</add>
        <add name="Skin Instance" type="Ref" template="NiSkinInstance" ver1="3.3.0.13">Skin instance index.</add>
        <add name="Num Materials" type="uint" ver1="20.2.0.7">Num Materials</add>
        <add name="Material Name" type="string" arr1="Num Materials" ver1="20.2.0.7">Unknown string.  Shader?</add>
        <add name="Material Extra Data" type="int" arr1="Num Materials" ver1="20.2.0.7">Unknown integer; often -1. (Is this a link, array index?)</add>
        <add name="Active Material" type="int" ver1="20.2.0.7" default="0">Active Material; often -1. (Is this a link, array index?)</add>
        <add name="Has Shader" type="bool" ver1="10.0.1.0" ver2="20.1.0.3">Shader.</add>
        <add name="Shader Name" type="string" cond="Has Shader != 0" ver1="10.0.1.0" ver2="20.1.0.3">The shader name.</add>
        <add name="Unknown Integer" type="int" cond="Has Shader != 0" ver1="10.0.1.0" ver2="20.1.0.3">Unknown value, usually -1. (Not a link)</add>
        <add name="Unknown Byte" type="byte" default="255" userver="1">Cyanide extension (only in version 10.2.0.0?).</add>
        <add name="Unknown Integer 2" type="int" ver1="10.4.0.1" ver2="10.4.0.1">Unknown.</add>
        <add name="Dirty Flag" type="bool" ver1="20.2.0.7">Dirty Flag?</add>
    </niobject>

    <niobject name="NiTriBasedGeom" abstract="1" inherit="NiGeometry">
        Describes a mesh, built from triangles.
    </niobject>

    <niobject name="NiGeometryData" abstract="1" inherit="NiObject">
        Mesh data: vertices, vertex normals, etc.
        <add name="Unknown Int" type="int" ver1="10.2.0.0">Unknown identifier. Always 0.</add>
        <add name="Num Vertices" type="ushort">Number of vertices. For NiPSysData this is max particles.</add>
        <add name="Keep Flags" type="byte" ver1="10.1.0.0">Used with NiCollision objects when OBB or TRI is set.</add>
        <add name="Compress Flags" type="byte" ver1="10.1.0.0">Unknown.</add>
        <add name="Has Vertices" type="bool" default="1">Is the vertex array present? (Always non-zero.)</add>
        <add name="Vertices" type="Vector3" arr1="Num Vertices" cond="Has Vertices != 0">The mesh vertices.</add>
        <add name="Num UV Sets" type="ushort" vercond="((Version >= 10.0.1.0) &amp;&amp; (!((Version >= 20.2.0.7) &amp;&amp; (User Version == 11))))">Methods for saving binormals and tangents saved in upper byte.  Texture flags in lower byte.</add>
        <add name="BS Num UV Sets" type="ushort" vercond="((Version >= 20.2.0.7) &amp;&amp; (User Version == 11))">Bethesda's version of this field for nif versions 20.2.0.7 and up. Only a single bit denotes whether uv's are present. For example, see meshes/architecture/megaton/megatonrampturn45sml.nif in Fallout 3.</add>
        <add name="Has Normals" type="bool">Do we have lighting normals? These are essential for proper lighting: if not present, the model will only be influenced by ambient light.</add>
        <add name="Normals" type="Vector3" arr1="Num Vertices" cond="Has Normals != 0">The lighting normals.</add>
        <add name="Tangents" type="Vector3" arr1="Num Vertices" cond="(Has Normals != 0) &amp;&amp; ((Num UV Sets &amp; 61440) || (BS Num UV Sets &amp; 61440))" ver1="10.1.0.0">Tangent vectors.</add>
        <add name="Bitangents" type="Vector3" arr1="Num Vertices" cond="(Has Normals != 0) &amp;&amp; ((Num UV Sets &amp; 61440) || (BS Num UV Sets &amp; 61440))" ver1="10.1.0.0">Bitangent vectors.</add>
        <add name="Center" type="Vector3">Center of the bounding box (smallest box that contains all vertices) of the mesh.</add>
        <add name="Radius" type="float">Radius of the mesh: maximal Euclidean distance between the center and all vertices.</add>
        <add name="Unknown 13 shorts" type="short" arr1="13" ver1="20.3.0.9" ver2="20.3.0.9" userver="131072">Unknown, always 0?</add>
        <add name="Has Vertex Colors" type="bool">
            Do we have vertex colors? These are usually used to fine-tune the lighting of the model.

            Note: how vertex colors influence the model can be controlled by having a NiVertexColorProperty object as a property child of the root node. If this property object is not present, the vertex colors fine-tune lighting.

            Note 2: set to either 0 or 0xFFFFFFFF for NifTexture compatibility.
        </add>
        <add name="Vertex Colors" type="Color4" arr1="Num Vertices" cond="Has Vertex Colors != 0">The vertex colors.</add>
        <add name="Num UV Sets" type="ushort" ver2="4.2.2.0">The lower 6 (or less?) bits of this field represent the number of UV texture sets. The other bits are probably flag bits. For versions 10.1.0.0 and up, if bit 12 is set then extra vectors are present after the normals.</add>
        <add name="Has UV" type="bool" ver2="4.0.0.2">
            Do we have UV coordinates?

            Note: for compatibility with NifTexture, set this value to either 0x00000000 or 0xFFFFFFFF.
        </add>
        <add name="UV Sets" type="TexCoord" arr1="(Num UV Sets &amp; 63) | (BS Num UV Sets &amp; 1)" arr2="Num Vertices">The UV texture coordinates. They follow the OpenGL standard: some programs may require you to flip the second coordinate.</add>
        <add name="Consistency Flags" type="ConsistencyType" ver1="10.0.1.0" default="CT_MUTABLE">Consistency Flags</add>
        <add name="Additional Data" type="Ref" template="AbstractAdditionalGeometryData" ver1="20.0.0.4">Unknown.</add>
    </niobject>

    <niobject name="AbstractAdditionalGeometryData" abstract="1" inherit="NiObject">
    </niobject>

    <niobject name="NiTriBasedGeomData" abstract="1" inherit="NiGeometryData">
        Describes a mesh, built from triangles.
        <add name="Num Triangles" type="ushort">Number of triangles.</add>
    </niobject>

    <niobject name="bhkBlendController" abstract="0" inherit="NiTimeController">
        Unknown. Is apparently only used in skeleton.nif files.
        <add name="Unknown Int" type="uint">Seems to be always zero.</add>
    </niobject>

    <niobject name="BSBound" abstract="0" inherit="NiExtraData">
        Bethesda-specific collision bounding box for skeletons.
        <add name="Center" type="Vector3">Center of the bounding box.</add>
        <add name="Dimensions" type="Vector3">Dimensions of the bounding box from center.</add>
    </niobject>

    <niobject name="BSFurnitureMarker" abstract="0" inherit="NiExtraData">
        Unknown. Marks furniture sitting positions?
        <add name="Num Positions" type="uint">Number of positions.</add>
        <add name="Positions" type="FurniturePosition" arr1="Num Positions">Unknown. Probably has something to do with the furniture positions?</add>
    </niobject>

    <niobject name="BSParentVelocityModifier" abstract="0" inherit="NiPSysModifier">
        Particle modifier that adds a blend of object space translation and rotation to particles born in world space.
        <add name="Damping" type="float">Amount of blending?</add>
    </niobject>

    <niobject name="BSPSysArrayEmitter" abstract="0" inherit="NiPSysVolumeEmitter">
        Particle emitter that uses a node, its children and subchildren to emit from.  Emission will be evenly spread along points from nodes leading to their direct parents/children only.
    </niobject>

    <niobject name="BSWindModifier" abstract="0" inherit="NiPSysModifier">
        Particle Modifier that uses the wind value from the gamedata to alter the path of particles.
        <add name="Strength" type="float">The amount of force wind will have on particles.</add>
    </niobject>

    <niobject name="hkPackedNiTriStripsData" abstract="0" inherit="bhkShapeCollection">
        NiTriStripsData for havok data?
        <add name="Num Triangles" type="uint">Number of triangles?</add>
        <add name="Triangles" type="hkTriangle" arr1="Num Triangles">The physics triangles?</add>
        <add name="Num Vertices" type="uint">Number of vertices.</add>
        <add name="Unknown Byte 1" type="byte" ver1="20.2.0.7">Unknown.</add>
        <add name="Vertices" type="Vector3" arr1="Num Vertices">The vertices?</add>
        <add name="Num Sub Shapes" type="ushort" ver1="20.2.0.7">Number of subparts.</add>
        <add name="Sub Shapes" type="OblivionSubShape" arr1="Num Sub Shapes" ver1="20.2.0.7">The subparts.</add>
    </niobject>

    <niobject name="NiAlphaProperty" abstract="0" inherit="NiProperty">
        Transparency. Flags 0x00ED.
        <add name="Flags" type="Flags" default="237">
            Bit 0 : alpha blending enable
            Bits 1-4 : source blend mode
            Bits 5-8 : destination blend mode
            Bit 9 : alpha test enable
            Bit 10-12 : alpha test mode
            Bit 13 : no sorter flag ( disables triangle sorting )

            blend modes (glBlendFunc):
            0000 GL_ONE
            0001 GL_ZERO
            0010 GL_SRC_COLOR
            0011 GL_ONE_MINUS_SRC_COLOR
            0100 GL_DST_COLOR
            0101 GL_ONE_MINUS_DST_COLOR
            0110 GL_SRC_ALPHA
            0111 GL_ONE_MINUS_SRC_ALPHA
            1000 GL_DST_ALPHA
            1001 GL_ONE_MINUS_DST_ALPHA
            1010 GL_SRC_ALPHA_SATURATE

            test modes (glAlphaFunc):
            000 GL_ALWAYS
            001 GL_LESS
            010 GL_EQUAL
            011 GL_LEQUAL
            100 GL_GREATER
            101 GL_NOTEQUAL
            110 GL_GEQUAL
            111 GL_NEVER
        </add>
        <add name="Threshold" type="byte">Threshold for alpha testing (see: glAlphaFunc)</add>
    </niobject>

    <niobject name="NiAmbientLight" abstract="0" inherit="NiLight">
        Ambient light source.
    </niobject>

    <niobject name="NiParticlesData" abstract="0" inherit="NiGeometryData">
        <!-- for fallout 3 it seems that the vertices list has
             vercond="!((Version >= 20.2.0.7) &amp;&amp; (User Version == 11))" ? -->
        Generic rotating particles data object.
        <add name="Num Particles" type="ushort" ver2="4.0.0.2">The maximum number of particles (matches the number of vertices).</add>
        <add name="Particle Radius" type="float" ver2="10.0.1.0">The particles&#039; size.</add>
        <add name="Has Radii" type="bool" ver1="10.1.0.0">Is the particle size array present?</add>
        <add name="Radii" type="float" arr1="Num Vertices" cond="Has Radii != 0" ver1="10.1.0.0" vercond="!((Version >= 20.2.0.7) &amp;&amp; (User Version == 11))">The individual particel sizes.</add>
        <add name="Num Active" type="ushort">The number of active particles at the time the system was saved. This is also the number of valid entries in the following arrays.</add>
        <add name="Has Sizes" type="bool">Is the particle size array present?</add>
        <add name="Sizes" type="float" arr1="Num Vertices" cond="Has Sizes != 0" vercond="!((Version >= 20.2.0.7) &amp;&amp; (User Version == 11))">The individual particel sizes.</add>
        <add name="Has Rotations" type="bool" ver1="10.0.1.0">Is the particle rotation array present?</add>
        <add name="Rotations" type="Quaternion" arr1="Num Vertices" cond="Has Rotations != 0" ver1="10.0.1.0" vercond="!((Version >= 20.2.0.7) &amp;&amp; (User Version == 11))">The individual particle rotations.</add>
        <add name="Has Rotation Angles" type="bool" ver1="20.0.0.4">Are the angles of rotation present?</add>
        <add name="Rotation Angles" type="float" arr1="Num Vertices" cond="Has Rotation Angles != 0" vercond="!((Version >= 20.2.0.7) &amp;&amp; (User Version == 11))">Angles of rotation</add>
        <add name="Has Rotation Axes" type="bool" ver1="20.0.0.4">Are axes of rotation present?</add>
        <add name="Rotation Axes" type="Vector3" arr1="Num Vertices" cond="Has Rotation Axes != 0" ver1="20.0.0.4" vercond="!((Version >= 20.2.0.7) &amp;&amp; (User Version == 11))">Unknown</add>

        <add name="Has Unknown Stuff 1" type="bool" vercond="(Version >= 20.2.0.7) &amp;&amp; (User Version == 11)">Unknown ushort</add>
        <add name="Num Unknown Stuff 1" type="short" vercond="(Version >= 20.2.0.7) &amp;&amp; (User Version == 11)">Unknown</add>
        <add name="Unknown Stuff 1" type="Vector4" arr1="Num Unknown Stuff 1" cond="Has Unknown Stuff 1 != 0" vercond="(Version >= 20.2.0.7) &amp;&amp; (User Version == 11)">Unknown</add>
    </niobject>

    <niobject name="NiRotatingParticlesData" abstract="0" inherit="NiParticlesData">
        Rotating particles data object.
        <add name="Has Rotations 2" type="bool" ver2="4.2.2.0">Is the particle rotation array present?</add>
        <add name="Rotations 2" type="Quaternion" arr1="Num Vertices" cond="Has Rotations 2 != 0" ver2="4.2.2.0">The individual particle rotations.</add>
    </niobject>

    <niobject name="NiAutoNormalParticlesData" abstract="0" inherit="NiParticlesData">
        Particle system data object (with automatic normals?).
    </niobject>

    <compound name="ParticleDesc">
        Particle Description.
        <add name="Translation" type="Vector3">Unknown.</add>
        <add name="Unknown Floats 1" type="float" arr1="3" ver2="10.4.0.1">Unknown.</add>
        <add name="Unknown Float 1" type="float" default="0.9">Unknown.</add>
        <add name="Unknown Float 2" type="float" default="0.9">Unknown.</add>
        <add name="Unknown Float 3" type="float" default="3.0">Unknown.</add>
        <add name="Unknown Int 1" type="int">Unknown.</add>
    </compound>

    <niobject name="NiPSysData" abstract="0" inherit="NiRotatingParticlesData">
        Particle system data.
        <add name="Particle Descriptions" type="ParticleDesc" arr1="Num Vertices" vercond="!((Version >= 20.2.0.7) &amp;&amp; (User Version == 11))">Unknown.</add>
        <add name="Has Unknown Floats 3" type="bool" ver1="20.0.0.4" vercond="!((Version >= 20.2.0.7) &amp;&amp; (User Version == 11))">Unknown.</add>
        <add name="Unknown Floats 3" type="float" arr1="Num Vertices" cond="Has Unknown Floats 3 != 0" ver1="20.0.0.4" vercond="!((Version >= 20.2.0.7) &amp;&amp; (User Version == 11))">Unknown.</add>
        <add name="Unknown Short 1" type="ushort" vercond="!((Version >= 20.2.0.7) &amp;&amp; (User Version == 11))">Unknown.</add>
        <add name="Unknown Short 2" type="ushort" vercond="!((Version >= 20.2.0.7) &amp;&amp; (User Version == 11))">Unknown.</add>
    </niobject>

    <niobject name="NiMeshPSysData" abstract="0" inherit="NiPSysData">
        Particle meshes data.
        <add name="Unknown Int 2" type="uint" ver1="10.2.0.0">Unknown. Possible vertex count but probably not.</add>
        <add name="Unknown Byte 3" type="byte" default="0" ver1="10.2.0.0">Unknown. 0?</add>
        <add name="Num Unknown Ints 1" type="uint" ver1="10.2.0.0">Unknown.</add>
        <add name="Unknown Ints 1" type="uint" ver1="10.2.0.0" arr1="Num Unknown Ints 1">Unknown integers</add>
        <add name="Unknown Node" type="Ref" template="NiNode">Unknown NiNode.</add>
    </niobject>

    <niobject name="NiBinaryExtraData" abstract="0" inherit="NiExtraData">
        Binary extra data object. Used to store normals and binormals in Oblivion.
        <add name="Binary Data" type="ByteArray">The binary data.</add>
    </niobject>

    <niobject name="NiBinaryVoxelExtraData" abstract="0" inherit="NiExtraData">
        Voxel extra data object.
        <add name="Unknown Int" type="uint" default="0">Unknown.  0?</add>
        <add name="Data" type="Ref" template="NiBinaryVoxelData">Link to binary voxel data.</add>
    </niobject>

    <niobject name="NiBinaryVoxelData" abstract="0" inherit="NiObject">
        Voxel data object.
        <add name="Unknown Short 1" type="ushort">Unknown.</add>
        <add name="Unknown Short 2" type="ushort">Unknown.</add>
        <add name="Unknown Short 3" type="ushort">Unknown. Is this^3 the Unknown Bytes 1 size?</add>
        <add name="Unknown 7 Floats" type="float" arr1="7">Unknown.</add>
        <add name="Unknown Bytes 1" type="byte" arr1="7" arr2="12">Unknown. Always a multiple of 7.</add>
        <add name="Num Unknown Vectors" type="uint">Unknown.</add>
        <add name="Unknown Vectors" type="Vector4" arr1="Num Unknown Vectors">Vectors on the unit sphere.</add>
        <add name="Num Unknown Bytes 2" type="uint">Unknown.</add>
        <add name="Unknown Bytes 2" type="byte" arr1="Num Unknown Bytes 2">Unknown.</add>
        <add name="Unknown 5 Ints" type="uint" arr1="5">Unknown.</add>
    </niobject>

    <niobject name="NiBlendBoolInterpolator" abstract="0" inherit="NiBlendInterpolator">
        An interpolator for a bool.
        <add name="Bool Value" type="byte">The interpolated bool?</add>
    </niobject>

    <niobject name="NiBlendFloatInterpolator" abstract="0" inherit="NiBlendInterpolator">
        An interpolator for a float.
        <add name="Float Value" type="float">The interpolated float?</add>
    </niobject>

    <niobject name="NiBlendPoint3Interpolator" abstract="0" inherit="NiBlendInterpolator">
        Interpolates a point?
        <add name="Point Value" type="Vector3">The interpolated point?</add>
    </niobject>

    <niobject name="NiBlendTransformInterpolator" abstract="0" inherit="NiBlendInterpolator">
        Unknown.
    </niobject>

    <niobject name="NiBoolData" abstract="0" inherit="NiObject">
        Timed boolean data.
        <add name="Data" type="KeyGroup" template="byte">The boolean keys.</add>
    </niobject>

    <niobject name="NiBooleanExtraData" abstract="0" inherit="NiExtraData">
        Boolean extra data.
        <add name="Boolean Data" type="byte">The boolean extra data value.</add>
    </niobject>

    <niobject name="NiBSplineBasisData" abstract="0" inherit="NiObject">
        Stores the number of control points of a B-spline.
        <add name="Num Control Points" type="uint">The number of control points of the B-spline (number of frames of animation plus degree of B-spline minus one).</add>
    </niobject>

    <niobject name="NiBSplineFloatInterpolator" abstract="1" inherit="NiBSplineInterpolator">
        Unknown.
    </niobject>

    <niobject name="NiBSplineCompFloatInterpolator" abstract="0" inherit="NiBSplineFloatInterpolator">
        Unknown.
        <add name="Base" type="float">Base value when curve not defined.</add>
        <add name="Offset" type="uint">Starting offset for the data. (USHRT_MAX for no data.)</add>
        <add name="Bias" type="float">Bias</add>
        <add name="Multiplier" type="float">Multiplier</add>
    </niobject>

    <niobject name="NiBSplinePoint3Interpolator" abstract="1" inherit="NiBSplineInterpolator">
        Unknown.
        <add name="Unknown Floats" type="float" arr1="6">Unknown.</add>
    </niobject>

    <niobject name="NiBSplineCompPoint3Interpolator" abstract="0" inherit="NiBSplinePoint3Interpolator">
        Unknown.
    </niobject>

    <niobject name="NiBSplineTransformInterpolator" abstract="0" inherit="NiBSplineInterpolator">
        An interpolator for storing transform keyframes via a B-spline.
        <add name="Translation" type="Vector3">Base translation when translate curve not defined.</add>
        <add name="Rotation" type="Quaternion">Base rotation when rotation curve not defined.</add>
        <add name="Scale" type="float">Base scale when scale curve not defined.</add>
        <add name="Translation Offset" type="uint">Starting offset for the translation data. (USHRT_MAX for no data.)</add>
        <add name="Rotation Offset" type="uint">Starting offset for the rotation data. (USHRT_MAX for no data.)</add>
        <add name="Scale Offset" type="uint">Starting offset for the scale data. (USHRT_MAX for no data.)</add>
    </niobject>

    <niobject name="NiBSplineCompTransformInterpolator" abstract="0" inherit="NiBSplineTransformInterpolator">
        An interpolator for storing transform keyframes via a compressed
        B-spline (that is, using shorts rather than floats in the B-spline
        data).
        <add name="Translation Bias" type="float">Translation Bias</add>
        <add name="Translation Multiplier" type="float">Translation Multiplier</add>
        <add name="Rotation Bias" type="float">Rotation Bias</add>
        <add name="Rotation Multiplier" type="float">Rotation Multiplier</add>
        <add name="Scale Bias" type="float">Scale Bias</add>
        <add name="Scale Multiplier" type="float">Scale Multiplier</add>
    </niobject>
	
	<niobject name="BSRotAccumTransfInterpolator" inherit="NiTransformInterpolator">
	</niobject>

    <niobject name="NiBSplineData" abstract="0" inherit="NiObject">
        B-spline data points as floats, or as shorts for compressed B-splines.
        <add name="Num Float Control Points" type="uint">Number of Float Data Points</add>
        <add name="Float Control Points" type="float" arr1="Num Float Control Points">Float values representing the control data.</add>
        <add name="Num Short Control Points" type="uint">Number of Short Data Points</add>
        <add name="Short Control Points" type="short" arr1="Num Short Control Points">Signed shorts representing the data from 0 to 1 (scaled by SHRT_MAX).</add>
    </niobject>

    <niobject name="NiCamera" abstract="0" inherit="NiAVObject">
        Camera object.
        <add name="Unknown Short" type="ushort" ver1="10.1.0.0">Unknown.</add>
        <add name="Frustum Left" type="float">Frustrum left.</add>
        <add name="Frustum Right" type="float">Frustrum right.</add>
        <add name="Frustum Top" type="float">Frustrum top.</add>
        <add name="Frustum Bottom" type="float">Frustrum bottom.</add>
        <add name="Frustum Near" type="float">Frustrum near.</add>
        <add name="Frustum Far" type="float">Frustrum far.</add>
        <add name="Use Orthographic Projection" type="bool" ver1="10.1.0.0">Determines whether perspective is used.  Orthographic means no perspective.</add>
        <add name="Viewport Left" type="float">Viewport left.</add>
        <add name="Viewport Right" type="float">Viewport right.</add>
        <add name="Viewport Top" type="float">Viewport top.</add>
        <add name="Viewport Bottom" type="float">Viewport bottom.</add>
        <add name="LOD Adjust" type="float">Level of detail adjust.</add>
        <add name="Unknown Link" type="Ref" template="NiObject">Unknown.</add>
        <add name="Unknown Int" type="uint">Unknown.  Changing value crashes viewer.</add>
        <add name="Unknown Int 2" type="uint" ver1="4.2.1.0">Unknown.  Changing value crashes viewer.</add>
        <add name="Unknown Int 3" type ="uint" ver2="3.1">Unknown.</add>
    </niobject>

    <niobject name="NiColorData" abstract="0" inherit="NiObject">
        Color data for material color controller.
        <add name="Data" type="KeyGroup" template="Color4">The color keys.</add>
    </niobject>

    <niobject name="NiColorExtraData" abstract="0" inherit="NiExtraData">
        Unknown.
        <add name="Data" type="Color4">RGBA Color?</add>
    </niobject>

    <niobject name="NiControllerManager" abstract="0" inherit="NiTimeController">
        Unknown. Root of all controllers?
        <add name="Cumulative" type="bool">Designates whether animation sequences are cumulative?</add>
        <add name="Num Controller Sequences" type="uint">The number of controller sequence objects.</add>
        <add name="Controller Sequences" type="Ref" template="NiControllerSequence" arr1="Num Controller Sequences">Refers to a list of NiControllerSequence object.</add>
        <add name="Object Palette" type="Ref" template="NiDefaultAVObjectPalette">Refers to a NiDefaultAVObjectPalette.</add>
    </niobject>

    <niobject name="NiSequence" abstract="0" inherit="NiObject">
        Root node used in some Empire Earth II .kf files (version 4.2.2.0).
        <add name="Name" type="string">Name of this object. This is also the name of the action associated with this file. For instance, if the original NIF file is called &quot;demon.nif&quot; and this animation file contains an attack sequence, then the file would be called &quot;demon_attack1.kf&quot; and this field would contain the string &quot;attack1&quot;.</add>
        <add name="Text Keys Name" type="string" ver2="10.1.0.0">Name of following referenced NiTextKeyExtraData class.</add>
        <add name="Text Keys" type="Ref" template="NiTextKeyExtraData" ver2="10.1.0.0">Link to NiTextKeyExtraData.</add>
        <add name="Unknown Int 4" type="int" ver1="20.3.0.9" ver2="20.3.0.9" userver="131072">Unknown</add>
        <add name="Unknown Int 5" type="int" ver1="20.3.0.9" ver2="20.3.0.9" userver="131072">Unknown</add>
        <add name="Num Controlled Blocks" type="uint">Number of controlled objects.</add>
        <add name="Unknown Int 1" type="uint" ver1="10.1.0.106">Unknown.</add>
        <add name="Controlled Blocks" type="ControllerLink" arr1="Num Controlled Blocks">Refers to controlled objects.</add>
    </niobject>

    <niobject name="NiControllerSequence" abstract="0" inherit="NiSequence">
        Root node in .kf files (version 10.0.1.0 and up).
        <add name="Weight" type="float" default="1.0" ver1="10.1.0.106">Weight/priority of animation?</add>
        <add name="Text Keys" type="Ref" template="NiTextKeyExtraData" ver1="10.1.0.106">Link to NiTextKeyExtraData. Replaces the other Text Keys field in versions 10.1.0.106 and up.</add>
        <add name="Cycle Type" type="CycleType" ver1="10.1.0.106">Anim cycle type? Is part of &quot;Flags&quot; in other objects?</add>
        <add name="Unknown Int 0" type="uint" ver1="10.1.0.106" ver2="10.1.0.106">Unknown.</add>
        <add name="Frequency" type="float" ver1="10.1.0.106">The animation frequency.</add>
        <add name="Start Time" type="float" ver1="10.1.0.106">The controller sequence start time?</add>
        <add name="Unknown Float 2" type="float" ver1="10.2.0.0" ver2="10.4.0.1">Unknown.</add>
        <add name="Stop Time" type="float" ver1="10.1.0.106">The controller sequence stop time?</add>
        <add name="Unknown Byte" type="byte" ver1="10.1.0.106" ver2="10.1.0.106">Unknown.</add>
        <add name="Manager" type="Ptr" template="NiControllerManager" ver1="10.1.0.106">Refers to NiControllerManager which references this object, if any.</add>
        <add name="Target Name" type="string" ver1="10.1.0.106">Name of target node Controller acts on.</add>
        <add name="String Palette" type="Ref" template="NiStringPalette" ver1="10.2.0.0" ver2="20.0.0.5">Refers to NiStringPalette.</add>
        <add name="Unknown Short 1" type="short" ver1="20.2.0.7" vercond="(User Version == 11) &amp;&amp; (User Version 2 >= 24)">Unknown</add>
        <add name="Unknown Short 2" type="short" ver1="20.2.0.7" vercond="(User Version == 11) &amp;&amp; (User Version 2 >= 24) &amp;&amp; (User Version 2 &lt;= 28)">Unknown</add>
        <add name="Unknown Int 3" type="uint" ver1="20.3.0.9" default="64">Unknown, found in some Lazeska and Krazy Rain .KFs (seems to be 64 when present).</add>
    </niobject>

    <niobject name="NiAVObjectPalette" abstract="1" inherit="NiObject">
        Unknown.
    </niobject>

    <niobject name="NiDefaultAVObjectPalette" abstract="0" inherit="NiAVObjectPalette">
        Unknown. Refers to a list of objects. Used by NiControllerManager.
        <add name="Unknown Int" type="uint">Unknown.</add>
        <add name="Num Objs" type="uint">Number of objects.</add>
        <add name="Objs" type="AVObject" arr1="Num Objs">The objects.</add>
    </niobject>

    <niobject name="NiDirectionalLight" abstract="0" inherit="NiLight">
        Directional light source.
    </niobject>

    <niobject name="NiDitherProperty" abstract="0" inherit="NiProperty">
        Unknown.
        <add name="Flags" type="Flags">1&#039;s Bit: Enable dithering</add>
    </niobject>

    <niobject name="NiRollController" abstract="0" inherit="NiSingleInterpController">
        Unknown.
        <add name="Data" type="Ref" template="NiFloatData">The data for the controller.</add>
    </niobject>

    <niobject name="NiFloatData" abstract="0" inherit="NiObject">
        Possibly the 1D position along a 3D path.
        <add name="Data" type="KeyGroup" template="float">The keys.</add>
    </niobject>

    <niobject name="NiFloatExtraData" abstract="0" inherit="NiExtraData">
        Float extra data.
        <add name="Float Data" type="float">The float data.</add>
    </niobject>

    <niobject name="NiFloatsExtraData" abstract="0" inherit="NiExtraData">
        Unknown.
        <add name="Num Floats" type="uint">Number of floats in the next field.</add>
        <add name="Data" type="float" arr1="Num Floats">Float data.</add>
    </niobject>

    <niobject name="NiFogProperty" abstract="0" inherit="NiProperty">
        Describes... fog?
        <add name="Flags" type="Flags">
            1&#039;s bit: Enables Fog
            2&#039;s bit: Sets Fog Function to FOG_RANGE_SQ
            4&#039;s bit: Sets Fog Function to FOG_VERTEX_ALPHA

            If 2&#039;s and 4&#039;s bit are not set, but fog is enabled, Fog function is FOG_Z_LINEAR.
        </add>
        <add name="Fog Depth" type="float">The thickness of the fog?  Default is 1.0</add>
        <add name="Fog Color" type="Color3">The color of the fog.</add>
    </niobject>

    <niobject name="NiGravity" abstract="0" inherit="NiParticleModifier">
        A particle modifier; applies a gravitational field on the particles.
        <add name="Unknown Float 1" type="float" ver1="4.0.0.2">Unknown.</add>
        <add name="Force" type="float">The strength/force of this gravity.</add>
        <add name="Type" type="FieldType">The force field&#039;s type.</add>
        <add name="Position" type="Vector3">The position of the mass point relative to the particle system. (TODO: check for versions &lt;= 3.1)</add>
        <add name="Direction" type="Vector3">The direction of the applied acceleration.</add>
    </niobject>

    <niobject name="NiIntegerExtraData" abstract="0" inherit="NiExtraData">
        Extra integer data.
        <add name="Integer Data" type="uint">The value of the extra data.</add>
    </niobject>

    <niobject name="BSXFlags" abstract="0" inherit="NiIntegerExtraData">
        Controls animation and collision.  Integer holds flags:
        Bit 0 : enable havok
        Bit 1 : enable collision
        Bit 2 : is skeleton nif?
        Bit 3 : enable animation
        Bit 4 : FlameNodes present
        Bit 5 : EditorMarkers present
    </niobject>

    <niobject name="NiIntegersExtraData" abstract="0" inherit="NiExtraData">
        Integers data.
        <add name="Num Integers" type="uint">Number of integers.</add>
        <add name="Data" type="uint" arr1="Num Integers">Integers.</add>
    </niobject>

    <niobject name="BSKeyframeController" abstract="0" inherit="NiKeyframeController">
        An extended keyframe controller.
        <add name="Data 2" type="Ref" template="NiKeyframeData">A link to more keyframe data.</add>
    </niobject>

    <niobject name="NiKeyframeData" abstract="0" inherit="NiObject">
        Keyframes for mesh animation.
        <add name="Num Rotation Keys" type="uint">The number of quaternion rotation keys. If the rotation type is XYZ (type 4) then this *must* be set to 1, and in this case the actual number of keys is stored in the XYZ Rotations field.</add>
        <add name="Rotation Type" type="KeyType" cond="Num Rotation Keys != 0">The type of interpolation to use for rotation.  Can also be 4 to indicate that separate X, Y, and Z values are used for the rotation instead of Quaternions.</add>
        <add name="Quaternion Keys" type="QuatKey" arg="Rotation Type" template="Quaternion" arr1="Num Rotation Keys" cond="Rotation Type != 4">The rotation keys if Quaternion rotation is used.</add>
        <add name="Unknown Float" type="float" cond="Rotation Type == 4" ver2="10.1.0.0">Possibly a vestigial time value?  Doesn&#039;t appear to be significant.</add>
        <add name="XYZ Rotations" type="KeyGroup" template="float" arr1="3" cond="Rotation Type == 4">Individual arrays of keys for rotating X, Y, and Z individually.</add>
        <add name="Translations" type="KeyGroup" template="Vector3">Translation keys.</add>
        <add name="Scales" type="KeyGroup" template="float">Scale keys.</add>
    </niobject>

    <niobject name="NiLookAtController" abstract="0" inherit="NiTimeController">
        Unknown. Start time is 3.4e+38 and stop time is -3.4e+38.
        <add name="Unknown1" type="ushort" ver1="10.1.0.0">Unknown.</add>
        <add name="Look At Node" type="Ref" template="NiNode">Link to the node to look at?</add>
    </niobject>

    <niobject name="NiLookAtInterpolator" abstract="0" inherit="NiInterpolator">
        Unknown.
        <add name="Unknown Short" type="ushort">Unknown.</add>
        <add name="Look At" type="Ptr" template="NiNode">Refers to a Node to focus on.</add>
        <add name="Target" type="string">Target node name.</add>
        <add name="Translation" type="Vector3" ver2="20.5.0.0">Translate.</add>
        <add name="Rotation" type="Quaternion" ver2="20.5.0.0">Rotation.</add>
        <add name="Scale" type="float" ver2="20.5.0.0">Scale.</add>
        <add name="Unknown Link 1" type="Ref" template="NiPoint3Interpolator">Refers to NiPoint3Interpolator.</add>
        <add name="Unknown Link 2" type="Ref" template="NiFloatInterpolator">Refers to a NiFloatInterpolator.</add>
        <add name="Unknown Link 3" type="Ref" template="NiFloatInterpolator">Refers to a NiFloatInterpolator.</add>
    </niobject>

    <niobject name="NiMaterialProperty" abstract="0" inherit="NiProperty">
        Describes the material shading properties.
        <add name="Flags" type="Flags" ver2="10.0.1.2">Property flags.</add>
        <add name="Ambient Color" type="Color3" vercond="!((Version == 20.2.0.7) &amp;&amp; (User Version == 11) &amp;&amp; (User Version 2 > 21))">How much the material reflects ambient light.</add>
        <add name="Diffuse Color" type="Color3" vercond="!((Version == 20.2.0.7) &amp;&amp; (User Version == 11) &amp;&amp; (User Version 2 > 21))">How much the material reflects diffuse light.</add>
        <add name="Specular Color" type="Color3">How much light the material reflects in a specular manner.</add>
        <add name="Emissive Color" type="Color3">How much light the material emits.</add>
        <add name="Glossiness" type="float">The material&#039;s glossiness.</add>
        <add name="Alpha" type="float">The material transparency (1=non-transparant). Refer to a NiAlphaProperty object in this material&#039;s parent NiTriShape object, when alpha is not 1.</add>
        <add name="Emit Multi" type="float" default="1.0" vercond="(Version == 20.2.0.7) &amp;&amp; (User Version == 11) &amp;&amp; (User Version 2 > 21)">Unknown</add>
    </niobject>

    <niobject name="NiMorphData" abstract="0" inherit="NiObject">
        Geometry morphing data.
        <add name="Num Morphs" type="uint">Number of morphing object.</add>
        <add name="Num Vertices" type="uint">Number of vertices.</add>
        <add name="Relative Targets" type="byte" default="1">This byte is always 1 in all official files.</add>
        <add name="Morphs" type="Morph" arg="Num Vertices" arr1="Num Morphs">The geometry morphing objects.</add>
    </niobject>

    <niobject name="NiNode" abstract="0" inherit="NiAVObject">
        Generic node object for grouping.
        <add name="Num Children" type="uint">The number of child objects.</add>
        <add name="Children" type="Ref" template="NiAVObject" arr1="Num Children">List of child node object indices.</add>
        <add name="Num Effects" type="uint">The number of references to effect objects that follow.</add>
        <add name="Effects" type="Ref" template="NiDynamicEffect" arr1="Num Effects">List of node effects. ADynamicEffect?</add>
    </niobject>

    <niobject name="NiBone" abstract="0" inherit="NiNode">
        A NiNode used as a skeleton bone?
    </niobject>

    <niobject name="AvoidNode" abstract="0" inherit="NiNode">
        Morrowind specific?
    </niobject>

    <niobject name="FxWidget" abstract="0" inherit="NiNode">
        Firaxis-specific UI widgets?
        <add name="Unknown1" type="byte">Unknown.</add>
        <add name="Unknown 292 Bytes" type="byte" arr1="292">Looks like 9 links and some string data.</add>
    </niobject>

    <niobject name="FxButton" abstract="0" inherit="FxWidget">
        Unknown.
    </niobject>

    <niobject name="FxRadioButton" abstract="0" inherit="FxWidget">
        Unknown.
        <add name="Unknown Int 1" type="uint">Unknown.</add>
        <add name="Unknown Int  2" type="uint">Unknown.</add>
        <add name="Unknown Int 3" type="uint">Unknown.</add>
        <add name="Num Buttons" type="uint">Number of unknown links.</add>
        <add name="Buttons" type="Ptr" template="FxRadioButton" arr1="Num Buttons">Unknown pointers to other buttons.  Maybe other buttons in a group so they can be switch off if this one is switched on?</add>
    </niobject>

    <niobject name="NiBillboardNode" abstract="0" inherit="NiNode">
        These nodes will always be rotated to face the camera creating a billboard effect for any attached objects.

        In pre-10.1.0.0 the Flags field is used for BillboardMode.
        Bit 0: hidden
        Bits 1-2: collision mode
        Bit 3: unknown (set in most official meshes)
        Bits 5-6: billboard mode

        Collision modes:
        00 NONE
        01 USE_TRIANGLES
        10 USE_OBBS
        11 CONTINUE

        Billboard modes:
        00 ALWAYS_FACE_CAMERA
        01 ROTATE_ABOUT_UP
        10 RIGID_FACE_CAMERA
        11 ALWAYS_FACE_CENTER
        <add name="Billboard Mode" type="BillboardMode" ver1="10.1.0.0">The way the billboard will react to the camera.</add>
    </niobject>

    <niobject name="NiBSAnimationNode" abstract="0" inherit="NiNode">
        Bethesda-specific extension of Node with animation properties stored in the flags, often 42?
    </niobject>

    <niobject name="NiBSParticleNode" abstract="0" inherit="NiNode">
        Unknown.
    </niobject>

    <niobject name="NiSwitchNode" abstract="0" inherit="NiNode">
        A node used to switch between branches, such as for LOD levels?
        <add name="Unknown Flags 1" type="ushort" ver1="10.1.0.0">Flags</add>
        <add name="Unknown Int 1" type="int">Index?</add>
    </niobject>

    <niobject name="NiLODNode" abstract="0" inherit="NiSwitchNode">
        Level of detail selector. Links to different levels of detail of the same model, used to switch a geometry at a specified distance.
        <!--<add name="Unknown 4 Bytes" type="byte" arr1="4">Unknown.  0,0,0,0 or 1,0,0,0.</add>-->
        <add name="LOD Center" type="Vector3" ver1="4.0.0.2" ver2="10.0.1.0">Point to calculate distance from for switching?</add>
        <add name="Num LOD Levels" type="uint" ver2="10.0.1.0">Number of levels of detail.</add>
        <add name="LOD Levels" type="LODRange" arr1="Num LOD Levels" ver2="10.0.1.0">The ranges of distance that each level of detail applies in.</add>
        <!--<add name="Unknown Short" type="ushort" ver1="10.1.0.0">Zero?</add>-->
        <add name="LOD Level Data" type="Ref" template="NiLODData"  ver1="10.1.0.0">Refers to LOD level information, either distance or screen size based.</add>
    </niobject>

    <niobject name="NiPalette" abstract="0" inherit="NiObject">
        A color palette.
        <add name="Unknown Byte" type="byte">Unknown, Usually = 0.</add>
        <add name="Num Entries" type="uint" default="256">The number of palette entries.  Always = 256.</add>
        <add name="Palette" type="ByteColor4" arr1="256">The color palette.</add>
    </niobject>

    <niobject name="NiParticleBomb" abstract="0" inherit="NiParticleModifier">
        A particle modifier.
        <add name="Decay?" type="float">Unknown.</add>
        <add name="Duration?" type="float">Unknown.</add>
        <add name="DeltaV?" type="float">Unknown.</add>
        <add name="Start?" type="float">Unknown.</add>
        <add name="Decay Type?" type="DecayType">Unknown.</add>
        <add name="Symmetry Type?" type="SymmetryType" ver1="4.1.0.12">Unknown.</add>
        <add name="Position?" type="Vector3">The position of the mass point relative to the particle system?</add>
        <add name="Direction?" type="Vector3">The direction of the applied acceleration?</add>
    </niobject>

    <niobject name="NiParticleColorModifier" abstract="0" inherit="NiParticleModifier">
        Unknown.
        <add name="Color Data" type="Ref" template="NiColorData">Color data index.</add>
    </niobject>

    <niobject name="NiParticleGrowFade" abstract="0" inherit="NiParticleModifier">
        This particle system modifier controls the particle size. If it is present the particles start with size 0.0 . Then they grow to their original size and stay there until they fade to zero size again at the end of their lifetime cycle.
        <add name="Grow" type="float">The time from the beginning of the particle lifetime during which the particle grows.</add>
        <add name="Fade" type="float">The time from the end of the particle lifetime during which the particle fades.</add>
    </niobject>

    <niobject name="NiParticleMeshModifier" abstract="0" inherit="NiParticleModifier">
        Unknown.
        <add name="Num Particle Meshes" type="uint">The number of particle mesh references that follow.</add>
        <add name="Particle Meshes" arr1="Num Particle Meshes" type="Ref" template="NiAVObject">Links to nodes of particle meshes?</add>
    </niobject>

    <niobject name="NiParticleRotation" abstract="0" inherit="NiParticleModifier">
        Unknown.
        <add name="Random Initial Axis?" type="byte">Unknown.</add>
        <add name="Initial Axis?" type="Vector3">Unknown.</add>
        <add name="Rotation Speed?" type="float">Unknown.</add>
    </niobject>

    <niobject name="NiParticles" abstract="0" inherit="NiGeometry">
        Generic particle system node.
    </niobject>

    <niobject name="NiAutoNormalParticles" abstract="0" inherit="NiParticles">
        Unknown.
    </niobject>

    <niobject name="NiParticleMeshes" abstract="0" inherit="NiParticles">
        Mesh particle node?
    </niobject>

    <niobject name="NiParticleMeshesData" abstract="0" inherit="NiRotatingParticlesData">
        Particle meshes data.
        <add name="Unknown Link 2" type="Ref" template="NiAVObject">Refers to the mesh that makes up a particle?</add>
    </niobject>

    <niobject name="NiParticleSystem" abstract="0" inherit="NiParticles">
        A particle system.
        <add name="World Space" type="bool" ver1="10.1.0.0">If true, Particles are birthed into world space.  If false, Particles are birthed into object space.</add>
        <add name="Num Modifiers" type="uint" ver1="10.1.0.0">The number of modifier references.</add>
        <add name="Modifiers" type="Ref" template="NiPSysModifier" arr1="Num Modifiers" ver1="10.1.0.0">The list of particle modifiers.</add>
    </niobject>

    <niobject name="NiMeshParticleSystem" abstract="0" inherit="NiParticleSystem">
        Particle system.
    </niobject>

    <niobject name="NiParticleSystemController" abstract="0" inherit="NiTimeController">
        A generic particle system time controller object.
        <add name="Old Speed" type="uint" ver2="3.1">Particle speed in old files</add>
        <add name="Speed" type="float" ver1="3.3.0.13">Particle speed</add>
        <add name="Speed Random" type="float">Particle random speed modifier</add>
        <add name="Vertical Direction" type="float">
            vertical emit direction [radians]
            0.0 : up
            1.6 : horizontal
            3.1416 : down
        </add>
        <add name="Vertical Angle" type="float">emitter&#039;s vertical opening angle [radians]</add>
        <add name="Horizontal Direction" type="float">horizontal emit direction</add>
        <add name="Horizontal Angle" type="float">emitter&#039;s horizontal opening angle</add>
        <add name="Unknown Normal?" type="Vector3">Unknown.</add>
        <add name="Unknown Color?" type="Color4">Unknown.</add>
        <add name="Size" type="float">Particle size</add>
        <add name="Emit Start Time" type="float">Particle emit start time</add>
        <add name="Emit Stop Time" type="float">Particle emit stop time</add>
        <add name="Unknown Byte" type="byte" ver1="4.0.0.2">Unknown byte, (=0)</add>
        <add name="Old Emit Rate" type="uint" ver2="3.1">Particle emission rate in old files</add>
        <add name="Emit Rate" type="float" ver1="3.3.0.13">Particle emission rate (particles per second)</add>
        <add name="Lifetime" type="float">Particle lifetime</add>
        <add name="Lifetime Random" type="float">Particle lifetime random modifier</add>
        <add name="Emit Flags" type="ushort" ver1="4.0.0.2">Bit 0: Emit Rate toggle bit (0 = auto adjust, 1 = use Emit Rate value)</add>
        <add name="Start Random" type="Vector3">Particle random start translation vector</add>
        <add name="Emitter" type="Ptr" template="NiObject">This index targets the particle emitter object (TODO: find out what type of object this refers to).</add>
        <add name="Unknown Short 2?" type="ushort" ver1="4.0.0.2">? short=0 ?</add>
        <add name="Unknown Float 13?" type="float" ver1="4.0.0.2">? float=1.0 ?</add>
        <add name="Unknown Int 1?" type="uint" ver1="4.0.0.2">? int=1 ?</add>
        <add name="Unknown Int 2?" type="uint" ver1="4.0.0.2">? int=0 ?</add>
        <add name="Unknown Short 3?" type="ushort" ver1="4.0.0.2">? short=0 ?</add>
        <!-- <add name="Particle" type="Particle" ver2="3.1">The particle (older NIF versions only have a single particle per controller?)</add> -->
        <add name="Particle Velocity" type="Vector3" ver2="3.1">Particle velocity</add>
        <add name="Particle Unknown Vector" type="Vector3" ver2="3.1">Unknown</add>
        <add name="Particle Lifetime" type="float" ver2="3.1">The particle&#039;s age.</add>
        <add name="Particle Link" type="Ref" template="NiObject" ver2="3.1" />
        <add name="Particle Timestamp" type="uint" ver2="3.1">Timestamp of the last update.</add>
        <add name="Particle Unknown Short" type="ushort" ver2="3.1">Unknown short</add>
        <add name="Particle Vertex Id" type="ushort" ver2="3.1">Particle/vertex index matches array index</add>

        <add name="Num Particles" type="ushort" ver1="4.0.0.2">Size of the following array. (Maximum number of simultaneous active particles)</add>
        <add name="Num Valid" type="ushort" ver1="4.0.0.2">Number of valid entries in the following array. (Number of active particles at the time the system was saved)</add>
        <add name="Particles" type="Particle" arr1="Num Particles" ver1="4.0.0.2">Individual particle modifiers?</add>
        <add name="Unknown Link" type="Ref" template="NiObject" ver1="4.0.0.2">unknown int (=0xffffffff)</add>
        <add name="Particle Extra" type="Ref" template="NiParticleModifier">Link to some optional particle modifiers (NiGravity, NiParticleGrowFade, NiParticleBomb, ...)</add>
        <add name="Unknown Link 2" type="Ref" template="NiObject">Unknown int (=0xffffffff)</add>
        <add name="Trailer" type="byte" ver1="4.0.0.2">Trailing null byte</add>
        <add name="Color Data" type="Ref" template="NiColorData" ver2="3.1" />
        <add name="Unknown Float 1" type="float" ver2="3.1" />
        <add name="Unknown Floats 2" arr1="Particle Unknown Short" type="float" ver2="3.1" />
    </niobject>

    <niobject name="NiBSPArrayController" abstract="0" inherit="NiParticleSystemController">
        A particle system controller, used by BS in conjunction with NiBSParticleNode.
    </niobject>

    <niobject name="NiPathController" abstract="0" inherit="NiTimeController">
        Time controller for a path.
        <add name="Unknown Short 2" type="ushort" ver1="10.1.0.0">Unknown.</add>
        <add name="Unknown Int 1" type="uint">Unknown, always 1?</add>
        <add name="Unknown Float 2" type="float">Unknown, often 0?</add>
        <add name="Unknown Float 3" type="float">Unknown, often 0?</add>
        <add name="Unknown Short" type="ushort">Unknown, always 0?</add>
        <add name="Pos Data" type="Ref" template="NiPosData">Path controller data index (position data). ?</add>
        <add name="Float Data" type="Ref" template="NiFloatData">Path controller data index (float data). ?</add>
    </niobject>

    <enum name="ChannelType" storage="uint">
        <option value="0" name="CHNL_RED">Red</option>
        <option value="1" name="CHNL_GREEN">Green</option>
        <option value="2" name="CHNL_BLUE">Blue</option>
        <option value="3" name="CHNL_ALPHA">Alpha</option>
        <option value="4" name="CHNL_COMPRESSED">Compressed</option>
        <option value="16" name="CHNL_INDEX">Index</option>
        <option value="19" name="CHNL_EMPTY">Empty</option>
    </enum>

    <enum name="ChannelConvention" storage="uint">
        <option value="0" name="CC_FIXED">Fixed</option>
        <option value="3" name="CC_INDEX">Palettized</option>
        <option value="4" name="CC_COMPRESSED">Compressed</option>
        <option value="5" name="CC_EMPTY">Empty</option>
    </enum>

    <compound name="ChannelData">
        Channel data
        <add name="Type" type="ChannelType">Channel Type</add>
        <add name="Convention" type="ChannelConvention">Data Storage Convention</add>
        <add name="Bits Per Channel" type="byte">Bits per channel</add>
        <add name="Unknown Byte 1" type="byte">Unknown</add>
    </compound>

    <niobject name="ATextureRenderData" abstract="1" inherit="NiObject">
        <add name="Pixel Format" type="PixelFormat">The format of the pixels in this internally stored image.</add>
        <add name="Red Mask" type="uint" ver2="10.2.0.0">0x000000ff (for 24bpp and 32bpp) or 0x00000000 (for 8bpp)</add>
        <add name="Green Mask" type="uint" ver2="10.2.0.0">0x0000ff00 (for 24bpp and 32bpp) or 0x00000000 (for 8bpp)</add>
        <add name="Blue Mask" type="uint" ver2="10.2.0.0">0x00ff0000 (for 24bpp and 32bpp) or 0x00000000 (for 8bpp)</add>
        <add name="Alpha Mask" type="uint" ver2="10.2.0.0">0xff000000 (for 32bpp) or 0x00000000 (for 24bpp and 8bpp)</add>
        <add name="Bits Per Pixel" type="byte" ver2="10.2.0.0">Bits per pixel, 0 (?), 8, 24 or 32.</add>
        <add name="Unknown 3 Bytes" type="byte" arr1="3" ver2="10.2.0.0">Zero?</add>
        <add name="Unknown 8 Bytes" type="byte" arr1="8" ver2="10.2.0.0">
            [96,8,130,0,0,65,0,0] if 24 bits per pixel
            [129,8,130,32,0,65,12,0] if 32 bits per pixel
            [34,0,0,0,0,0,0,0] if 8 bits per pixel
            [4,0,0,0,0,0,0,0] if 0 (?) bits per pixel
        </add>
        <add name="Unknown Int" type="uint" ver1="10.1.0.0" ver2="10.2.0.0">Seems to always be zero.</add>
        <add name="Bits Per Pixel" type="byte" ver1="20.0.0.4">Bits per pixel, 0 (?), 8, 24 or 32.</add>
        <add name="Unknown Int 2" type="int" ver1="20.0.0.4">Unknown.  Could be reference pointer.</add>
        <add name="Unknown Int 3" type="uint" ver1="20.0.0.4">Seems to always be zero.</add>
        <add name="Flags" type="byte" ver1="20.0.0.4">Flags</add>
        <add name="Unknown Int 4" type="uint" ver1="20.0.0.4">Unkown. Often zero.</add>
        <add name="Unknown Byte 1" type="byte" ver1="20.3.0.6">Unknown.</add>
        <add name="Channels" type="ChannelData" arr1="4" ver1="20.0.0.4">Channel Data</add>
        <add name="Palette" type="Ref" template="NiPalette">Link to NiPalette, for 8-bit textures.</add>
        <add name="Num Mipmaps" type="uint">Number of mipmaps in the texture.</add>
        <add name="Bytes Per Pixel" type="uint">Bytes per pixel (Bits Per Pixel / 8).</add>
        <add name="Mipmaps" type="MipMap" arr1="Num Mipmaps">Mipmap descriptions (width, height, offset).</add>
    </niobject>

    <niobject name="NiPersistentSrcTextureRendererData" inherit="ATextureRenderData">
        <add name="Num Pixels" type="uint">Unknown</add>
        <add name="Unknown Int 6" type="uint">Unknown, same as the number of pixels? / number of blocks?</add>
        <add name="Num Faces" type="uint">Unknown</add>
        <add name="Unknown Int 7" type="uint">Unknown</add>
        <add name="Pixel Data" type="byte"  nifskopetype="blob" arr1="Num Faces" arr2="Num Pixels">Raw pixel data holding the mipmaps.  Mipmap zero is the full-size texture and they get smaller by half as the number increases.</add>
    </niobject>

    <niobject name="NiPixelData" abstract="0" inherit="ATextureRenderData">
        A texture.
        <add name="Pixel Data" type="ByteArray" ver2="10.2.0.0">Raw pixel data holding the mipmaps.  Mipmap zero is the full-size texture and they get smaller by half as the number increases.</add>
        <add name="Pixel Data Matrix" type="ByteMatrix" ver1="20.0.0.4" >Raw pixel data holding the mipmaps.  Mipmap zero is the full-size texture and they get smaller by half as the number increases.</add>
    </niobject>

    <niobject name="NiPlanarCollider" abstract="0" inherit="NiParticleModifier">
        Unknown.
        <add name="Unknown Short" type="ushort" ver1="10.0.1.0">Usually 0?</add>
        <add name="Unknown Float 1" type="float">Unknown.</add>
        <add name="Unknown Float 2" type="float">Unknown.</add>
        <add name="Unknown Short 2" type="ushort" ver1="4.2.2.0" ver2="4.2.2.0">Unknown.</add>
        <add name="Unknown Float 3" type="float">Unknown.</add>
        <add name="Unknown Float 4" type="float">Unknown.</add>
        <add name="Unknown Float 5" type="float">Unknown.</add>
        <add name="Unknown Float 6" type="float">Unknown.</add>
        <add name="Unknown Float 7" type="float">Unknown.</add>
        <add name="Unknown Float 8" type="float">Unknown.</add>
        <add name="Unknown Float 9" type="float">Unknown.</add>
        <add name="Unknown Float 10" type="float">Unknown.</add>
        <add name="Unknown Float 11" type="float">Unknown.</add>
        <add name="Unknown Float 12" type="float">Unknown.</add>
        <add name="Unknown Float 13" type="float">Unknown.</add>
        <add name="Unknown Float 14" type="float">Unknown.</add>
        <add name="Unknown Float 15" type="float">Unknown.</add>
        <add name="Unknown Float 16" type="float">Unknown.</add>
    </niobject>

    <niobject name="NiPointLight" abstract="0" inherit="NiLight">
        A point light.
        <add name="Constant Attenuation" type="float">Constant Attenuation</add>
        <add name="Linear Attenuation" type="float">Linear Attenuation</add>
        <add name="Quadratic Attenuation" type="float">Quadratic Attenuation (see glLight)</add>
    </niobject>

    <niobject name="NiPosData" abstract="0" inherit="NiObject">
        Position data.
        <add name="Data" type="KeyGroup" template="Vector3">The position keys.</add>
    </niobject>

    <niobject name="NiPSysAgeDeathModifier" abstract="0" inherit="NiPSysModifier">
        Unknown particle modifier.
        <add name="Spawn on Death" type="bool">Unknown.</add>
        <add name="Spawn Modifier" type="Ref" template="NiPSysSpawnModifier">Link to NiPSysSpawnModifier object?</add>
    </niobject>

    <niobject name="NiPSysBombModifier" abstract="0" inherit="NiPSysModifier">
        Particle modifier that uses a NiNode to use as a "Bomb Object" to alter the path of particles.
        <add name="Bomb Object" type="Ptr" template="NiNode">Link to a NiNode for bomb to function.</add>
        <add name="Bomb Axis" type="Vector3">Orientation of bomb object.</add>
        <add name="Decay" type="float">Falloff rate of the bomb object.</add>
        <add name="Delta V" type="float">DeltaV /  Strength?</add>
        <add name="Decay Type" type="DecayType">Decay type</add>
        <add name="Symmetry Type" type="SymmetryType">Shape/symmetry of the bomb object.</add>
    </niobject>

    <niobject name="NiPSysBoundUpdateModifier" abstract="0" inherit="NiPSysModifier">
        Unknown particle system modifier.
        <add name="Update Skip" type="ushort">Unknown.</add>
    </niobject>

    <niobject name="NiPSysBoxEmitter" abstract="0" inherit="NiPSysVolumeEmitter">
        Particle emitter that uses points within a defined Box shape to emit from..
        <add name="Width" type="float">Defines the Width of the box area.</add>
        <add name="Height" type="float">Defines the Height of the box area.</add>
        <add name="Depth" type="float">Defines the Depth of the box area.</add>
    </niobject>

    <niobject name="NiPSysColliderManager" abstract="0" inherit="NiPSysModifier">
        Particle modifier that adds a defined shape to act as a collision object for particles to interact with.
        <add name="Collider" type="Ref" template="NiPSysCollider">Link to a NiPSysPlanarCollider or NiPSysSphericalCollider.</add>
    </niobject>

    <niobject name="NiPSysColorModifier" abstract="0" inherit="NiPSysModifier">
        Particle modifier that adds keyframe data to modify color/alpha values of particles over time.
        <add name="Data" type="Ref" template="NiColorData">Refers to NiColorData object.</add>
    </niobject>

    <niobject name="NiPSysCylinderEmitter" abstract="0" inherit="NiPSysVolumeEmitter">
        Particle emitter that uses points within a defined Cylinder shape to emit from.
        <add name="Radius" type="float">Radius of the cylinder shape.</add>
        <add name="Height" type="float">Height of the cylinders shape.</add>
    </niobject>

    <niobject name="NiPSysDragModifier" abstract="0" inherit="NiPSysModifier">
        Unknown.
        <add name="Parent" type="Ptr" template="NiObject">Parent reference.</add>
        <add name="Drag Axis" type="Vector3">The drag axis.</add>
        <add name="Percentage" type="float">Drag percentage.</add>
        <add name="Range" type="float">The range.</add>
        <add name="Range Falloff" type="float">The range falloff.</add>
    </niobject>

    <niobject name="NiPSysEmitterCtlrData" abstract="0" inherit="NiObject">
        Particle system emitter controller data.
        <add name="Float Keys?" type="KeyGroup" template="float">Unknown.</add>
        <add name="Num Visibility Keys?" type="uint">Number of keys.</add>
        <add name="Visibility Keys?" type="Key" arg="1" template="byte" arr1="Num Visibility Keys?">Unknown.</add>
    </niobject>

    <niobject name="NiPSysGravityModifier" abstract="0" inherit="NiPSysModifier">
        Adds gravity to a particle system, when linked to a NiNode to use as a Gravity Object.
        <add name="Gravity Object" type="Ptr" template="NiNode">Refers to a NiNode for gravity location.</add>
        <add name="Gravity Axis" type="Vector3">Orientation of gravity.</add>
        <add name="Decay" type="float">Falloff range.</add>
        <add name="Strength" type="float">The strength of gravity.</add>
        <add name="Force Type" type="ForceType">Planar or Spherical type</add>
        <add name="Turbulence" type="float">Adds a degree of randomness.</add>
        <add name="Turbulence Scale" type="float" default="1.0">Range for turbulence.</add>
        <add name="Unknown Byte" type="byte" ver1="20.2.0.7" userver="11">Unknown</add>
    </niobject>

    <niobject name="NiPSysGrowFadeModifier" abstract="0" inherit="NiPSysModifier">
        Particle modifier that controls the time it takes to grow a particle from Size=0 to the specified Size in the emitter, and then back to 0.  This modifer has no control over alpha settings.
        <add name="Grow Time" type="float">Time in seconds to fade in.</add>
        <add name="Grow Generation" type="ushort">Unknown.</add>
        <add name="Fade Time" type="float">Time in seconds to fade out.</add>
        <add name="Fade Generation" type="ushort">Unknown.</add>
        <add name="Base Scale" type="float" ver1="20.2.0.7" userver="11">Unknown</add>
    </niobject>

    <niobject name="NiPSysMeshEmitter" abstract="0" inherit="NiPSysEmitter">
        Particle emitter that uses points on a specified mesh to emit from.
        <add name="Num Emitter Meshes" type="uint">The number of references to emitter meshes that follow.</add>
        <add name="Emitter Meshes" type="Ref" template="NiTriBasedGeom" arr1="Num Emitter Meshes">Links to meshes used for emitting.</add>
        <add name="Initial Velocity Type" type="VelocityType">The way the particles get their initial direction and speed.</add>
        <add name="Emission Type" type="EmitFrom">The parts of the mesh that the particles emit from.</add>
        <add name="Emission Axis" type="Vector3">The emission axis.</add>
    </niobject>

    <niobject name="NiPSysMeshUpdateModifier" abstract="0" inherit="NiPSysModifier">
        Unknown.
        <add name="Num Meshes" type="uint">The number of object references that follow.</add>
        <add name="Meshes" type="Ref" template="NiAVObject" arr1="Num Meshes">Group of target NiNodes or NiTriShapes?</add>
    </niobject>

    <niobject name="NiPSysPlanarCollider" abstract="0" inherit="NiPSysCollider">
        Particle Collider object which particles will interact with.
        <add name="Width" type="float">Defines the width of the plane.</add>
        <add name="Height" type="float">Defines the height of the plane.</add>
        <add name="X Axis" type="Vector3">Defines Orientation.</add>
        <add name="Y Axis" type="Vector3">Defines Orientation.</add>
    </niobject>

    <niobject name="NiPSysSphericalCollider" abstract="0" inherit="NiPSysCollider">
        Particle Collider object which particles will interact with.
        <add name="Radius" type="float">Defines the radius of the sphere object.</add>
    </niobject>

    <niobject name="NiPSysPositionModifier" abstract="0" inherit="NiPSysModifier">
        Unknown particle system modifier.
    </niobject>

    <niobject name="NiPSysResetOnLoopCtlr" abstract="0" inherit="NiTimeController">
        Unknown.
    </niobject>

    <niobject name="NiPSysRotationModifier" abstract="0" inherit="NiPSysModifier">
        Particle modifier that adds rotations to particles.
        <add name="Initial Rotation Speed" type="float">The initial speed of rotation.</add>
        <add name="Initial Rotation Speed Variation" type="float" ver1="20.0.0.4">Adds a ranged randomness to rotation speed.</add>
        <add name="Initial Rotation Angle" type="float" ver1="20.0.0.4">Sets the intial angle for particles to be birthed in.</add>
        <add name="Initial Rotation Angle Variation" type="float" ver1="20.0.0.4">Adds a random range to Initial angle.</add>
        <add name="Random Rot Speed Sign" type="bool" ver1="20.0.0.4">Unknown</add>
        <add name="Random Initial Axis" type="bool">Unknown.</add>
        <add name="Initial Axis" type="Vector3">Unknown.</add>
    </niobject>

    <niobject name="NiPSysSpawnModifier" abstract="0" inherit="NiPSysModifier">
        Unknown particle modifier.
        <add name="Num Spawn Generations" type="ushort">Unknown.</add>
        <add name="Percentage Spawned" type="float">Unknown.</add>
        <add name="Min Num to Spawn" type="ushort">Unknown.</add>
        <add name="Max Num to Spawn" type="ushort">Unknown.</add>
        <add name="Spawn Speed Chaos" type="float">Unknown.</add>
        <add name="Spawn Dir Chaos" type="float">Unknown.</add>
        <add name="Life Span" type="float">Unknown.</add>
        <add name="Life Span Variation" type="float">Unknown.</add>
        <add name="Unknown int" type="int" ver1="10.4.0.1" ver2="10.4.0.1">Unknown</add>
    </niobject>

    <niobject name="NiPSysSphereEmitter" abstract="0" inherit="NiPSysVolumeEmitter">
        Particle emitter that uses points within a sphere shape to emit from.
        <add name="Radius" type="float">The radius of the sphere shape</add>
    </niobject>

    <niobject name="NiPSysUpdateCtlr" abstract="0" inherit="NiTimeController">
        Particle system controller, used for ???.
    </niobject>

    <niobject name="NiPSysFieldModifier" abstract="1" inherit="NiPSysModifier">
        Base for all force field particle modifiers.
        <add name="Field Object" type="Ref" template="NiAVObject">Force Field Object</add>
        <add name="Magnitude" type="float">Magnitude of the force</add>
        <add name="Attenuation" type="float">Controls how quick the field diminishes</add>
        <add name="Use Max Distance" type="bool">Use maximum distance</add>
        <add name="Max Distance" type="float">Maximum distance</add>
    </niobject>

    <niobject name="NiPSysVortexFieldModifier" inherit="NiPSysFieldModifier">
        Particle system modifier, used for controlling the particle velocity in force field.
        <add name="Direction" type="Vector3">Direction of the particle velocity</add>
    </niobject>

    <niobject name="NiPSysGravityFieldModifier" inherit="NiPSysFieldModifier">
        Particle system modifier, used for controlling the particle velocity in gravity field.
        <add name="Direction" type="Vector3">Direction of the particle velocity</add>
    </niobject>

    <niobject name="NiPSysDragFieldModifier" inherit="NiPSysFieldModifier">
        Particle system modifier, used for controlling the particle velocity in drag space warp.
        <add name="Use Direction?" type="bool">Whether to use the direction field?</add>
        <add name="Direction" type="Vector3">Direction of the particle velocity</add>
    </niobject>

    <niobject name="NiPSysTurbulenceFieldModifier" inherit="NiPSysFieldModifier">
        Particle system modifier, used for controlling the particle velocity in drag space warp.
        <add name="Frequency" type="float">Frequency of the update.</add>
    </niobject>

    <niobject name="NiPSysFieldMagnitudeCtlr" inherit="NiPSysModifierFloatCtlr">
        Particle system controller for force field magnitude.
    </niobject>

    <niobject name="NiPSysFieldAttenuationCtlr" inherit="NiPSysModifierFloatCtlr">
        Particle system controller for force field attenuation.
    </niobject>

    <niobject name="NiPSysFieldMaxDistanceCtlr" inherit="NiPSysModifierFloatCtlr">
        Particle system controller for force field maximum distance.
    </niobject>

    <niobject name="NiPSysAirFieldAirFrictionCtlr" inherit="NiPSysModifierFloatCtlr">
        Particle system controller for air field air friction.
    </niobject>

    <niobject name="NiPSysAirFieldInheritVelocityCtlr" inherit="NiPSysModifierFloatCtlr">
        Particle system controller for air field inherit velocity.
    </niobject>

    <niobject name="NiPSysAirFieldSpreadCtlr" inherit="NiPSysModifierFloatCtlr">
        Particle system controller for air field spread.
    </niobject>

    <niobject name="NiPSysInitialRotSpeedCtlr" inherit="NiPSysModifierFloatCtlr">
        Particle system controller for emitter initial rotation speed.
    </niobject>

    <niobject name="NiPSysInitialRotSpeedVarCtlr" inherit="NiPSysModifierFloatCtlr">
        Particle system controller for emitter initial rotation speed variation.
    </niobject>

    <niobject name="NiPSysInitialRotAngleCtlr" inherit="NiPSysModifierFloatCtlr">
        Particle system controller for emitter initial rotation angle.
    </niobject>

    <niobject name="NiPSysInitialRotAngleVarCtlr" inherit="NiPSysModifierFloatCtlr">
        Particle system controller for emitter initial rotation angle variation.
    </niobject>

    <niobject name="NiPSysEmitterPlanarAngleCtlr" inherit="NiPSysModifierFloatCtlr">
        Particle system controller for emitter planar angle.
    </niobject>

    <niobject name="NiPSysEmitterPlanarAngleVarCtlr" inherit="NiPSysModifierFloatCtlr">
        Particle system controller for emitter planar angle variation.
    </niobject>

    <niobject name="NiPSysAirFieldModifier" inherit="NiPSysFieldModifier">
        Particle system modifier, used for controlling the particle velocity in a field like wind.
        <add name="Direction" type="Vector3">Direction of the particle velocity</add>
        <add name="Unknown Float 2" type="float">Unknown</add>
        <add name="Unknown Float 3" type="float">Unknown</add>
        <add name="Unknown Boolean 1" type="bool">Unknown</add>
        <add name="Unknown Boolean 2" type="bool">Unknown</add>
        <add name="Unknown Boolean 3" type="bool">Unknown</add>
        <add name="Unknown Float 4" type="float">Unknown</add>
    </niobject>
    
    <niobject name="NiPSysTrailEmitter" abstract="0" inherit="NiPSysEmitter">
        Guild 2-Specific node
        <add name="Unknown Int 1" type="int">Unknown</add>
        <add name="Unknown Float 1" type="float">Unknown</add>
        <add name="Unknown Float 2" type="float">Unknown</add>
        <add name="Unknown Float 3" type="float">Unknown</add>
        <add name="Unknown Int 2" type="int">Unknown</add>
        <add name="Unknown Float 4" type="float">Unknown</add>
        <add name="Unknown Int 3" type="int">Unknown</add>
        <add name="Unknown Float 5" type="float">Unknown</add>
        <add name="Unknown Int 4" type="int">Unknown</add>
        <add name="Unknown Float 6" type="float">Unknown</add>
        <add name="Unknown Float 7" type="float">Unknown</add>
    </niobject>

    <niobject name="NiLightIntensityController" inherit="NiFloatInterpController">
        Unknown controller
    </niobject>

    <niobject name="NiPSysRadialFieldModifier" inherit="NiPSysFieldModifier">
        Particle system modifier, used for controlling the particle
        velocity in force field.
        <add name="Radial Type" type="int">Unknown Enums?</add>
    </niobject>

    <niobject name ="NiLODData" abstract="1" inherit="NiObject">
        Abstract class used for different types of LOD selections.
    </niobject>

    <niobject name="NiRangeLODData" abstract="0" inherit="NiLODData">
        Describes levels of detail based on distance of object from camera.
        <add name="LOD Center" type="Vector3">?</add>
        <add name="Num LOD Levels" type="uint">Number of levels of detail.</add>
        <add name="LOD Levels" type="LODRange" arr1="Num LOD Levels">The ranges of distance that each level of detail applies in.</add>
    </niobject>

    <niobject name="NiScreenLODData" abstract="0" inherit="NiLODData">
        Describes levels of detail based on size of object on screen?
        <add name="Bound Center" type="Vector3">The center of the bounding sphere?</add>
        <add name="Bound Radius" type="float">The radius of the bounding sphere?</add>
        <add name="World Center" type="Vector3">The center of the bounding sphere in world space?</add>
        <add name="World Radius" type="float">The radius of the bounding sphere in world space?</add>
        <add name="Proportion Count" type="uint">The number of screen size based LOD levels.</add>
        <add name="Proportion Levels" type="float" arr1="Proportion Count">The LOD levels based on proportion of screen size?</add>
    </niobject>

    <niobject name="NiRotatingParticles" abstract="0" inherit="NiParticles">
        Unknown.
    </niobject>

    <niobject name="NiSequenceStreamHelper" abstract="0" inherit="NiObjectNET">
        Keyframe animation root node, in .kf files.
    </niobject>

    <niobject name="NiShadeProperty" abstract="0" inherit="NiProperty">
        Determines whether flat shading or smooth shading is used on a shape.
        <add name="Flags" type="Flags">
            1&#039;s Bit:  Enable smooth phong shading on this shape.

            If 1&#039;s bit is not set, hard-edged flat shading will be used on this shape.
        </add>
    </niobject>

    <niobject name="NiSkinData" abstract="0" inherit="NiObject">
        Skinning data.
        <add name="Rotation" type="Matrix33">
            The overall rotation offset of the skin from this bone in the bind position.
            (This is a guess, it has always been the identity matrix so far)
        </add>
        <add name="Translation" type="Vector3">The overall translation offset of the skin from this bone in the bind position. (This is a guess, it has always been (0.0, 0.0, 0.0) so far)</add>
        <add name="Scale" type="float">The scale offset of the skin from this bone in the bind position. (This is an assumption - it has always been 1.0 so far)</add>
        <add name="Num Bones" type="uint">Number of bones.</add>
        <add name="Skin Partition" type="Ref" template="NiSkinPartition" ver1="4.0.0.2" ver2="10.1.0.0">This optionally links a NiSkinPartition for hardware-acceleration information.</add>
        <add name="Has Vertex Weights" type="byte" ver1="4.2.1.0" default="1">Enables Vertex Weights for this NiSkinData.</add>
        <add name="Bone List" type="SkinData" arr1="Num Bones" arg="Has Vertex Weights">Contains offset data for each node that this skin is influenced by.</add>
    </niobject>

    <niobject name="NiSkinInstance" abstract="0" inherit="NiObject">
        Skinning instance.
        <add name="Data" type="Ref" template="NiSkinData">Skinning data reference.</add>
        <add name="Skin Partition" type="Ref" template="NiSkinPartition" ver1="10.2.0.0">Refers to a NiSkinPartition objects, which partitions the mesh such that every vertex is only influenced by a limited number of bones.</add>
        <add name="Skeleton Root" type="Ptr" template="NiNode">Armature root node.</add>
        <add name="Num Bones" type="uint">The number of node bones referenced as influences.</add>
        <add name="Bones" type="Ptr" template="NiNode" arr1="Num Bones">List of all armature bones.</add>
    </niobject>

    <niobject name="NiTriShapeSkinController" abstract="0" inherit="NiTimeController">
        Old version of skinning instance.
        <add name="Num Bones" type="uint">The number of node bones referenced as influences.</add>
        <add name="Vertex Counts" type="uint" arr1="Num Bones">The number of vertex weights stored for each bone.</add>
        <add name="Bones" type="Ptr" template="NiBone" arr1="Num Bones">List of all armature bones.</add>
        <add name="Bone Data" type="OldSkinData" arr1="Num Bones" arr2="Vertex Counts">Contains skin weight data for each node that this skin is influenced by.</add>
    </niobject>

    <niobject name="NiClodSkinInstance" abstract="0" inherit="NiSkinInstance">
        A copy of NISkinInstance for use with NiClod meshes.
    </niobject>

    <niobject name="NiSkinPartition" abstract="0" inherit="NiObject">
        Skinning data, optimized for hardware skinning. The mesh is partitioned in submeshes such that each vertex of a submesh is influenced only by a limited and fixed number of bones.
        <add name="Num Skin Partition Blocks" type="uint">Unknown.</add>
        <add name="Skin Partition Blocks" type="SkinPartition" arr1="Num Skin Partition Blocks">Skin partition objects.</add>
    </niobject>

    <niobject name="NiTexture" abstract="1" inherit="NiObjectNET">
        A texture.
    </niobject>

    <niobject name="NiSourceTexture" abstract="0" inherit="NiTexture">
        Describes texture source and properties.
        <add name="Use External" type="byte" default="1">Is the texture external?</add>
        <add name="File Name" type="FilePath" cond="Use External == 1">The external texture file name.</add>
        <add name="Unknown Link" type="Ref" template="NiObject" cond="Use External == 1" ver1="10.1.0.0">Unknown.</add>
        <add name="Unknown Byte" type="byte" default="1" cond="Use External == 0" ver2="10.0.1.0">Unknown. Seems to be set if Pixel Data is present?</add>
        <add name="File Name" type="FilePath" cond="Use External == 0" ver1="10.1.0.0">The original source filename of the image embedded by the referred NiPixelData object.</add>
        <add name="Pixel Data" type="Ref" template="ATextureRenderData" cond="Use External == 0">Pixel data object index. NiPixelData or NiPersistentSrcTextureRendererData</add>
        <add name="Pixel Layout" type="PixelLayout" default="PIX_LAY_PALETTISED_4">Specifies the way the image will be stored.</add>
        <add name="Use Mipmaps" type="MipMapFormat" default="MIP_FMT_DEFAULT">Specifies whether mip maps are used.</add>
        <add name="Alpha Format" type="AlphaFormat" default="ALPHA_DEFAULT"> Note: the NiTriShape linked to this object must have a NiAlphaProperty in its list of properties to enable material and/or texture transparency.</add>
        <add name="Is Static" type="byte" default="1">Is Static?</add>
        <add name="Direct Render" type="bool" default="1" ver1="10.1.0.106">Load direct to renderer</add>
        <add name="Persist Render Data" type="bool" default="0" ver1="20.2.0.7">Render data is persistant</add>
    </niobject>

    <niobject name="NiSpecularProperty" abstract="0" inherit="NiProperty">
        Gives specularity to a shape. Flags 0x0001.
        <add name="Flags" type="Flags">1&#039;s Bit = Enable specular lighting on this shape.</add>
    </niobject>

    <niobject name="NiSphericalCollider" abstract="0" inherit="NiParticleModifier">
        Unknown.
        <add name="Unknown Float 1" type="float">Unknown.</add>
        <add name="Unknown Short 1" type="ushort">Unknown.</add>
        <add name="Unknown Float 2" type="float">Unknown.</add>
        <add name="Unknown Short 2" type="ushort" ver2="4.2.0.2">Unknown.</add>
        <add name="Unknown Float 3" type="float" ver1="4.2.1.0">Unknown.</add>
        <add name="Unknown Float 4" type="float">Unknown.</add>
        <add name="Unknown Float 5" type="float">Unknown.</add>
    </niobject>

    <niobject name="NiSpotLight" abstract="0" inherit="NiPointLight">
        A spot.
        <add name="Cutoff Angle" type="float">The opening angle of the spot.</add>
        <add name="Unknown Float" type="float" ver1="20.2.0.7">Unknown</add>
        <add name="Exponent" type="float">Describes the distribution of light. (see: glLight)</add>
    </niobject>

    <niobject name="NiStencilProperty" abstract="0" inherit="NiProperty">
        Allows control of stencil testing.
        <add name="Flags" type="Flags" ver2="10.0.1.2">Property flags.</add>
        <add name="Stencil Enabled" type="byte" ver2="20.0.0.5">Enables or disables the stencil test.</add>
        <add name="Stencil Function" type="StencilCompareMode" ver2="20.0.0.5">Selects the compare mode function (see: glStencilFunc).</add>
        <add name="Stencil Ref" type="uint" ver2="20.0.0.5">Unknown.  Default is 0.</add>
        <add name="Stencil Mask" type="uint" default="4294967295" ver2="20.0.0.5">A bit mask. The default is 0xffffffff.</add>
        <add name="Fail Action" type="StencilAction" ver2="20.0.0.5"/>
        <add name="Z Fail Action" type="StencilAction" ver2="20.0.0.5"/>
        <add name="Pass Action" type="StencilAction" ver2="20.0.0.5"/>
        <add name="Draw Mode" default="DRAW_BOTH" type="FaceDrawMode" ver2="20.0.0.5">Used to enabled double sided faces. Default is 3 (DRAW_BOTH).</add>
        <add name="Flags" type="Flags" default="19840" ver1="20.1.0.3">
            Property flags:
            Bit 0: Stencil Enable
            Bits 1-3: Fail Action
            Bits 4-6: Z Fail Action
            Bits 7-9: Pass Action
            Bits 10-11: Draw Mode
            Bits 12-14: Stencil Function
        </add>
        <add name="Stencil Ref" type="uint" ver1="20.1.0.3">Unknown.  Default is 0.</add>
        <add name="Stencil Mask" type="uint" default="4294967295" ver1="20.1.0.3">A bit mask. The default is 0xffffffff.</add>
    </niobject>

    <niobject name="NiStringExtraData" abstract="0" inherit="NiExtraData">
        Apparently commands for an optimizer instructing it to keep things it would normally discard.
        Also refers to NiNode objects (through their name) in animation .kf files.
        <add name="Bytes Remaining" type="uint" ver2="4.2.2.0">The number of bytes left in the record.  Equals the length of the following string + 4.</add>
        <add name="String Data" type="string">The string.</add>
    </niobject>

    <niobject name="NiStringPalette" abstract="0" inherit="NiObject">
        List of 0x00-seperated strings, which are names of controlled objects and controller types. Used in .kf files in conjunction with NiControllerSequence.
        <add name="Palette" type="StringPalette">A bunch of 0x00 seperated strings.</add>
    </niobject>

    <niobject name="NiStringsExtraData" abstract="0" inherit="NiExtraData">
        List of strings; for example, a list of all bone names.
        <add name="Num Strings" type="uint">Number of strings.</add>
        <add name="Data" type="SizedString" arr1="Num Strings">The strings.</add>
    </niobject>

    <niobject name="NiTextKeyExtraData" abstract="0" inherit="NiExtraData">
        Extra data, used to name different animation sequences.
        <add name="Unknown Int 1" type="uint" ver2="4.2.2.0">Unknown.  Always equals zero in all official files.</add>
        <add name="Num Text Keys" type="uint">The number of text keys that follow.</add>
        <add name="Text Keys" type="Key" arg="1" template="string" arr1="Num Text Keys">List of textual notes and at which time they take effect. Used for designating the start and stop of animations and the triggering of sounds.</add>
    </niobject>

    <niobject name="NiTextureEffect" abstract="0" inherit="NiDynamicEffect">
        Enables environment mapping. Should be in both the children list and effects list of the NiTriShape object. For Morrowind: the bump map can be used to bump the environment map (note that the bump map is ignored if no NiTextureEffect object is present).
        <add name="Model Projection Matrix" type="Matrix33">Model projection matrix.  Always identity?</add>
        <add name="Model Projection Transform" type="Vector3">Model projection transform.  Always (0,0,0)?</add>
        <add name="Texture Filtering" type="TexFilterMode" default="FILTER_TRILERP">Texture Filtering mode.</add>
        <add name="Texture Clamping" type="TexClampMode" default="WRAP_S_WRAP_T">Texture Clamp mode.</add>
        <add name="Unknown" type="short" ver1="20.6.0.0" />
        <add name="Texture Type" default="EFFECT_ENVIRONMENT_MAP" type="EffectType">The type of effect that the texture is used for.</add>
        <add name="Coordinate Generation Type" default="CG_SPHERE_MAP" type="CoordGenType">The method that will be used to generate UV coordinates for the texture effect.</add>
        <add name="Image" type="Ref" template="NiImage" ver2="3.1">Image index.</add>
        <add name="Source Texture" type="Ref" template="NiSourceTexture" ver1="4.0.0.0">Source texture index.</add>
        <add name="Clipping Plane" default="0" type="byte">Determines whether a clipping plane is used.  0 means that a plane is not used.</add>
        <add name="Unknown Vector" type="Vector3" default="1.0, 0.0, 0.0">Unknown: (1,0,0)?</add>
        <add name="Unknown Float" type="float">Unknown. 0?</add>
        <add name="PS2 L" type="short" default="0" ver2="10.2.0.0">0?</add>
        <add name="PS2 K" type="short" default="-75" ver2="10.2.0.0">-75?</add>
        <add name="Unknown Short" type="ushort" ver2="4.1.0.12">Unknown: 0.</add>
    </niobject>

    <niobject name="NiTextureModeProperty" abstract="0" inherit="NiProperty">
        Unknown
        <add name="Unknown Short" type="short">Unknown. Either 210 or 194.</add>
        <add name="PS2 L" type="short" default="0" ver1="3.1" ver2="10.2.0.0">0?</add>
        <add name="PS2 K" type="short" default="-75" ver1="3.1" ver2="10.2.0.0">-75?</add>
    </niobject>

    <niobject name="NiImage" abstract="0" inherit="NiObject">
        <add name="Use External" type="byte">0 if the texture is internal to the NIF file.</add>
        <add name="File Name" type="FilePath" cond="Use External != 0">The filepath to the texture.</add>
        <add name="Image Data" type="Ref" template="NiRawImageData" cond="Use External == 0">Link to the internally stored image data.</add>
        <add name="Unknown Int" type="uint" default="7">Unknown.  Often seems to be 7. Perhaps m_uiMipLevels?</add>
        <add name="Unknown Float" type="float" ver1="3.1" default="128.5">Unknown.  Perhaps fImageScale?</add>
    </niobject>

    <niobject name="NiTextureProperty" abstract="0" inherit="NiProperty">
        <add name="Flags" type="Flags">Property flags.</add>
        <add name="Image" type="Ref" template="NiImage">Link to the texture image.</add>
        <add name="Unknown Int 1" type ="uint" ver2="3.03">Unknown.  0?</add>
        <add name="Unknown Int 2" type ="uint" ver2="3.03">Unknown.  0xFFFFFFFF?</add>
    </niobject>

    <niobject name="NiMultiTextureProperty" abstract="0" inherit="NiProperty">
        (note: not quite complete yet... but already reads most of the DAoC ones)
        <add name="Flags" type="Flags">Property flags.</add>
        <add name="Unknown Int" type="uint">Unknown. Always 5 for DAoC files, and always 6 for Bridge Commander.  Seems to have nothing to do with the number of Texture Element slots that follow.</add>
        <add name="Texture Elements" type="MultiTextureElement" arr1="5">Describes the various textures used by this mutli-texture property.  Each slot probably has special meaning like thoes in NiTexturingProperty.</add>
    </niobject>

    <niobject name="NiTexturingProperty" abstract="0" inherit="NiProperty">
        Describes an object&#039;s textures.
        <add name="Flags" type="Flags" ver2="10.0.1.2">Property flags.</add>
        <add name="Flags" type="Flags" ver1="20.1.0.3">Property flags.</add>
        <add name="Apply Mode" type="ApplyMode" default="APPLY_MODULATE" ver2="20.0.0.5">Determines how the texture will be applied.  Seems to have special functions in Oblivion.</add>
        <add name="Texture Count" type="uint" default="7">Number of textures. Always 7 in versions &lt; 20.0.0.4. Can also be 8 in &gt;= 20.0.0.4.</add>
        <add name="Has Base Texture" type="bool">Do we have a base texture?</add>
        <add name="Base Texture" type="TexDesc" cond="Has Base Texture != 0">The base texture.</add>
        <add name="Has Dark Texture" type="bool">Do we have a dark texture?</add>
        <add name="Dark Texture" type="TexDesc" cond="Has Dark Texture != 0">The dark texture.</add>
        <add name="Has Detail Texture" type="bool">Do we have a detail texture?</add>
        <add name="Detail Texture" type="TexDesc" cond="Has Detail Texture != 0">The detail texture.</add>
        <add name="Has Gloss Texture" type="bool">Do we have a gloss texture?</add>
        <add name="Gloss Texture" type="TexDesc" cond="Has Gloss Texture != 0">The gloss texture.</add>
        <add name="Has Glow Texture" type="bool">Do we have a glow texture?</add>
        <add name="Glow Texture" type="TexDesc" cond="Has Glow Texture != 0">The glowing texture.</add>
        <add name="Has Bump Map Texture" type="bool">Do we have a bump map texture?</add>
        <add name="Bump Map Texture" type="TexDesc" cond="Has Bump Map Texture != 0">The bump map texture.</add>
        <add name="Bump Map Luma Scale" type="float" cond="Has Bump Map Texture != 0">Unknown.</add>
        <add name="Bump Map Luma Offset" type="float" cond="Has Bump Map Texture != 0">Unknown.</add>
        <add name="Bump Map Matrix" type="Matrix22" cond="Has Bump Map Texture != 0">Unknown.</add>
        <add name="Has Normal Texture" type="bool" ver1="20.2.0.7">Do we have a normal texture?  (Noraml guess based on file suffix in sample files)</add>
        <add name="Normal Texture" type="TexDesc" cond="Has Normal Texture != 0" ver1="20.2.0.7">Normal texture.</add>
        <add name="Has Unknown2 Texture" type="bool" ver1="20.2.0.7">Do we have a unknown texture 2?</add>
        <add name="Unknown2 Texture" type="TexDesc" cond="Has Unknown2 Texture != 0" ver1="20.2.0.7">Unknown texture 2.</add>
        <add name="Unknown2 Float" type="float" cond="Has Unknown2 Texture != 0">Unknown.</add>
        <add name="Has Decal 0 Texture" type="bool">Do we have a decal 0 texture?</add>
        <add name="Decal 0 Texture" type="TexDesc" cond="Has Decal 0 Texture != 0">The decal texture.</add>
        <add name="Has Decal 1 Texture" type="bool" cond="Texture Count &gt;= 8" ver2="20.1.0.3">Do we have a decal 1 texture?</add>
        <add name="Has Decal 1 Texture" type="bool" cond="Texture Count &gt;= 10" ver1="20.2.0.7">Do we have a decal 1 texture?</add>
        <add name="Decal 1 Texture" type="TexDesc" cond="Has Decal 1 Texture != 0">Another decal texture.</add>
        <add name="Has Decal 2 Texture" type="bool" cond="Texture Count &gt;= 9" ver2="20.1.0.3">Do we have a decal 2 texture?</add>
        <add name="Has Decal 2 Texture" type="bool" cond="Texture Count &gt;= 11" ver1="20.2.0.7">Do we have a decal 2 texture?</add>
        <add name="Decal 2 Texture" type="TexDesc" cond="Has Decal 2 Texture != 0">Another decal texture.</add>
        <add name="Has Decal 3 Texture" type="bool" cond="Texture Count &gt;= 10" ver2="20.1.0.3">Do we have a decal 3 texture?</add>
        <add name="Has Decal 3 Texture" type="bool" cond="Texture Count &gt;= 12" ver1="20.2.0.7">Do we have a decal 3 texture?</add>
        <add name="Decal 3 Texture" type="TexDesc" cond="Has Decal 3 Texture != 0">Another decal texture. Who knows the limit.</add>
        <add name="Num Shader Textures" type="uint" ver1="10.0.1.0">Number of Shader textures that follow.</add>
        <add name="Shader Textures" type="ShaderTexDesc" arr1="Num Shader Textures" ver1="10.0.1.0">Shader textures.</add>
    </niobject>

    <niobject name="NiTransformData" abstract="0" inherit="NiKeyframeData">
        Mesh animation keyframe data.
    </niobject>

    <niobject name="NiTriShape" abstract="0" inherit="NiTriBasedGeom">
        A shape node that refers to singular triangle data.
    </niobject>

    <niobject name="NiTriShapeData" abstract="0" inherit="NiTriBasedGeomData">
        Holds mesh data using a list of singular triangles.
        <add name="Num Triangle Points" type="uint">Num Triangles times 3.</add>
        <add name="Has Triangles" type="bool" ver1="10.1.0.0">Do we have triangle data?</add>
        <add name="Triangles" type="Triangle" arr1="Num Triangles" ver2="10.0.1.2">Triangle data.</add>
        <add name="Triangles" type="Triangle" arr1="Num Triangles" cond="Has Triangles != 0" ver1="10.0.1.3">Triangle face data.</add>
        <add name="Num Match Groups" type="ushort" ver1="3.1">Number of shared normals groups.</add>
        <add name="Match Groups" type="MatchGroup" arr1="Num Match Groups" ver1="3.1">The shared normals.</add>
    </niobject>

    <niobject name="NiTriStrips" abstract="0" inherit="NiTriBasedGeom">
        A shape node that refers to data organized into strips of triangles
    </niobject>

    <niobject name="NiTriStripsData" abstract="0" inherit="NiTriBasedGeomData">
        Holds mesh data using strips of triangles.
        <add name="Num Strips" type="ushort">Number of OpenGL triangle strips that are present.</add>
        <add name="Strip Lengths" type="ushort" arr1="Num Strips">The number of points in each triangle strip.</add>
        <add name="Has Points" type="bool" ver1="10.0.1.3">Do we have strip point data?</add>
        <add name="Points" type="ushort" arr1="Num Strips" arr2="Strip Lengths" ver2="10.0.1.2">The points in the Triangle strips.  Size is the sum of all entries in Strip Lengths.</add>
        <add name="Points" type="ushort" arr1="Num Strips" arr2="Strip Lengths" cond="Has Points != 0" ver1="10.0.1.3">The points in the Triangle strips. Size is the sum of all entries in Strip Lengths.</add>
    </niobject>

    <niobject name="NiEnvMappedTriShape" abstract="0" inherit="NiObjectNET">
        Unknown
        <add name="Unknown 1" type="ushort">unknown (=4 - 5)</add>
        <add name="Unknown Matrix" type="Matrix44">unknown</add>
        <add name="Num Children" type="uint">The number of child objects.</add>
        <add name="Children" type="Ref" template="NiAVObject" arr1="Num Children">List of child node object indices.</add>
        <add name="Child 2" type="Ref" template="NiObject">unknown</add>
        <add name="Child 3" type="Ref" template="NiObject">unknown</add>
    </niobject>

    <!--
    <niobject name="NiEnvMappedTriShapeData" abstract="0" inherit="NiTriBasedGeomData">
        Holds mesh data using a list of singular triangles.
        <add name="Num Triangle Points" type="uint">Num Triangles times 3.</add>
        <add name="Has Triangles" type="bool">Do we have triangle data?</add>
        <add name="Triangles" type="Triangle" arr1="Num Triangles" cond="Has Triangles != 0">Triangle face data.</add>
        <add name="Num Match Groups" type="ushort">Number of shared normals groups.</add>
        <add name="Match Groups" type="MatchGroup" arr1="Num Match Groups">The shared normals.</add>
    </niobject>
    -->
    <niobject name="NiEnvMappedTriShapeData" abstract="0" inherit="NiTriShapeData">
        Holds mesh data using a list of singular triangles.
    </niobject>

    <niobject name="NiBezierTriangle4" abstract="0" inherit="NiObject">
        Sub data of NiBezierMesh
        <add name="Unknown 1" type="uint" arr1="6">unknown</add>
        <add name="Unknown 2" type="ushort">unknown</add>
        <add name="Matrix" type="Matrix33">unknown</add>
        <add name="Vector 1" type="Vector3">unknown</add>
        <add name="Vector 2" type="Vector3">unknown</add>
        <add name="Unknown 3" type="short" arr1="4">unknown</add>
        <add name="Unknown 4" type="byte">unknown</add>
        <add name="Unknown 5" type="uint">unknown</add>
        <add name="Unknown 6" type="short" arr1="24">unknown</add>
    </niobject>

    <niobject name="NiBezierMesh" abstract="0" inherit="NiAVObject">
        Unknown
        <add name="Num Bezier Triangles" type="uint">references.</add>
        <add name="Bezier Triangle" type="Ref" template="NiBezierTriangle4" arr1="Num Bezier Triangles">unknown</add>
        <add name="Unknown 1" type="uint">Unknown.</add>
        <add name="Count 1" type="ushort">Data count.</add>
        <add name="Unknown 2" type="ushort">Unknown.</add>
        <add name="Points 1" type="Vector3" arr1="Count 1">data.</add>
        <add name="Unknown 3" type="uint">Unknown (illegal link?).</add>
        <add name="Points 2" type="float" arr1="Count 1" arr2="2">data.</add>
        <add name="Unknown 4" type="uint">unknown</add>
        <add name="Count 2" type="ushort">data count 2.</add>
        <add name="Data 2" type="ushort" arr1="Count 2" arr2="4">data count.</add>
    </niobject>



    <niobject name="NiClod" abstract="0" inherit="NiTriBasedGeom">
        A shape node that holds continuous level of detail information.
        Seems to be specific to Freedom Force.
    </niobject>

    <niobject name="NiClodData" abstract="0" inherit="NiTriBasedGeomData">
        Holds mesh data for continuous level of detail shapes.
        Pesumably a progressive mesh with triangles specified by edge splits.
        Seems to be specific to Freedom Force.
        The structure of this is uncertain and highly experimental at this point.
        No file with this data can currently be read properly.
        <add name="Unknown Shorts" type="ushort"></add>
        <add name="Unknown Count 1" type ="ushort"></add>
        <add name="Unknown Count 2" type ="ushort"></add>
        <add name="Unknown Count 3" type ="ushort"></add>
        <add name="Unknown Float" type="float"></add>
        <add name="Unknown Short" type="ushort"></add>
        <add name="Unknown Clod Shorts 1" type="ushort" arr1="Unknown Count 1" arr2="6"></add>
        <add name="Unknown Clod Shorts 2" type ="ushort" arr1="Unknown Count 2"></add>
        <add name="Unknown Clod Shorts 3" type ="ushort" arr1="Unknown Count 3" arr2="6"></add>
    </niobject>

    <niobject name="NiUVController" abstract="0" inherit="NiTimeController">
        Time controller for texture coordinates.
        <add name="Unknown Short" type="ushort">Always 0?</add>
        <add name="Data" type="Ref" template="NiUVData">Texture coordinate controller data index.</add>
    </niobject>

    <niobject name="NiUVData" abstract="0" inherit="NiObject">
        Texture coordinate data.
        <add name="UV Groups" type="KeyGroup" template="float" arr1="4">
            Four UV data groups. Appear to be U translation, V translation, U scaling/tiling, V scaling/tiling.
        </add>
    </niobject>

    <niobject name="NiVectorExtraData" abstract="0" inherit="NiExtraData">
        Extra vector data.
        <add name="Vector Data" type="Vector3">The vector data.</add>
        <add name="Unknown Float" type="float">Not sure whether this comes before or after the vector data.</add>
    </niobject>

    <niobject name="NiVertexColorProperty" abstract="0" inherit="NiProperty">
        Property of vertex colors. This object is referred to by the root object of the NIF file whenever some NiTriShapeData object has vertex colors with non-default settings; if not present, vertex colors have vertex_mode=2 and lighting_mode=1.
        <add name="Flags" type="Flags">
            Property flags. Appears to be unused until 20.1.0.3.

            Bits 0-2: Unknown
            Bit 3: Lighting Mode?
            Bits 4-5: Vertex Mode?
        </add>
        <add name="Vertex Mode" type="VertMode" ver2="20.0.0.5">
            Determines how vertex and material colors are mixed.
            related gl function: glColorMaterial
            In Flags from version 20.1.0.3 onwards.
        </add>
        <add name="Lighting Mode" type="LightMode" ver2="20.0.0.5">The light mode. In Flags from 20.1.0.3 on.</add>
    </niobject>

    <niobject name="NiVertWeightsExtraData" abstract="0" inherit="NiExtraData">
        Not used in skinning.
        Unsure of use - perhaps for morphing animation or gravity.
        <add name="Num Bytes" type="uint">Number of bytes in this data object.</add>
        <add name="Num Vertices" type="ushort">Number of vertices.</add>
        <add name="Weight" type="float" arr1="Num Vertices">The vertex weights.</add>
    </niobject>

    <niobject name="NiVisData" abstract="0" inherit="NiObject">
        Visibility data for a controller.
        <add name="Num Keys" type="uint">The number of visibility keys that follow.</add>
        <add name="Keys" type="Key" arg="1" template="byte" arr1="Num Keys">The visibility keys.</add>
    </niobject>

    <niobject name="NiWireframeProperty" abstract="0" inherit="NiProperty">
        Unknown.
        <add name="Flags" type="Flags">
            Property flags.
            0 - Wireframe Mode Disabled
            1 - Wireframe Mode Enabled
        </add>
    </niobject>

    <niobject name="NiZBufferProperty" abstract="0" inherit="NiProperty">
        This Property controls the Z buffer (OpenGL: depth buffer).
        <add name="Flags" type="Flags" default="3">
            Bit 0 enables the z test
            Bit 1 controls wether the Z buffer is read only (0) or read/write (1)
        </add>
        <add name="Function" type="ZCompareMode" default="ZCOMP_LESS_EQUAL" ver1="4.1.0.12" ver2="20.0.0.5">
            Z-Test function (see: glDepthFunc). In Flags from 20.1.0.3 on.
        </add>
    </niobject>

    <niobject name="RootCollisionNode" abstract="0" inherit="NiNode">
        Morrowind-specific node for collision mesh.
    </niobject>

    <niobject name="NiRawImageData" abstract="0" inherit="NiObject">
        Raw image data.
        <add name="Width" type="uint">Image width</add>
        <add name="Height" type="uint">Image height</add>
        <add name="Image Type" type="ImageType">The format of the raw image data.</add>
        <add name="RGB Image Data" type="ByteColor3" arr1="Width" arr2="Height" cond="Image Type == 1" >Image pixel data.</add>
        <add name="RGBA Image Data" type="ByteColor4" arr1="Width" arr2="Height" cond="Image Type == 2" >Image pixel data.</add>
    </niobject>

    <niobject name="NiSortAdjustNode" abstract="0" inherit="NiNode">
        Unknown node.  Found in Loki.
        <add name="Sorting Mode" type="SortingMode" default="SORTING_INHERIT">Sorting</add>
        <add name="Unknown Int 2" type="int" default="-1" ver2="10.2.0.0">Unknown.</add>
    </niobject>

    <niobject name="NiSourceCubeMap" abstract="0" inherit="NiSourceTexture">
        Unknown node.  Found in Emerge Demo.
    </niobject>

    <niobject name="NiPhysXProp" abstract="0" inherit="NiObjectNET">
        Unknown PhysX node.
        <add name="Unknown Float 1" type="float">Unknown</add>
        <add name="Unknown Int 1" type="uint">Unknown</add>
        <add name="Unknown Refs 1" type="Ref" template="NiObject" arr1="Unknown Int 1">Unknown</add>
        <add name="Num Dests" type="int">Number of NiPhysXTransformDest references</add>
        <add name="Transform Dests" type="Ref" template="NiPhysXTransformDest" arr1="Num Dests">Unknown</add>
        <add name="Unknown Byte" type="byte">Unknown</add>
        <add name="Unknown Int" type="int" ver1="20.5.0.0">Unknown</add><!-- in Krazy Rain 20.5.0.0 nifs, missing in the copetech 20.3.0.9 nifs -->
        <add name="Prop Description" type="Ref" template="NiPhysXPropDesc">PhysX Property Description.</add>
    </niobject>

    <compound name="physXMaterialRef">
        <add name="Number" type="byte">Unknown</add>
        <add name="Unknown Byte 1" type="byte">Unknown</add>
        <add name="Material Desc" type="Ref" template="NiPhysXMaterialDesc" >PhysX Material Description</add>
    </compound>

    <niobject name="NiPhysXPropDesc" abstract="0" inherit="NiObject">
        Unknown PhysX node.
        <add name="Num Dests" type="int">Number of NiPhysXActorDesc references</add>
        <add name="Actor Descs" type="Ref" template="NiPhysXActorDesc" arr1="Num Dests">Unknown</add>
        <add name="Num Joints" type="uint">Unknown</add>
        <add name="Joint Descs" type="Ref" template="NiPhysXD6JointDesc" arr1="Num Joints">PhysX Joint Descriptions</add>
        <add name="Unknown Int 1" type="int">Unknown</add>
        <add name="Num Materials" type="uint">Unknown</add>
        <add name="Material Descs" type="physXMaterialRef"  arr1="Num Materials">PhysX Material Descriptions</add>
        <add name="Unknown Int 2" type="uint">Unknown</add>
        <add name="Unknown Int 3" type="uint" ver1="20.5.0.0">Unknown</add><!-- in Krazy Rain 20.5.0.0 nifs, not in copetech nifs -->
        <add name="Unknown String 4" type="string" ver1="20.5.0.0">Unknown</add><!-- in Krazy Rain 20.5.0.0 nifs, not in copetech nifs -->
        <add name="Unknown Int 5" type="uint" ver1="20.5.0.0">Unknown</add><!-- in Krazy Rain 20.5.0.0 nifs, not in copetech nifs -->
        <add name="Unknown Byte 6" type="byte" ver1="20.5.0.0">Unknown</add><!-- in Krazy Rain 20.5.0.0 nifs, not in copetech nifs -->
    </niobject>

    <niobject name="NiPhysXActorDesc" abstract="0" inherit="NiObject">
        Unknown PhysX node.
        <add name="Unknown Int 1" type="int">Unknown</add>
        <add name="Unknown Int 2" type="int">Unknown</add>
        <add name="Unknown Quat 1" type="Quaternion">Unknown</add>
        <add name="Unknown Quat 2" type="Quaternion">Unknown</add>
        <add name="Unknown Quat 3" type="Quaternion">Unknown</add>
        <add name="Unknown Ref 0" type="Ref" template="NiPhysXBodyDesc">Unknown</add>
        <add name="Unknown Int 4" type="float">Unknown</add>
        <add name="Unknown Int 5" type="int">Unknown</add>
        <add name="Unknown Byte 1" type="byte">Unknown</add>
        <add name="Unknown Byte 2" type="byte">Unknown</add>
        <add name="Unknown Int 6" type="int">Unknown</add>
        <add name="Shape Description" type="Ref" template="NiPhysXShapeDesc">PhysX Shape Description</add>
        <add name="Unknown Ref 1" type="Ref" template="NiObject">Unknown</add>
        <add name="Unknown Ref 2" type="Ref" template="NiObject">Unknown</add>
        <add name="Unknown Refs 3" type="Ref" template="NiObject" arr1="Unknown Int 6">Unknown</add>
    </niobject>

    <niobject name="NiPhysXBodyDesc" inherit="NiObject">
        Unknown PhysX node.
        <add name="Unknown Bytes" type="byte" arr1="136" ver1="20.3.0.6">Unknown</add>
    </niobject>

    <niobject name="NiPhysXD6JointDesc" inherit="NiObject">
        Unknown PhysX node.
        <add name="Unknown Bytes" type="byte" arr1="388" ver1="20.3.0.6">Unknown</add>
    </niobject>

    <niobject name="NiPhysXShapeDesc" abstract="0" inherit="NiObject">
        Unknown PhysX node.
        <add name="Unknown Int 1" type="int">Unknown</add>
        <add name="Unknown Quat 1" type="Quaternion">Unknown</add>
        <add name="Unknown Quat 2" type="Quaternion">Unknown</add>
        <add name="Unknown Quat 3" type="Quaternion">Unknown</add>
        <add name="Unknown Short 1" type="short">Unknown</add>
        <add name="Unknown Int 2" type="int">Unknown</add>
        <add name="Unknown Short 2" type="short">Unknown</add>
        <add name="Unknown Float 1" type="float">Unknown</add>
        <add name="Unknown Float 2" type="float">Unknown</add>
        <add name="Unknown Float 3" type="float">Unknown</add>
        <add name="Unknown Int 3" type="int">Unknown</add>
        <add name="Unknown Int 4" type="int">Unknown</add>
        <add name="Unknown Int 5" type="int">Unknown</add>
        <add name="Unknown Int 7" type="int">Unknown</add>
        <add name="Unknown Int 8" type="int">Unknown</add>
        <!--<add name="Unknown Bytes 1" type="byte" arr1="8" ver1="20.3.0.6">Unknown. Wrong, but better than nothing.</add>-->
        <add name="Mesh Description" type="Ref" template="NiPhysXMeshDesc">PhysX Mesh Description</add>
        <!-- todo: fix invalid link failure on Ficus.nif from the emerge demo -->
    </niobject>

    <niobject name="NiPhysXMeshDesc" abstract="0" inherit="NiObject">
        Unknown PhysX node.
        <add name="Unknown Short 1" type="short">Unknown</add>
        <add name="Unknown Float 1" type="float">Unknown</add>
        <add name="Unknown Short 2" type="short">Unknown</add>
        <add name="Unknown Bytes 0" type="byte" arr1="3">NXS</add>
        <add name="Unknown Byte 1" type="byte">Unknown</add>
        <add name="Unknown Bytes 1" type="byte" arr1="4">MESH</add>
        <add name="Unknown Bytes 2" type="byte" arr1="8">Unknown</add>
        <add name="Unknown Float 2" type="float">Unknown</add>
        <add name="Unknown Int 1" type="int">Unknown</add>
        <add name="Unknown Int 2" type="int">Unknown</add>
        <add name="Num Vertices" type="int">Number of mesh vertices</add>
        <add name="Unknown Int 4" type="int">Unknown</add>
        <add name="Vertices" type="Vector3" arr1="Num Vertices">Vertices</add>
        <add name="Unknown Bytes 3" type="byte" arr1="982">Unknown</add>
        <add name="Unknown Shorts 1" type="short" arr1="368">Unknown</add>
        <add name="Unknown Ints 1" type="uint" arr1="3328">Unknown</add>
        <add name="Unknown Byte 2" type="byte">Unknown</add>
    </niobject>

    <niobject name="NiPhysXMaterialDesc" abstract="0" inherit="NiObject">
        Unknown node.
        <add name="Unknown Int" type="uint" arr1="12">Unknown</add>
        <add name="Unknown Byte 1" type="byte">Unknown</add>
        <add name="Unknown Byte 2" type="byte">Unknown</add>
    </niobject>

    <niobject name="NiPhysXKinematicSrc" inherit="NiObject">
        Unknown PhysX node.
        <add name="Unknown Bytes" type="byte" arr1="6" ver1="20.3.0.6">Unknown</add>
    </niobject>

    <niobject name="NiPhysXTransformDest" inherit="NiObject">
        Unknown PhysX node.
        <add name="Unknown Byte 1" type="byte">Unknown. =1?</add>
        <add name="Unknown Byte 2" type="byte">Unknown. =0</add>
        <add name="Node" type="Ptr" template="NiNode" >Affected node?</add>

    </niobject>

    <niobject name="NiArkAnimationExtraData" inherit="NiExtraData">
        Unknown node.
        <add name="Unknown Ints" type="int" arr1="4" />
        <add name="Unknown Bytes" type="byte" arr1="37" ver2="4.1.0.12" />
    </niobject>

    <niobject name="NiArkImporterExtraData" inherit="NiExtraData">
        Unknown node.
        <add name="Unknown Int 1" type="int" />
        <add name="Unknown Int 2" type="int" ver2="4.1.0.12" />
        <add name="Importer Name" type="string">Contains a string like &quot;Gamebryo_1_1&quot; or &quot;4.1.0.12&quot;</add>
        <add name="Unknown Bytes" type="byte" arr1="13" />
        <add name="Unknown Floats" type="float" arr1="7" />
    </niobject>

    <niobject name="NiArkTextureExtraData" inherit="NiExtraData">
        Unknown node.
        <add name="Unknown Ints 1" type="int" arr1="2" />
        <add name="Unknown Byte" type="byte" />
        <add name="Unknown Int 2" type="int" ver2="4.1.0.12" />
        <add name="Num Textures" type="int" />
        <add name="Textures" type="ArkTexture" arr1="Num Textures" />
    </niobject>

    <niobject name="NiArkViewportInfoExtraData" inherit="NiExtraData">
        Unknown node.
        <add name="Unknown Bytes" type="byte" arr1="13" />
    </niobject>

    <niobject name="NiArkShaderExtraData" inherit="NiExtraData">
        Unknown node.
        <add name="Unknown Int" type="int" />
        <add name="Unknown String" type="string" />
    </niobject>

    <niobject name="NiLines" inherit="NiTriBasedGeom">
        Wireframe geometry.
    </niobject>

    <niobject name="NiLinesData" inherit="NiGeometryData">
        Wireframe geometry data.
        <add name="Lines" type="bool" arr1="Num Vertices">Is vertex connected to other (next?) vertex?</add>
    </niobject>

    <compound name="Polygon">
        Two dimensional screen elements.
        <add name="Num Vertices" type="ushort">Number of vertices in this polygon</add>
        <add name="Vertex Offset" type="ushort">Vertex Offset</add>
        <add name="Num Triangles" type="ushort">Number of faces in this polygon</add>
        <add name="Triangle Offset" type="ushort">Triangle offset in shape</add>
    </compound>

    <niobject name="NiScreenElementsData" inherit="NiTriShapeData">
        Two dimensional screen elements.
        <add name="Max Polygons" type="ushort">Maximum number of polygons?</add>
        <add name="Polygons" type="Polygon" arr1="Max Polygons">Polygons</add>
        <add name="Polygon Indices" type="ushort" arr1="Max Polygons">Polygon Indices</add>
        <add name="Unknown UShort 1" type="ushort" default="1">Unknown</add>
        <add name="Num Polygons" type="ushort">Number of Polygons actually in use</add>
        <add name="Used Vertices" type="ushort">Number of in-use vertices</add>
        <add name="Unknown UShort 2" type="ushort" default="1">Unknown</add>
        <add name="Used Triangle Points" type="ushort">Number of in-use triangles</add>
        <add name="Unknown UShort 3" type="ushort" default="1">Maximum number of faces</add>
    </niobject>

    <niobject name="NiScreenElements" inherit="NiTriShape">
        Two dimensional screen elements.
    </niobject>

    <niobject name="NiRoomGroup" inherit="NiNode">
        Grouping node for nodes in a Portal
        <add name="Shell Link" type="Ptr" template="NiNode" >Outer Shell Geometry Node?</add>
        <add name="Num Rooms" type="int">Number of rooms in this group</add>
        <add name="Rooms" type="Ptr" template="NiRoom" arr1="Num Rooms">Rooms associated with this group.</add>
    </niobject>

    <niobject name="NiRoom" inherit="NiNode">
        Grouping node for nodes in a Portal
        <add name="Num Walls" type="int">Number of walls in a room?</add>
        <add name="Wall Plane" type="Vector4" arr1="Num Walls">Face normal and unknown value.</add>
        <add name="Num In Portals" type="int">Number of doors into room</add>
        <add name="In Portals" type="Ptr" template="NiPortal" arr1="Num In Portals">Number of portals into room</add>
        <add name="Num Portals 2" type="int">Number of doors out of room</add>
        <add name="Portals 2" type="Ptr" template="NiPortal" arr1="Num Portals 2">Number of portals out of room</add>
        <add name="Num Items" type="int">Number of unknowns</add>
        <add name="Items" type="Ptr" template="NiAVObject" arr1="Num Items">All geometry associated with room.</add>
    </niobject>

    <niobject name="NiPortal" inherit="NiAVObject">
        A Portal
        <add name="Unknown Flags" type="Flags">Unknown flags.</add>
        <add name="Unknown Short 1" type="short">Unknown</add>
        <add name="Num Vertices" type="ushort">Number of vertices in this polygon</add>
        <add name="Vertices" type="Vector3" arr1="Num Vertices">Vertices</add>
        <add name="Target" type="Ptr" template="NiNode">Target portal or room</add>
    </niobject>

    <!-- Red Ocean Custom Objects
    <niobject name="Object" inherit="NiNode">
        Red Ocean Object class
        <add name="Unknown Short 1" type="short">Unknown</add>
        <add name="Unknown Link 1" type="Ref" template="NiObject">Unknown</add>
        <add name="Unknown Short 2" type="short">Unknown</add>
        <add name="Unknown Short 3" type="short">Unknown</add>
        <add name="Unknown Float 1" type="float">Unknown</add>
    </niobject>
    
    <niobject name="BoundingBoxExtraData" inherit="NiExtraData">
        Red Ocean Bounding Box
        <add name="Flags" type="Flags">Unknown</add>
        <add name="Center?" type="Vector3">Center of box?</add>
        <add name="Extent?" type="Vector3">Extents of box?</add>
    </niobject>
    
    <niobject name="Door" inherit="Object">
        Red Ocean Object class
        <add name="Unknown Short 1" type="short">Unknown</add>
        <add name="Unknown Float 1" type="float">Unknowns</add>
        <add name="Unknown Float 2" type="float">Unknowns</add>
        <add name="Unknown Short 2" type="short">Unknown</add>
        <add name="Unknown Int 1" type="int">Unknown</add>
        <add name="Unknown Short 3" type="short">Unknown</add>
        <add name="Unknown Bool 1" type="bool">Unknown</add>
        <add name="Unknown Short 4" type="short">Unknown</add>
        <add name="Unknown Float 3" type="float">Unknowns</add>
    </niobject>
    -->
    <niobject name="BSFadeNode" abstract="0" inherit="NiNode">
        Bethesda-specific fade node.
    </niobject>

    <enum name="BSShaderType" storage="uint">
        The type of animation interpolation (blending) that will be used on the associated key frames.
        <option value="0" name="SHADER_TALL_GRASS">Tall Grass Shader</option>
        <option value="1" name="SHADER_DEFAULT">Standard Lighting Shader</option>
        <option value="10" name="SHADER_SKY">Sky Shader</option>
		<option value="14" name="SHADER_SKIN">Skin Shader</option>
        <option value="17" name="SHADER_WATER">Water Shader</option>
        <option value="29" name="SHADER_LIGHTING30">Lighting 3.0 Shader</option>
        <option value="32" name="SHADER_TILE">Tiled Shader</option>
        <option value="33" name="SHADER_NOLIGHTING">No Lighting Shader</option>
    </enum>
    
    <bitflags name="BSShaderFlags" storage="uint">
        Shader Property Flags
		<option value="0" name="Zbuffer Test">ZBuffer Test (1=on)</option>
		<option value="1" name="Shadow Map">Shadow Map</option>
		<option value="2" name="External Emittance">External Emittance</option>
		<option value="3" name="Parallax Occlusion">Parallax Occlusion</option>
		<option value="4" name="Dynamic Decal">Dynamic Decal</option>
		<option value="5" name="Decal">Decal</option>
		<option value="6" name="Unknown 6">Unknown\Light fade? (if 0 and envmap is on, "envmap light fade" is not present)</option>
		<option value="7" name="Multiple Textures">Multiple Textures (base diff/norm become null)</option>
		<option value="8" name="Shadow Frustum">Shadow Frustum</option>
		<option value="9" name="Tree Billboard">Tree Billboard</option>
		<option value="10" name="Window Environment Mapping">Window Environment Mapping</option>
		<option value="11" name="Localmap Hide Secret">Localmap Hide Secret</option>
		<option value="12" name="Dynamic Alpha">Dynamic Alpha</option>
		<option value="13" name="Hair">Hair</option>
		<option value="14" name="Eye Environment Mapping">Eye Environment Mapping (does not use envmap light fade or envmap scale)</option>
		<option value="15" name="Fire Refraction">Fire Refraction (switches on refraction power/period)</option>
		<option value="16" name="Refraction">Refraction (switches on refraction power)</option>
		<option value="17" name="Unknown 17">Unknown/Crash</option>
		<option value="18" name="Non Projective Shadows">Non-Projective Shadows</option>
		<option value="19" name="Unknown 19">Unknown/Crash</option>
		<option value="20" name="Parallax">Parallax</option>
		<option value="21" name="Facegen Skin">Facegen\Skin</option>
		<option value="22" name="Unknown 22">Unknown (Always 0?)</option>
		<option value="23" name="Unknown 23">Unknown (usually 1)</option>
		<option value="24" name="Environment Mapping">Environment mapping (uses Envmap Scale)</option>
		<option value="25" name="Empty" default="1">EMPTY (usually seen w/texture animation)</option>
		<option value="26" name="Single Pass">Single Pass (uses same default shader path as diff/norm/spec setup BSSM_ADTS10)</option>
		<option value="27" name="Unknown 27">Unknown (Always 0?)</option>
		<option value="28" name="Vertex Alpha">Vertex Alpha</option>
		<option value="29" name="Low Detail">Low detail (seems to use standard diff/norm/spec shader)</option>
		<option value="30" name="Skinned">Skinned.</option>
		<option value="31" name="Unknown 31" default="1">Unknown</option>
    </bitflags>
    
    <niobject name="BSShaderProperty" abstract="0" inherit="NiProperty">
        Bethesda-specific Property node
        <add name="Flags" type="Flags" default="1">Unknown</add>
        <add name="Shader Type" type="BSShaderType" default="SHADER_DEFAULT">Unknown (Set to 0x21 for NoLighting, 0x11 for Water)</add>
        <add name="Shader Flags" type="BSShaderFlags" default="0x82000000">Shader Property Flags</add>
        <add name="Unknown Int 2" type="int" default="1">Unknown</add>
        <add name="Envmap Scale" type="float" default="1.0">Unknown</add>
    </niobject>

    <niobject name="BSShaderLightingProperty" abstract="1" inherit="BSShaderProperty">
        Bethesda-specific property.
        <add name="Unknown Int 3" type="int" default="3">Unknown</add>
    </niobject>

    <niobject name="BSShaderNoLightingProperty" abstract="0" inherit="BSShaderLightingProperty">
        Bethesda-specific property.
        <add name="File Name" type="SizedString">The texture glow map.</add>
        <add name="Unknown Float 2" type="float" default="1.0" vercond="(User Version == 11) &amp;&amp; (User Version 2 &gt; 26)">Unknown</add>
        <add name="Unknown Float 3" type="float" default="0.0" vercond="(User Version == 11) &amp;&amp; (User Version 2 &gt; 26)">
            Normally what appears to be a junk value (0xB33BBD2E). Appears to be related to glow when Unk Flags is (0x82000148).
        </add>
        <add name="Unknown Float 4" type="float" default="1.0" vercond="(User Version == 11) &amp;&amp; (User Version 2 &gt; 26)">Unknown</add>
        <add name="Unknown Float 5" type="float" default="0.0" vercond="(User Version == 11) &amp;&amp; (User Version 2 &gt; 26)">Unknown</add>
    </niobject>

    <niobject name="BSShaderPPLightingProperty" abstract="0" inherit="BSShaderLightingProperty">
        Bethesda-specific Shade node.
        <add name="Texture Set" type="Ref" template="BSShaderTextureSet">Texture Set</add>
        <add name="Unknown Float 2" type="float" default="0.0" vercond="(User Version == 11) &amp;&amp; (User Version 2 &gt; 14)">Unknown</add>
        <add name="Refraction Period" type="int" default="0" vercond="(User Version == 11) &amp;&amp; (User Version 2 &gt; 14)">Rate of texture movement for refraction shader.</add>
        <add name="Unknown Float 4" type="float" default="4.0" vercond="(User Version == 11) &amp;&amp; (User Version 2 &gt; 24)">Unknown</add>
        <add name="Unknown Float 5" type="float" default="1.0" vercond="(User Version == 11) &amp;&amp; (User Version 2 &gt; 24)">Unknown</add>
    </niobject>
    
    <niobject name="BSShaderTextureSet" abstract="0" inherit="NiObject">
        Bethesda-specific Texture Set.
        <add name="Num Textures" type="int" default="6">Number of Textures</add>
        <add name="Textures" type="SizedString" arr1="Num Textures">Textures.
            0: Diffuse
            1: Normal/Gloss
            2: Glow/Skin/Hair
            3: Height/Parallax
            4: Environment
            5: Environment Mask
        </add>
    </niobject>

    <niobject name="WaterShaderProperty" abstract="0" inherit="BSShaderProperty">
        Bethesda-specific node? Found in Fallout3
    </niobject>

    <niobject name="SkyShaderProperty" abstract="0" inherit="BSShaderProperty">
        Bethesda-specific node? Found in Fallout3
        <add name="Unknown Int 4" type="int">Unknown</add>
        <add name="File Name" type="SizedString">The texture.</add>
        <add name="Unknown Int 5" type="int" default="3">Unknown</add>
    </niobject>

    <niobject name="TileShaderProperty" abstract="0" inherit="BSShaderLightingProperty">
        Bethesda-specific node.
        <add name="File Name" type="SizedString">Texture file name</add>
    </niobject>

    <niobject name="DistantLODShaderProperty" abstract="0" inherit="BSShaderProperty">
        Bethesda-specific node.
    </niobject>

    <niobject name="BSDistantTreeShaderProperty" abstract="0" inherit="BSShaderProperty">
        Bethesda-specific node.
    </niobject>

    <niobject name="TallGrassShaderProperty" abstract="0" inherit="BSShaderProperty">
        Bethesda-specific node.
        <add name="File Name" type="SizedString">Texture file name</add>
    </niobject>

    <niobject name="VolumetricFogShaderProperty" abstract="0" inherit="BSShaderProperty">
        Bethesda-specific node.
    </niobject>

    <niobject name="HairShaderProperty" abstract="0" inherit="BSShaderProperty">
        Bethesda-specific node.
    </niobject>

    <niobject name="Lighting30ShaderProperty" abstract="0" inherit="BSShaderPPLightingProperty">
        Bethesda-specific node.
    </niobject>

    <niobject name="BSDismemberSkinInstance" abstract="0" inherit="NiSkinInstance">
        Bethesda-specific node.
        <add name="Num Partitions" type="int">Unknown</add>

        <add name="Partitions" type="BodyPartList" arr1="Num Partitions">Unknown</add>
    </niobject>

    <niobject name="BSDecalPlacementVectorExtraData" inherit="NiExtraData">
        Bethesda-specific node. (for dynamic decal projection?)
        <add name="Unknown Float 1" type="float">Unknown</add>
        <add name="Num Vector Blocks" type="short">Number of groups</add>
        <add name="Vector Blocks" type="DecalVectorArray" arr1="Num Vector Blocks">Number of Blocks</add>
    </niobject>

    <niobject name="BSPSysSimpleColorModifier" inherit="NiPSysModifier">
        Bethesda-Specific Particle node.
        <add name="Fade In Percent" type="float">Unknown</add>
        <add name="Fade out Percent" type="float">Unknown</add>
        <add name="Color 1 End Percent" type="float">Unknown</add>
        <add name="Color 1 Start Percent" type="float">Unknown</add>
        <add name="Color 2 End Percent" type="float">Unknown</add>
        <add name="Color 2 Start Percent" type="float">Unknown</add>
        <add name="Colors" type="Color4" arr1="3">Colors</add>
    </niobject>


    <niobject name="BSValueNode" inherit="NiNode">
        Bethesda-Specific node. Found on fxFire effects
        <add name="Value" type="int">Value</add>
        <add name="Unknown byte" type="byte">Unknown</add>
    </niobject>


    <niobject name="BSStripParticleSystem" inherit="NiParticleSystem">
        Bethesda-Specific (mesh?) Particle System.
    </niobject>


    <niobject name="BSStripPSysData" inherit="NiPSysData">
        Bethesda-Specific (mesh?) Particle System Data.
        <add name="Unknown Short 1" type="short">Unknown</add>
        <add name="Unknown byte 1" type="byte">Unknown</add>
        <add name="Unknown Int 2" type="int">Unknown</add>
        <add name="Unknown Int 3" type="int">Unknown</add>
    </niobject>


    <niobject name="BSPSysStripUpdateModifier" inherit="NiPSysModifier">
        Bethesda-Specific (mesh?) Particle System Modifier.
        <add name="Update Delta Time" type="float">Unknown</add>
    </niobject>


    <niobject name="BSMaterialEmittanceMultController" inherit="NiFloatInterpController">
        Bethesda-Specific node.
    </niobject>



    <niobject name="BSMasterParticleSystem" inherit="NiNode">
        Bethesda-Specific node.
        <add name="Max Emitter Objects" type="ushort">Unknown</add>
        <add name="Num Particle Systems" type="int">Unknown</add>
        <add name="Particle Systems" type="Ref" template="NiAVObject" arr1="Num Particle Systems">Unknown</add>

    </niobject>


    <niobject name="BSPSysMultiTargetEmitterCtlr" inherit="NiPSysModifierCtlr">
        Particle system (multi?) emitter controller.
        <add name="Data" type="Ref" template="NiPSysEmitterCtlrData" ver2="10.1.0.0">This controller's data</add>
        <add name="Visibility Interpolator" type="Ref" template="NiInterpolator" ver1="10.2.0.0">Links to a bool interpolator. Controls emitter&#039;s visibility status?</add>
        <add name="Unknown Short 1" type="short">Unknown</add>
        <add name="Unknown Int 1" type="int">Unknown</add>
    </niobject>


    <niobject name="BSRefractionStrengthController" inherit="NiFloatInterpController">
        Bethesda-Specific node.
    </niobject>


    <niobject name="BSOrderedNode" inherit="NiNode">
        Bethesda-Specific node.
        <add name="Alpha Sort Bound" type="Vector4">Unknown</add>
        <add name="Is Static Bound" type="byte">Unknown</add>
    </niobject>


    <niobject name="BSBlastNode" inherit="NiNode">
        Bethesda-Specific node.
        <add name="Unknown Byte 1" type="byte">Unknown</add>
        <add name="Unknown Short 2" type="short">Unknown</add><!-- Unknown Short 1 already used in NiNode -->
    </niobject>


    <niobject name="BSDamageStage" inherit="NiNode">
        Bethesda-Specific node.
        <add name="Unknown Byte 1" type="byte">Unknown</add>
        <add name="Unknown Short 2" type="short">Unknown</add><!-- Unknown Short 1 already used in NiNode -->
    </niobject>


    <niobject name="BSRefractionFirePeriodController" abstract="0" inherit="NiTimeController">
        Bethesda-specific node.
        <!-- interpolator present in fallout new vegas; potential issues with fallout 3? -->
        <add name="Interpolator" type="Ref" template="NiInterpolator" ver1="20.2.0.7">Link to Interpolator.</add>
    </niobject>

    <niobject name="bhkConvexListShape" abstract="0" inherit="bhkShape">
        A havok shape.
        A list of shapes.

        Do not put a bhkPackedNiTriStripsShape in the Sub Shapes. Use a
        separate collision nodes without a list shape for those.

        Also, shapes collected in a bhkListShape may not have the correct
        walking noise, so only use it for non-walkable objects.
        <add name="Num Sub Shapes" type="uint">The number of sub shapes referenced.</add>
        <add name="Sub Shapes" type="Ref" template="bhkShape" arr1="Num Sub Shapes">List of shapes.</add>
        <add name="Material" type="HavokMaterial">The shape&#039;s material.</add>
        <add name="Unknown Floats" type="float" arr1="6" default="0.0 0.0 -0.0 0.0 0.0 -0.0">Unknown. Set to (0.0,0.0,-0.0,0.0,0.0,-0.0), where -0.0 is 0x80000000 in hex.</add>
        <add name="Unknown Byte 1" type="byte" >Unknown Flag</add>
        <add name="Unknown Float 1" type="float">Unknown Flag</add>
    </niobject>

    <compound name="BSTreadTransfSubInfo">
        Bethesda-specific node.
        <add name="Unknown Int 1" type="int">Unknown</add>
        <add name="Unknown Int 2" type="int">Unknown</add>
        <add name="Unknown Int 3" type="int">Unknown</add>
        <add name="Unknown Int 4" type="int">Unknown</add>
        <add name="Unknown Int 5" type="int">Unknown</add>
        <add name="Unknown Int 6" type="int">Unknown</add>
        <add name="Unknown Int 7" type="int">Unknown</add>
        <add name="Unknown Int 8" type="int">Unknown</add>
    </compound>

    <compound name="BSTreadTransfInfo">
        Bethesda-specific node.
        <add name="Unknown Float 1" type="float">Unknown Flag</add>
        <add name="Data" type="BSTreadTransfSubInfo" arr1="2">Data</add>
    </compound>

    <niobject name="BSTreadTransfInterpolator" abstract="0" inherit="NiInterpolator">
        Bethesda-specific node.
        <add name="Num Transfers" type="int">Unknown</add>
        <add name="Tread Transfer Info" type="BSTreadTransfInfo" arr1="Num Transfers">Unknown</add>
        <add name="Unknown Int 1" type="int">Unknown</add>
    </niobject>

    <niobject name="BSAnimNotes" abstract="0" inherit="NiObject">
        Bethesda-specific node.
        <add name="Unknown Short 1" type="short">Unknown</add>
    </niobject>

    <niobject name="bhkLiquidAction" inherit="bhkSerializable">
        Bethesda-specific node.
        <add name="Unknown Int 1" type="int">Unknown Flag</add>
        <add name="Unknown Int 2" type="int">Unknown Flag</add>
        <add name="Unknown Int 3" type="int">Unknown Flag</add>
        <add name="Unknown Float 1" type="float">Unknown Flag</add>
        <add name="Unknown Float 2" type="float">Unknown Flag</add>
        <add name="Unknown Float 3" type="float">Unknown Flag</add>
        <add name="Unknown Float 4" type="float">Unknown Flag</add>
    </niobject>

    <niobject name="BSMultiBoundNode" inherit="NiNode">
        Bethesda-specific node.
        <add name="Multi Bound" type="Ref" template="BSMultiBound">Unknown.</add>
    </niobject>

    <niobject name="BSMultiBound" inherit="NiObject">
        Bethesda-specific node.
        <add name="Data" type="Ref" template="BSMultiBoundData">Unknown.</add>
    </niobject>

    <niobject name="BSMultiBoundData" inherit="NiObject">
        Abstract base type for bounding data.
    </niobject>

    <niobject name="BSMultiBoundSphere" inherit="BSMultiBoundData">
        Bethesda-specific node.
        <add name="Unknown Int 1" type="int">Unknown Flag</add>
        <add name="Unknown Int 2" type="int">Unknown Flag</add>
        <add name="Unknown Int 3" type="int">Unknown Flag</add>
        <add name="Radius" type="float">Radius</add>
    </niobject>

    <compound name="BSSegmentedTriangle">
        Bethesda-specific node.
        <add name="Unknown Int 1" type="int" >Unknown</add>
        <add name="Unknown Int 2" type="int" >Unknown</add>
        <add name="Unknown Byte 1" type="byte" >Unknown</add>
    </compound>

    <niobject name="BSSegmentedTriShape" inherit="NiTriShape">
        Bethesda-specific node.
        <add name="Num Seg Triangles" type="int" >Unknown</add>
        <add name="Seg Triangles" type="BSSegmentedTriangle" arr1="Num Seg Triangles">Unknown</add>
    </niobject>

    <niobject name="BSMultiBoundAABB" inherit="BSMultiBoundData">
        Bethesda-specific node.
        <add name="Unknown Floats 1" type="float" arr1="6">Unknown</add>
    </niobject>

    <compound name="AdditionalDataInfo">
        <add name="Data Type" type="int" >Type of data in this channel</add>
        <add name="Num Channel Bytes Per Element" type="int" >Number of bytes per element of this channel</add>
        <add name="Num Channel Bytes" type="int" >Total number of bytes of this channel (num vertices times num bytes per element)</add>
        <add name="Num Total Bytes Per Element" type="int" >Number of bytes per element in all channels together. Sum of num channel bytes per element over all block infos.</add>
        <add name="Block Index" type="int" >Unsure. The block in which this channel is stored? Usually there is only one block, and so this is zero.</add>
        <add name="Channel Offset" type="int" >Offset (in bytes) of this channel. Sum of all num channel bytes per element of all preceeding block infos.</add>
        <add name="Unknown Byte 1" type="byte" default="2">Unknown, usually equal to 2.</add>
    </compound>

    <compound name="AdditionalDataBlock">
        <!-- todo: check if this is essentially the same as BSPackedAdditionalData, i.e. if this is identical to BSPackedAdditionalData minus its last two fields -->
        <add name="Has Data" type="bool">Has data</add>
        <add name="Block Size" type="int" cond="Has Data">Size of Block</add>
        <add name="Num Blocks" type="int" cond="Has Data">Unknown</add>
        <add name="Block Offsets" type="int" arr1="Num Blocks" cond="Has Data">Unknown</add>

        <add name="Num Data" type="int" cond="Has Data">Unknown</add>
        <add name="Data Sizes" type="int" arr1="Num Data" cond="Has Data">Unknown</add>
        <add name="Data" type="byte" arr1="Num Data" arr2="Block Size" cond="Has Data">Unknown</add>
    </compound>

    <compound name="BSPackedAdditionalDataBlock">
        <!-- see Fallout NV (nvdlc01vaultposter01.nif) -->
        <add name="Has Data" type="bool">Has data</add>
        <add name="Num Total Bytes" type="int" cond="Has Data">Total number of bytes (over all channels and all elements, equals num total bytes per element times num vertices).</add>
        <add name="Num Blocks" type="int" cond="Has Data">Number of blocks? Usually equal to one.</add>
        <add name="Block Offsets" type="int" arr1="Num Blocks" cond="Has Data">Block offsets in the data? Usually equal to zero.</add>

        <add name="Num Atoms" type="int" cond="Has Data">Number of atoms?</add>
        <add name="Atom Sizes" type="int" arr1="Num Atoms" cond="Has Data">The sum of all of these equal num total bytes per element, so this probably describes how each data element breaks down into smaller chunks (i.e. atoms).</add>
        <add name="Data" type="byte" arr1="Num Total Bytes" cond="Has Data">Unknown</add>
        <add name="Unknown Int 1" type="int" />
        <add name="Num Total Bytes Per Element" type="int">Unsure, but this seems to correspond again to the number of total bytes per element.</add>
    </compound>

    <niobject name="NiAdditionalGeometryData" inherit="AbstractAdditionalGeometryData">
        <add name="Num Vertices" type="ushort">Number of vertices</add>
        <add name="Num Block Infos" type="uint">Information about additional data blocks</add>
        <add name="Block Infos" type="AdditionalDataInfo" arr1="Num Block Infos">Number of additional data blocks</add>
        <add name="Num Blocks" type="int">Number of additional data blocks</add>
        <add name="Blocks" type="AdditionalDataBlock" arr1="Num Blocks">Number of additional data blocks</add>
    </niobject>

    <!-- Fallout NV (nvdlc01vaultposter01.nif) -->
    <niobject name="BSPackedAdditionalGeometryData" inherit="AbstractAdditionalGeometryData">
        <add name="Num Vertices" type="ushort" />
        <add name="Num Block Infos" type="uint">Information about additional data blocks</add>
        <add name="Block Infos" type="AdditionalDataInfo" arr1="Num Block Infos">Number of additional data blocks</add>
        <add name="Num Blocks" type="int">Number of additional data blocks. Usually there is exactly one block.</add>
        <add name="Blocks" type="BSPackedAdditionalDataBlock" arr1="Num Blocks">Number of additional data blocks</add>
    </niobject>

    <niobject name="BSWArray" inherit="NiExtraData">
        Bethesda-specific node.
        <add name="Num Items" type="int">Unknown</add>
        <add name="Items" type="int" arr1="Num Items">Unknown</add>
    </niobject>

    <niobject name="bhkAabbPhantom" inherit="bhkShapePhantom">
        Bethesda-specific node.
        <add name="Unknown Ints 1" type="int" arr1="15" />
    </niobject>

    <niobject name="BSFrustumFOVController" inherit="NiTimeController">
        Bethesda-specific node.
        <add name="Interpolator" type="Ref" template="NiFloatInterpolator">Frustrum field of view animation interpolater and data.</add>
    </niobject>

    <niobject name="BSDebrisNode" inherit="NiNode">
        Bethesda-Specific node.
        <add name="Unknown byte 1" type="byte">Unknown</add>
        <add name="Unknown Short 1" type="short">Unknown</add>
    </niobject>

    <niobject name="bhkBreakableConstraint" abstract="0" inherit="bhkConstraint">
        Bethesda-Specific node.
        <add name="Unknown Ints 1" type="int" arr1="41" />
        <add name="Unknown Short 1" type="short">Unknown</add>
    </niobject>

    <niobject name="bhkOrientHingedBodyAction" abstract="0" inherit="bhkSerializable">
        Bethesda-Specific node.
        <add name="Unknown Ints 1" type="int" arr1="17" />
    </niobject>

<!--	
	
	<niobject name="bhkPoseArray" inherit="NiObject">
		Found in Fallout 3, extra ragdoll info for NPCs/creatures. (usually idleanims\deathposes.psa)
		<add name="Num Bones" type="int">Number of target bones</add>
        <add name="Bones" type="string" arr1="Num Bones">Bones in index</add>
        <add name="Num Poses" type="int">Unknown</add>
		<add name="Pose Array" type="BonePoseArray" arr1="Num Poses">Unknown</add>
	</niobject>

	<niobject name="bhkRagdollTemplate" inherit="NiObject">
		Found in Fallout 3, more ragdoll info?  (meshes\ragdollconstraint\*.rdt)
		<add name="Name" type="string"/>
		<add name="Num Bones" type="int">Number of target bones</add>
		<add name="Bones" type="Ref" template="NiObject" arr1="Num Bones">Bones in index</add>
	</niobject>
	<niobject name="bhkRagdollTemplateData" inherit="NiObject">
		Data for bhkRagdollTemplate
		<add name="Name" type="string"/>
		<add name="Unknown float 1" type="float" >Unknown</add>
		<add name="Translation" type="Vector3">Unknown</add>
		<add name="Unknown int 1" type="int" >Unknown</add>
		<add name="Unknown Flag 1" type="Flags">Unknown</add>
		<add name="Unknown Flag 2" type="Flags">Unknown</add>
		<add name="Unknown Set 1" type="RagdollTemplateSubData1" cond="Unknown int 1 == 7 ">Unknown</add>
		<add name="Unknown Set 2" type="RagdollTemplateSubData2" cond="Unknown Flag 1 != 0">Unknown</add>
	</niobject>
-->	

    <compound name="Region">
        A range of indices, which make up a region (such as a submesh).
        <add name="Start Index" type="uint" />
        <add name="Num Indices" type="uint" />
    </compound>

    <enum name="CloningBehavior" storage="uint">
        Sets how objects are to be cloned.
        <option value="0" name="CLONING_SHARE">Share this object pointer with the newly cloned scene.</option>
        <option value="1" name="CLONING_COPY">Create an exact duplicate of this object for use with the newly cloned scene.</option>
        <option value="2" name="CLONING_BLANK_COPY">Create a copy of this object for use with the newly cloned stream, leaving some of the data to be written later.</option>
    </enum>

    <enum name="ComponentFormat" storage="uint">
        The data format of components.
        <option value="0x00000000" name="F_UNKNOWN">Unknown, or don't care, format.</option>
        <option value="0x00010101" name="F_INT8_1"></option>
        <option value="0x00020102" name="F_INT8_2"></option>
        <option value="0x00030103" name="F_INT8_3"></option>
        <option value="0x00040104" name="F_INT8_4"></option>
        <option value="0x00010105" name="F_UINT8_1"></option>
        <option value="0x00020106" name="F_UINT8_2"></option>
        <option value="0x00030107" name="F_UINT8_3"></option>
        <option value="0x00040108" name="F_UINT8_4"></option>
        <option value="0x00010109" name="F_NORMINT8_1"></option>
        <option value="0x0002010A" name="F_NORMINT8_2"></option>
        <option value="0x0003010B" name="F_NORMINT8_3"></option>
        <option value="0x0004010C" name="F_NORMINT8_4"></option>
        <option value="0x0001010D" name="F_NORMUINT8_1"></option>
        <option value="0x0002010E" name="F_NORMUINT8_2"></option>
        <option value="0x0003010F" name="F_NORMUINT8_3"></option>
        <option value="0x00040110" name="F_NORMUINT8_4"></option>
        <option value="0x00010211" name="F_INT16_1"></option>
        <option value="0x00020212" name="F_INT16_2"></option>
        <option value="0x00030213" name="F_INT16_3"></option>
        <option value="0x00040214" name="F_INT16_4"></option>
        <option value="0x00010215" name="F_UINT16_1"></option>
        <option value="0x00020216" name="F_UINT16_2"></option>
        <option value="0x00030217" name="F_UINT16_3"></option>
        <option value="0x00040218" name="F_UINT16_4"></option>
        <option value="0x00010219" name="F_NORMINT16_1"></option>
        <option value="0x0002021A" name="F_NORMINT16_2"></option>
        <option value="0x0003021B" name="F_NORMINT16_3"></option>
        <option value="0x0004021C" name="F_NORMINT16_4"></option>
        <option value="0x0001021D" name="F_NORMUINT16_1"></option>
        <option value="0x0002021E" name="F_NORMUINT16_2"></option>
        <option value="0x0003021F" name="F_NORMUINT16_3"></option>
        <option value="0x00040220" name="F_NORMUINT16_4"></option>
        <option value="0x00010421" name="F_INT32_1"></option>
        <option value="0x00020422" name="F_INT32_2"></option>
        <option value="0x00030423" name="F_INT32_3"></option>
        <option value="0x00040424" name="F_INT32_4"></option>
        <option value="0x00010425" name="F_UINT32_1"></option>
        <option value="0x00020426" name="F_UINT32_2"></option>
        <option value="0x00030427" name="F_UINT32_3"></option>
        <option value="0x00040428" name="F_UINT32_4"></option>
        <option value="0x00010429" name="F_NORMINT32_1"></option>
        <option value="0x0002042A" name="F_NORMINT32_2"></option>
        <option value="0x0003042B" name="F_NORMINT32_3"></option>
        <option value="0x0004042C" name="F_NORMINT32_4"></option>
        <option value="0x0001042D" name="F_NORMUINT32_1"></option>
        <option value="0x0002042E" name="F_NORMUINT32_2"></option>
        <option value="0x0003042F" name="F_NORMUINT32_3"></option>
        <option value="0x00040430" name="F_NORMUINT32_4"></option>
        <option value="0x00010231" name="F_FLOAT16_1"></option>
        <option value="0x00020232" name="F_FLOAT16_2"></option>
        <option value="0x00030233" name="F_FLOAT16_3"></option>
        <option value="0x00040234" name="F_FLOAT16_4"></option>
        <option value="0x00010435" name="F_FLOAT32_1"></option>
        <option value="0x00020436" name="F_FLOAT32_2"></option>
        <option value="0x00030437" name="F_FLOAT32_3"></option>
        <option value="0x00040438" name="F_FLOAT32_4"></option>
        <option value="0x00010439" name="F_UINT_10_10_10_L1"></option>
        <option value="0x0001043A" name="F_NORMINT_10_10_10_L1"></option>
        <option value="0x0001043B" name="F_NORMINT_11_11_10"></option>
        <option value="0x0004013C" name="F_NORMUINT8_4_BGRA"></option>
        <option value="0x0001043D" name="F_NORMINT_10_10_10_2"></option>
        <option value="0x0001043E" name="F_UINT_10_10_10_2"></option>
    </enum>

    <enum name="DataStreamUsage" storage="uint">
        Determines how a data stream is used?
        <option value="0" name="USAGE_VERTEX_INDEX"></option>
        <option value="1" name="USAGE_VERTEX"></option>
        <option value="2" name="USAGE_SHADER_CONSTANT"></option>
        <option value="3" name="USAGE_USER"></option>
    </enum>
    
    <bitflags name="DataStreamAccess" storage="uint">
        Determines how the data stream is accessed?
        <option value="0" name="CPU Read"></option>
        <option value="1" name="CPU Write Static"></option>
        <option value="2" name="CPU Write Mutable"></option>
        <option value="3" name="CPU Write Volatile"></option>
        <option value="4" name="GPU Read"></option>
        <option value="5" name="GPU Write"></option>
        <option value="6" name="CPU Write Static Inititialized"></option>
    </bitflags>


    <niobject name="NiDataStream" inherit="NiObject" abstract="0">
        <add name="Usage" type="DataStreamUsage" abstract="1"></add>
        <add name="Access" type="DataStreamAccess" abstract="1"></add>
        <add name="Num Bytes" type="uint">The size in bytes of this data stream.</add>
        <add name="Cloning Behavior" type="CloningBehavior" default="0" />
        <add name="Num Regions" type="uint">Number of regions (such as submeshes).</add>
        <add name="Regions" type="Region" arr1="Num Regions">The regions in the mesh. Regions can be used to mark off submeshes which are independent draw calls.</add>
        <add name="Num Components" type="uint">Number of components of the data (matches corresponding field in MeshData).</add>
        <add name="Component Formats" type="ComponentFormat" arr1="Num Components">The format of each component in this data stream.</add>
        <!-- temporarily defined as blob until we have a way to handle this -->
        <add name="Data" type="byte" nifskopetype="blob" arr1="Num Bytes" />
        <add name="Streamable" type="bool" default="1" />
    </niobject>

    <compound name="SemanticData">
        <add name="Name" type="string">
            Type of data (POSITION, POSITION_BP, INDEX, NORMAL, NORMAL_BP,
            TEXCOORD, BLENDINDICES, BLENDWEIGHT, BONE_PALETTE, COLOR, DISPLAYLIST,
            MORPH_POSITION, BINORMAL_BP, TANGENT_BP).
        </add>
        <add name="Index" type="uint" default="0">
            An extra index of the data. For example, if there are 3 uv maps,
            then the corresponding TEXCOORD data components would have indices
            0, 1, and 2, respectively.
        </add>
    </compound>

    <compound name="MeshData">
        <add name="Stream" type="Ref" template="NiDataStream">
            Reference to a data stream object which holds the data used by
            this reference.
        </add>
        <add name="Is Per Instance" type="bool" default="0">
            Sets whether this stream data is per-instance data for use in
            hardware instancing.
        </add>
        <add name="Num Submeshes" type="ushort" default="1">
            The number of submesh-to-region mappings that this data stream
            has.
        </add>
        <add name="Submesh To Region Map" type="ushort" arr1="Num Submeshes">
            <!-- see Zorsis Zombie_Boy.nif -->
            A lookup table that maps submeshes to regions.
        </add>
        <add name="Num Components" type="int" default="1" />
        <add name="Component Semantics" type="SemanticData" arr1="Num Components">Describes the semantic of each component.</add>
    </compound>

    <compound name="MaterialData" ver1="20.5.0.0">
        Data stored per-material by NiRenderObject
        <add name="Material Name" type="string">The name of the material.</add>
        <add name="Material Extra Data" type ="uint">Extra data associated with the material?</add>
    </compound>

    <niobject name="NiRenderObject" inherit="NiAVObject">
        An object that can be rendered.
        <add name="Num Materials" type="uint">The number of materials affecting this renderable object.</add>
        <add name="Material Data" type="MaterialData" arr1="Num Materials">Per-material data.</add>
        <add name="Active Material" type="int" default="-1">The index of the currently active material.</add>
        <add name="Material Needs Update Default" type="bool">The initial value for the flag that determines if the internal cached shader is valid.</add>
    </niobject>

    <enum name="MeshPrimitiveType" storage="uint">
        Describes the type of primitives stored in a mesh object.
        <option value="0" name="MESH_PRIMITIVE_TRIANGLES">Triangle primitive type.</option>
        <option value="1" name="MESH_PRIMITIVE_TRISTRIPS">Triangle strip primitive type.</option>
        <option value="2" name="MESH_PRIMITIVE_LINESTRIPS">Line strip primitive type.</option>
        <option value="3" name="MESH_PRIMITIVE_QUADS">Quadrilateral primitive type.</option>
        <option value="4" name="MESH_PRIMITIVE_POINTS">Point primitive type.</option>
    </enum>

    <enum name="SyncPoint" storage="ushort">
        Specifies the time when an application must syncronize for some reason.
        <option value="0x8000" name="SYNC_ANY">Value used when no specific sync point is desired.</option>
        <option value="0x8010" name="SYNC_UPDATE">Synchronize when an object is updated.</option>
        <option value="0x8020" name="SYNC_POST_UPDATE">Synchronize when an entire scene graph has been updated.</option>
        <option value="0x8030" name="SYNC_VISIBLE">Synchronize when an object is determined to be potentially visible.</option>
        <option value="0x8040" name="SYNC_RENDER">Synchronize when an object is rendered.</option>
        <option value="0x8050" name="SYNC_PHYSICS_SIMULATE">Synchronize when a physics simulation step is about to begin.</option>
        <option value="0x8060" name="SYNC_PHYSICS_COMPLETED">Synchronize when a physics simulation step has produced results.</option>
        <option value="0x8070" name="SYNC_REFLECTIONS">Syncronize after all data necessary to calculate reflections is ready.</option>
    </enum>

    <niobject name="NiMeshModifier" inherit="NiObject">
        Base class for mesh modifiers.
        <add name="Num Submit Points" type="uint">The number of submit points used by this mesh modifier.</add>
        <add name="Submit Points" type="SyncPoint" arr1="Num Submit Points">The submit points used by this mesh modifier</add>
        <add name="Num Complete Points" type="uint">The number of complete points used by this mesh modifier.</add>
        <add name="Complete Points" type="SyncPoint" arr1="Num Complete Points">The complete points used by this mesh modifier</add>
    </niobject>

    <compound name="ExtraMeshDataEpicMickey">
        <add name="Unknown Int 1" type="int" />
        <add name="Unknown Int 2" type="int" />
        <add name="Unknown Int 3" type="int" />
        <add name="Unknown Int 4" type="float" />
        <add name="Unknown Int 5" type="float" />
        <add name="Unknown Int 6" type="float" />
    </compound>

    <compound name="ExtraMeshDataEpicMickey2">
        <add name="Start" type="int" />
        <add name="End" type="int" />
        <add name="Unknown Shorts" type="short" arr1="10" />
    </compound>

    <niobject name="NiMesh" inherit="NiRenderObject">
        <add name="Primitive Type" type="MeshPrimitiveType">The primitive type of the mesh, such as triangles or lines.</add>

        <!-- start: epic mickey (user version 15) unknowns -->
        <add name="Unknown 51" type="int" userver="15" /><!-- could also be some other type -->
        <add name="Unknown 52" type="int" userver="15" /><!-- could also be some other type -->
        <add name="Unknown 53" type="int" userver="15" /><!-- could also be some other type -->
        <add name="Unknown 54" type="int" userver="15" /><!-- could also be some other type -->
        <add name="Unknown 55" type="float" userver="15" /><!-- could also be some other type -->
        <add name="Unknown 56" type="int" userver="15" /><!-- could also be some other type -->
        <!-- end: epic mickey (user version 15) unknowns -->

        <add name="Num Submeshes" type="ushort">The number of submeshes contained in this mesh.</add>
        <add name="Instancing Enabled" type="bool">Sets whether hardware instancing is being used.</add>
        <add name="Bound" type="SphereBV">The combined bounding volume of all submeshes.</add>
        <add name="Num Datas" type="uint" />
        <add name="Datas" type="MeshData" arr1="Num Datas" />
        <add name="Num Modifiers" type="uint" />
        <add name="Modifiers" type="Ref" template="NiMeshModifier" arr1="Num Modifiers" /><!-- see Zorsis Zombie_Boy.nif -->

        <!-- start: epic mickey (user version 15) unknowns -->
        <add name="Unknown 100" type="byte" userver="15">Unknown.</add>
        <add name="Unknown 101" type="int" userver="15">Unknown.</add>
        <add name="Unknown 102" type="uint" userver="15">Size of additional data.</add>
        <add name="Unknown 103" type="float" arr1="Unknown 102" userver="15" />
        <add name="Unknown 200" type="int" userver="15" />
        <add name="Unknown 201" type="ExtraMeshDataEpicMickey" arr1="Unknown 200" userver="15" />
        <add name="Unknown 250" type="int" userver="15" />
        <add name="Unknown 251" type="int" arr1="Unknown 250" userver="15" />
        <add name="Unknown 300" type="int" userver="15" />
        <add name="Unknown 301" type="short" userver="15" />
        <add name="Unknown 302" type="int" userver="15" />
        <add name="Unknown 303" type="byte" arr1="Unknown 302" userver="15" />
        <add name="Unknown 350" type="int" userver="15" />
        <add name="Unknown 351" type="ExtraMeshDataEpicMickey2" arr1="Unknown 350" userver="15" />
        <add name="Unknown 400" type="int" userver="15" />
        <!-- end: epic mickey (user version 15) unknowns -->
    </niobject>

    <niobject name="NiMorphWeightsController" inherit="NiInterpController">
        <add name="Unknown 2" type="int"></add>
        <add name="Num Interpolators" type="uint"></add>
        <add name="Interpolators" type="Ref" template="NiObject" arr1="Num Interpolators"></add>
        <add name="Num Targets" type="uint">The number of morph targets.</add>
        <add name="Target Names" type="string" arr1="Num Targets">Name of each morph target.</add>
    </niobject>

    <compound name="ElementReference" ver1="20.5.0.0">
        <add name="Semantic" type="SemanticData">The element semantic.</add>
        <add name="Normalize Flag" type="uint">Whether or not to normalize the data.</add>
    </compound>

    <niobject name="NiMorphMeshModifier" inherit="NiMeshModifier">
        Performs linear-weighted blending between a set of target data streams.
        <add name="Flags" type="byte">
            FLAG_RELATIVETARGETS = 0x01
            FLAG_UPDATENORMALS   = 0x02
            FLAG_NEEDSUPDATE     = 0x04
            FLAG_ALWAYSUPDATE    = 0x08
            FLAG_NEEDSCOMPLETION = 0x10
            FLAG_SKINNED         = 0x20
            FLAG_SWSKINNED       = 0x40
        </add>
        <add name="Num Targets" type="ushort">The number of morph targets.</add>
        <add name="Num Elements" type="uint">The number of morphing data stream elements.</add>
        <add name="Elements" type="ElementReference" arr1="Num Elements">Semantics and normalization of the morphing data stream elements.</add>
    </niobject>

    <compound name="SkinTransform">
        <add name="Rotation" type="Matrix33">The rotation part of the transformation matrix.</add>
        <add name="Translation" type="Vector3">The translation vector.</add>
        <add name="Scale" type="float" default="1.0">Scaling part (only uniform scaling is supported).</add>
    </compound>

    <niobject name="NiSkinningMeshModifier" inherit="NiMeshModifier">
        <add name="Flags" type="ushort">
            USE_SOFTWARE_SKINNING = 0x0001
            RECOMPUTE_BOUNDS = 0x0002
        </add>
        <add name="Skeleton Root" type="Ptr" template="NiAVObject">The root bone of the skeleton.</add><!-- Root Bone Parent -->
        <add name="Skeleton Transform" type="SkinTransform">The transform that takes the root bone parent coordinate system into the skin coordinate system.</add><!-- Root Bone Parent To Skin Transform -->
        <add name="Num Bones" type="uint">The number of bones referenced by this mesh modifier.</add>
        <add name="Bones" type="Ptr" template="NiAVObject" arr1="Num Bones">Pointers to the bone nodes that affect this skin.</add>
        <add name="Bone Transforms" type="SkinTransform" arr1="Num Bones">The transforms that go from bind-pose space to bone space.</add><!-- Skin To Bone Transforms -->
        <add name="Bone Bounds" type="SphereBV" cond="Flags &amp; 2" arr1="Num Bones">The bounds of the bones.  Only stored if the RECOMPUTE_BOUNDS bit is set.</add> <!-- Note, "SphereBV" is actually "NiBound."-->
    </niobject>

    <niobject name="NiInstancingMeshModifier" inherit="NiMeshModifier">
        <!-- not yet decoded -->
    </niobject>

    <niobject name="NiSkinningLODController" inherit="NiTimeController">
    </niobject>
    
    <!-- This and NiPSMeshParticleSystem may inherit from something else -->
    <niobject name="NiPSParticleSystem" inherit="NiAVObject">
        <!-- note: Unknonw 1 and 2 already in use by NiAVObject -->
        <add name="Unknown 3" type="int">0?</add>
        <add name="Unknown 38" type="int" arr1="Unknown 3"></add>
        <add name="Unknown 4" type="int">-1?</add>
        <add name="Unknown 5" type="int">0?</add>
        <add name="Unknown 39" type="int" arr1="Unknown 3"></add>
        <add name="Unknown 6" type="int">256?</add>
        <add name="Unknown 7" type="int">0?</add>
        <add name="Unknown 8" type="int">0?</add>
        <add name="Unknown 9" type="int">0?</add>
        <add name="Unknown 10" type="float">0?</add>
        <add name="Unknown 11" type="int">0?</add>
        <add name="Unknown 12" type="int">Counter?</add>
        <add name="Simulator" type="Ref" template="NiObject">Simulator?</add>
        <add name="Generator" type="Ref" template="NiObject" cond="Unknown 12 > 1">Generator?</add>
        <add name="Unknown 15" type="int">Simulator?</add>
        <add name="Unknown 16" type="int">Updater?</add>
        <add name="Unknown 17" type="int">1?</add>
        <add name="Emitter" type="Ref" template="NiObject">Emitter?</add>
        <add name="Unknown 19" type="int">0?</add>
        <add name="Unknown 20" type="int">Spawner?</add>
        <add name="Unknown 21" type="int">Unknown</add>
        <add name="Unknown 22" type="byte" arr1="4">Unknown</add>
        <add name="Unknown 27" type="int" ver1="30.0.0.2"></add>
        <add name="Unknown 28" type="int" ver1="30.0.0.2"></add>
        <add name="Unknown 29" type="int" ver1="30.0.0.2"></add>
        <add name="Unknown 30" type="int" ver1="30.0.0.2"></add>
        <add name="Unknown 31" type="int" ver1="30.0.0.2"></add>
        <add name="Unknown 32" type="int" ver1="30.0.0.2"></add>
        <add name="Unknown 33" type="int" ver1="30.0.0.2"></add>
        <add name="Unknown 34" type="int" ver1="30.0.0.2"></add>
        <add name="Unknown 35" type="byte" ver1="30.0.0.2"></add>
        <add name="Unknown 36" type="int" ver1="30.0.0.2">-1?</add>
        <add name="Unknown 37" type="short" ver1="30.0.0.2"></add>
    </niobject>

    <niobject name="NiPSMeshParticleSystem" inherit="NiPSParticleSystem">
        <add name="Unknown 23" type="int"></add>
        <add name="Unknown 24" type="int">Unknown - may or may not be emitted mesh?</add>
        <add name="Unknown 25" type="int"></add>
        <add name="Unknown 26" type="byte"></add>
    </niobject>

    <niobject name="NiPSEmitParticlesCtlr" inherit="NiPSysEmitterCtlr">
    </niobject>

    <niobject name="NiPSForceActiveCtlr" inherit="NiTimeController">
        <add name="Interpolator" type="Ref" template="NiObject"></add>
        <add name="Unknown 2" type="int"></add>
    </niobject>

<niobject name="NiPSSimulator" inherit="NiMeshModifier">
        The mesh modifier that performs all particle system simulation.
        <add name="Num Simulation Steps" type="uint">The number of simulation steps in this modifier.</add>
        <add name="Simulation Steps" type="Ref" template="NiPSSimulatorStep" arr1="Num Simulation Steps">Links to the simulation steps.</add>
    </niobject>

    <niobject name="NiPSSimulatorStep" inherit="NiObject" abstract="1">
        Abstract base class for a single step in the particle system simulation process.  It has no seralized data.
    </niobject>

    <enum name="PSLoopBehavior" ver1="20.5.0.0" storage="uint">
        <option name="PS_LOOP_CLAMP_BIRTH" value="0">Key times map such that the first key occurs at the birth of the particle, and times later than the last key get the last key value.</option>
        <option name="PS_LOOP_CLAMP_DEATH" value="1">Key times map such that the last key occurs at the death of the particle, and times before the initial key time get the value of the initial key.</option>
        <option name="PS_LOOP_AGESCALE" value="2">Scale the animation to fit the particle lifetime, so that the first key is age zero, and the last key comes at the particle death.</option>
        <option name="PS_LOOP_LOOP" value="3">The time is converted to one within the time range represented by the keys, as if the key sequence loops forever in the past and future.</option>
        <option name="PS_LOOP_REFLECT" value="4">The time is reflection looped, as if the keys played forward then backward the forward then backward etc for all time.</option>
    </enum>

    <niobject name="NiPSSimulatorGeneralStep" inherit="NiPSSimulatorStep">
        Encapsulates a floodgate kernel that updates particle size, colors, and rotations.
        <!-- note: the ver2="30.0.0.2" conditions below are just guesses -->
        <add name="Num Size Keys" type="byte">The number of size animation keys.</add>
        <add name="Size Keys" type="Key" template="float" arg="1" arr1="Num Size Keys">The particle size keys.</add>
        <add name="Size Loop Behavior" type="PSLoopBehavior" ver1="30.0.0.2">The loop behavior for the size keys.</add>

        <add name="Unknown 1" type="float" ver2="20.6.0.0" />
        <add name="Unknown 2" type="float" ver2="20.6.0.0" />
        <add name="Unknown 3" type="float" ver2="20.6.0.0" />

        <add name="Num Color Keys" type="byte" ver1="30.0.0.2">The number of color animation keys.</add>
        <add name="Color Keys" type="Key" template="ByteColor4" arg="1" arr1="Num Color Keys" ver1="30.0.0.2">The particle color keys.</add>
        <add name="Color Loop Behavior" type="PSLoopBehavior" ver1="30.0.0.2">The loop behavior for the color keys.</add>
        <add name="Num Rotation Keys" type="byte" ver1="30.0.0.2">The number of rotatoin animation keys.</add>
        <add name="Rotation Keys" type="QuatKey" template="Quaternion" arg="1" arr1="Num Rotation Keys" ver1="30.0.0.2">The particle rotation keys.</add>
        <add name="Rotation Loop Behavior" type="PSLoopBehavior" ver1="30.0.0.2">The loop behavior for the rotation keys.</add>
        <add name="Grow Time" type="float" ver1="30.0.0.2"> The the amount of time over which a particle's size is ramped from 0.0 to 1.0 in seconds</add>
        <add name="Shrink Time" type="float" ver1="30.0.0.2">The the amount of time over which a particle's size is ramped from 1.0 to 0.0 in seconds</add>
        <add name="Grow Generation" type="ushort" ver1="30.0.0.2">Specifies the particle generation to which the grow effect should be applied. This is usually generation 0, so that newly created particles will grow.</add>
        <add name="Shrink Generation" type="ushort" ver1="30.0.0.2">Specifies the particle generation to which the shrink effect should be applied. This is usually the highest supported generation for the particle system, so that particles will shrink immediately before getting killed.</add>
    </niobject>

    <niobject name="NiPSSimulatorForcesStep" inherit="NiPSSimulatorStep">
        Encapsulates a floodgate kernel that simulates particle forces.
        <add name="Num Forces" type="uint">The number of forces affecting the particle system.</add>
        <add name="Forces" type="Ref" template="NiObject" arr1="Num Forces">The forces affecting the particle system.</add><!--Should be NiPSForce-->
    </niobject>

    <niobject name="NiPSSimulatorCollidersStep" inherit="NiPSSimulatorStep">
        Encapsulates a floodgate kernel that simulates particle colliders.
        <add name="Num Colliders" type="uint">The number of colliders affecting the particle system.</add>
        <add name="Colliders" type="Ref" template="NiObject" arr1="Num Colliders">The colliders affecting the particle system.</add><!--Should be NiPSCollider-->
    </niobject>

    <niobject name="NiPSSimulatorMeshAlignStep" inherit="NiPSSimulatorStep">
        Encapsulates a floodgate kernel that updates mesh particle alignment and transforms.
        <add name="Num Rotation Keys" type="byte">The number of rotation keys.</add>
        <add name="Rotation Keys" type="QuatKey" template="Quaternion" arg="1" arr1="Num Rotation Keys">The particle rotation keys.</add>
        <add name="Rotation Loop Behavior" type="PSLoopBehavior">The loop behavior for the rotation keys.</add>
    </niobject>

    <niobject name="NiPSSimulatorFinalStep" inherit="NiPSSimulatorStep">
        Encapsulates a floodgate kernel that updates particle positions and ages. As indicated by its name, this step should be attached last in the NiPSSimulator mesh modifier.
    </niobject>

    <niobject name="NiPSFacingQuadGenerator" inherit="NiObject">
        <add name="Unknown 1" type="byte"></add>
        <add name="Unknown 2" type="byte"></add>
        <add name="Unknown 3" type="byte"></add>
        <add name="Unknown 4" type="byte"></add>
        <add name="Unknown 5" type="byte"></add>
        <add name="Unknown 6" type="byte"></add>
        <add name="Unknown 7" type="byte"></add>
        <add name="Unknown 8" type="byte"></add>
        <add name="Unknown 9" type="byte"></add>
        <add name="Unknown 10" type="byte"></add>
        <add name="Unknown 11" type="byte"></add>
        <add name="Unknown 12" type="byte"></add>
    </niobject>

    <!-- from Zorsis demo (Scene.nif) -->
    <niobject name="NiShadowGenerator" inherit="NiObject">
        <!-- inheritance? -->
        <add name="Name" type="string" />
        <add name="Unknown Flags" type="ushort" />
        <add name="Num Unknown Links 1" type="uint" />
        <add name="Unknown Links 1" type="Ref" template="NiNode" arr1="Num Unknown Links 1" />
        <add name="Unkown Int 2" type="int" default="0" />
        <add name="Target" type="Ptr" template="NiLight" />
        <add name="Unkown Float 4" type="float" default="0.98" />
        <add name="Unkown Byte 5" type="byte" default="0" />
        <add name="Unkown Int 6" type="int" default="2" />
        <add name="Unkown Int 7" type="int" default="0" />
        <add name="Unkown Int 8" type="int" default="0" />
        <add name="Unkown Byte 9" type="byte" default="0" />
    </niobject>

    <niobject name="NiPSBoundUpdater" inherit="NiObject">
        <add name="Unknown 1" type="byte"></add>
        <add name="Unknown 2" type="byte"></add>
    </niobject>

    <niobject name="NiPSDragForce" inherit="NiObject">
        <add name="Unknown 1" type="int"></add>
        <add name="Unknown 2" type="int"></add>
        <add name="Unknown 3" type="byte"></add>
        <add name="Unknown 4" type="float"></add>
        <add name="Unknown 5" type="float"></add>
        <add name="Unknown 6" type="float"></add>
        <add name="Unknown 7" type="float"></add>
        <add name="Unknown 8" type="float"></add>
        <add name="Unknown 9" type="float"></add>
        <add name="Unknown 10" type="int"></add>
    </niobject>

    <niobject name="NiPSGravityForce" inherit="NiObject">
        <add name="Unknown 1" type="byte"></add>
        <add name="Unknown 2" type="byte"></add>
        <add name="Unknown 3" type="byte"></add>
        <add name="Unknown 4" type="byte"></add>
        <add name="Unknown 5" type="byte"></add>
        <add name="Unknown 6" type="byte"></add>
        <add name="Unknown 7" type="byte"></add>
        <add name="Unknown 8" type="byte"></add>
        <add name="Unknown 9" type="byte"></add>
        <add name="Unknown 10" type="byte"></add>
        <add name="Unknown 11" type="byte"></add>
        <add name="Unknown 12" type="byte"></add>
        <add name="Unknown 13" type="byte"></add>
        <add name="Unknown 14" type="byte"></add>
        <add name="Unknown 15" type="byte"></add>
        <add name="Unknown 16" type="byte"></add>
        <add name="Unknown 17" type="byte"></add>
        <add name="Unknown 18" type="float"></add>
        <add name="Unknown 19" type="byte"></add>
        <add name="Unknown 20" type="byte"></add>
        <add name="Unknown 21" type="byte"></add>
        <add name="Unknown 22" type="byte"></add>
        <add name="Unknown 23" type="byte"></add>
        <add name="Unknown 24" type="byte"></add>
        <add name="Unknown 25" type="byte"></add>
        <add name="Unknown 26" type="byte"></add>
        <add name="Unknown 27" type="byte"></add>
        <add name="Unknown 28" type="byte"></add>
        <add name="Unknown 29" type="byte"></add>
        <add name="Unknown 30" type="byte"></add>
        <add name="Unknown 31" type="byte"></add>
        <add name="Unknown 32" type="byte"></add>
        <add name="Unknown 33" type="byte"></add>
        <add name="Unknown 34" type="byte"></add>
        <add name="Unknown 35" type="float"></add>
        <add name="Unknown 36" type="Ref" template="NiObject">Gravity node?</add>
    </niobject>

    <niobject name="NiPSBoxEmitter" inherit="NiObject">
        <add name="Name" type="string"></add>
        <add name="Unknown 1" type="float"></add>
        <add name="Unknown 2" type="float"></add>
        <add name="Unknown 3" type="byte"></add>
        <add name="Unknown 4" type="byte"></add>
        <add name="Unknown 5" type="byte"></add>
        <add name="Unknown 6" type="byte"></add>
        <add name="Unknown 7" type="float"></add>
        <add name="Unknown 8" type="byte"></add>
        <add name="Unknown 9" type="byte"></add>
        <add name="Unknown 10" type="byte"></add>
        <add name="Unknown 11" type="byte"></add>
        <add name="Unknown 12" type="float"></add>
        <add name="Unknown 13" type="int"></add>
        <add name="Unknown 14" type="float"></add>
        <add name="Unknown 15" type="float"></add>
        <add name="Unknown 16" type="float"></add>
        <add name="Unknown 17" type="float"></add>
        <add name="Unknown 18" type="float"></add>
        <add name="Unknown 19" type="float"></add>
        <add name="Unknown 20" type="float"></add>
        <add name="Unknown 21" type="float"></add>
        <add name="Unknown 22" type="float"></add>
        <add name="Unknown 23" type="byte"></add>
        <add name="Unknown 24" type="byte"></add>
        <add name="Unknown 25" type="byte"></add>
        <add name="Unknown 26" type="byte"></add>
        <add name="Unknown 27" type="byte"></add>
        <add name="Unknown 28" type="byte"></add>
        <add name="Unknown 29" type="byte"></add>
        <add name="Unknown 30" type="byte"></add>
        <add name="Unknown 31" type="byte"></add>
        <add name="Unknown 32" type="byte"></add>
        <add name="Unknown 33" type="byte"></add>
        <add name="Unknown 34" type="byte"></add>
        <add name="Unknown 35" type="byte"></add>
        <add name="Unknown 36" type="byte"></add>
        <add name="Unknown 37" type="byte"></add>
        <add name="Unknown 38" type="byte"></add>
        <add name="Unknown 39" type="byte"></add>
        <add name="Unknown 40" type="byte"></add>
        <add name="Unknown 41" type="byte"></add>
        <add name="Unknown 42" type="byte"></add>
        <add name="Unknown 43" type="byte"></add>
        <add name="Unknown 44" type="byte"></add>
        <add name="Unknown 45" type="byte"></add>
        <add name="Unknown 46" type="byte"></add>
        <add name="Unknown 47" type="byte"></add>
        <add name="Unknown 48" type="byte"></add>
    </niobject>

    <niobject name="NiPSMeshEmitter" inherit="NiObject">
        <add name="Name" type="string"></add>
        <add name="Unknown 1" type="int"></add>
        <add name="Unknown 2" type="int"></add>
        <add name="Unknown 3" type="int"></add>
        <add name="Unknown 27" type="int" ver1="30.0.0.2"></add>
        <add name="Unknown 4" type="float"></add>
        <add name="Unknown 5" type="float"></add>
        <add name="Unknown 6" type="float"></add>
        <add name="Unknown 28" type="float" ver1="30.0.0.2"></add>
        <add name="Unknown 7" type="int"></add>
        <add name="Unknown 8" type="float"></add>
        <add name="Unknown 9" type="float"></add>
        <add name="Unknown 10" type="float"></add>
        <add name="Unknown 11" type="float"></add>
        <add name="Unknown 12" type="float"></add>
        <add name="Unknown 13" type="int"></add>
        <add name="Unknown 14" type="float"></add>
        <add name="Unknown 15" type="float"></add>
        <add name="Unknown 16" type="float"></add>
        <add name="Unknown 17" type="int" ver2="20.6.0.0"></add>
        <add name="Unknown 18" type="int" ver2="20.6.0.0"></add>
        <add name="Unknown 19" type="short"></add>
        <add name="Unknown 20" type="int"></add>
        <add name="Unknown 21" type="int"></add>
        <add name="Unknown 22" type="float" ver2="20.6.0.0"></add>
        <add name="Unknown 23" type="int" ver2="20.6.0.0"></add>
        <add name="Unknown 24" type="int"></add>
        <add name="Unknown 25" type="int"></add>
        <add name="Unknown 26" type="int"></add>
    </niobject>

    <niobject name="NiPSGravityStrengthCtlr" inherit="NiTimeController">
        <add name="Unknown 2" type="int"></add>
        <add name="Unknown 3" type="int"></add>
    </niobject>

    <niobject name="NiPSPlanarCollider" inherit="NiObject">
        <!-- inheritance? -->
        <add name="Name" type="string" />
        <add name="Unknown Int 1" type="int" />
        <add name="Unknown Int 2" type="int" />
        <add name="Unknown Short 3" type="short" />
        <add name="Unknown Byte 4" type="byte" />
        <add name="Unknown Floats 5" type="float" arr1="8" />
        <add name="Unknown Link 6" type="Ref" template="NiNode" />
    </niobject>

    <niobject name="NiPSEmitterSpeedCtlr" inherit="NiTimeController">
        <add name="Interpolator" type="Ref" template="NiObject"></add>
        <add name="Unknown 3" type="int"></add>
    </niobject>

    <!-- from Zorsis demo (hit_effect_meaty.nif) -->
    <niobject name="NiPSEmitterRadiusCtlr" inherit="NiTimeController">
        <add name="Interpolator" type="Ref" template="NiObject"></add>
        <add name="Unknown 2" type="int"></add>
    </niobject>

    <!-- from Zorsis demo (hit_effect_metal.nif) -->
    <niobject name="NiPSResetOnLoopCtlr" inherit="NiTimeController">
    </niobject>

    <niobject name="NiPSSphereEmitter" inherit="NiObject">
        <add name="Name" type="string"></add>
        <add name="Unknown 2" type="int"></add>
        <add name="Unknown 3" type="int"></add>
        <add name="Unknown 4" type="int"></add>
        <add name="Unknown 5" type="int"></add>
        <add name="Unknown 6" type="float"></add>
        <add name="Unknown 7" type="int"></add>
        <add name="Unknown 8" type="float"></add>
        <add name="Unknown 9" type="float"></add>
        <add name="Unknown 10" type="int"></add>
        <add name="Unknown 11" type="float"></add>
        <add name="Unknown 12" type="int"></add>
        <add name="Unknown 13" type="int"></add>
        <add name="Unknown 14" type="int"></add>
        <add name="Unknown 15" type="int"></add>
        <add name="Unknown 16" type="int"></add>
        <add name="Unknown 17" type="float"></add>
        <add name="Unknown 18" type="int"></add>
        <add name="Unknown 19" type="int"></add>
        <add name="Unknown 20" type="short"></add>
        <add name="Unknown 21" type="int">Target node?</add>
        <add name="Unknown 22" type="float"></add>
    </niobject>
    
    <niobject name="NiPSCylinderEmitter" inherit="NiPSSphereEmitter">
        <add name="Unknown 23" type="float"></add>
    </niobject>
    
    <niobject name="NiPSEmitterDeclinationCtlr" inherit="NiPSysModifierCtlr">
    </niobject>
    
    <niobject name="NiPSEmitterDeclinationVarCtlr" inherit="NiPSEmitterDeclinationCtlr">
    </niobject>
    
    <niobject name="NiPSEmitterPlanarAngleCtlr" inherit="NiPSysModifierCtlr">
    </niobject>
    
    <niobject name="NiPSEmitterPlanarAngleVarCtlr" inherit="NiPSEmitterPlanarAngleCtlr">
    </niobject>
    
    <niobject name="NiPSEmitterRotAngleCtlr" inherit="NiPSysModifierCtlr">
    </niobject>
    
    <niobject name="NiPSEmitterRotAngleVarCtlr" inherit="NiPSEmitterRotAngleCtlr">
    </niobject>
    
    <niobject name="NiPSEmitterRotSpeedCtlr" inherit="NiPSysModifierCtlr">
    </niobject>

    <niobject name="NiPSEmitterRotSpeedVarCtlr" inherit="NiPSEmitterRotSpeedCtlr">
    </niobject>

    <niobject name="NiPSEmitterLifeSpanCtlr" inherit="NiPSysModifierCtlr">
    </niobject>

    <niobject name="NiPSBombForce" inherit="NiObject">
        <add name="Name" type="string"></add>
        <add name="Unknown 1" type="byte"></add>
        <add name="Unknown 2" type="int"></add>
        <add name="Unknown 3" type="int"></add>
        <add name="Unknown 4" type="int"></add>
        <add name="Unknown 5" type="int"></add>
        <add name="Unknown 6" type="int"></add>
        <add name="Unknown 7" type="int"></add>
        <add name="Unknown 8" type="int"></add>
        <add name="Unknown 9" type="int"></add>
        <add name="Unknown 10" type="int"></add>
    </niobject>

    <niobject name="NiPSSphericalCollider" inherit="NiObject"><!-- possibly inherit="NiPSysSphericalCollider"? -->
        <add name="Unknown 1" type="int"></add>
        <add name="Unknown 2" type="int"></add>
        <add name="Unknown 3" type="byte"></add>
        <add name="Unknown 4" type="float"></add>
        <add name="Unknown 5" type="int"></add>
        <add name="Unknown 6" type="short"></add>
        <add name="Unknown 7" type="int"></add>
    </niobject>

    <niobject name="NiPSSpawner" inherit="NiObject">
        <!-- not yet decoded -->
    </niobject>

    <niobject name="NiSequenceData" inherit="NiObject">
        <!-- not yet decoded -->
    </niobject>

    <niobject name="NiTransformEvaluator" inherit="NiObject">
        <!-- not yet decoded -->
    </niobject>

    <niobject name="NiBSplineCompTransformEvaluator" inherit="NiObject">
        <!-- not yet decoded -->
    </niobject>

    <niobject name="NiMeshHWInstance" inherit="NiObject">
        <!-- not yet decoded -->
    </niobject>

    <niobject name="NiFurSpringController" inherit="NiTimeController"><!-- BloodBowl -->
        <add name="Unknown Float" type="float"></add>
        <add name="Unknown Float 2" type="float"></add>
        <add name="Num Bones" type="uint">The number of node bones referenced as influences.</add>
        <add name="Bones" type="Ptr" template="NiNode" arr1="Num Bones">List of all armature bones.</add>
        <add name="Num Bones 2" type="uint">The number of node bones referenced as influences.</add>
        <add name="Bones 2" type="Ptr" template="NiNode" arr1="Num Bones 2">List of all armature bones.</add>
    </niobject>

    <!-- Divinity 2 (P_Island_VerySmall_A.item) -->
    <niobject name="CStreamableAssetData" inherit="NiObject">
        <add name="Root" type="Ref" template="NiNode" />
        <add name="Unknown Bytes" type="byte" arr1="5" />
    </niobject>

    <!-- vim: set ts=4 sw=4 et: -->

</niftoolsxml><|MERGE_RESOLUTION|>--- conflicted
+++ resolved
@@ -1535,23 +1535,13 @@
             This is a hint to the engine to see how much CPU the engine should invest to keep this object from penetrating.
             A good choice is 5% - 20% of the smallest diameter of the object.
         </add>
-<<<<<<< HEAD
         <add name="Motion System" type="MotionSystem" default="1">Motion system? Overrides Quality when on Keyframed?</add>
         <add name="Unknown Byte 1" type="byte" default="1"> Usually set to 1 for fixed objects, or set to 2 for moving ones.  Seems to always be same as Unknown Byte 2.</add>
         <add name="Unknown Byte 2" type="byte" default="1">Usually set to 1 for fixed objects, or set to 2 for moving ones.  Seems to always be same as Unknown Byte 1.</add>
         <add name="Quality Type" type="MotionQuality" default="1">The motion type. Determines quality of motion?</add>
-        <add name="Unknown Int 6" type="uint">Unknown.</add>
-        <add name="Unknown Int 7" type="uint">Unknown.</add>
-        <add name="Unknown Int 8" type="uint">Unknown.</add>
-=======
-        <add name="Motion System" type="MotionSystem" default="MO_SYS_DYNAMIC">Motion system? Overrides Quality when on Keyframed?</add>
-        <add name="Deactivator Type" type="DeactivatorType" default="DEACTIVATOR_NEVER">The initial deactivator type of the body.</add>
-        <add name="Solver Deactivation" type="SolverDeactivation" default="SOLVER_DEACTIVATION_OFF">Usually set to 1 for fixed objects, or set to 2 for moving ones.  Seems to always be same as Unknown Byte 1.</add>
-        <add name="Quality Type" type="MotionQuality" default="MO_QUAL_INVALID">The motion type. Determines quality of motion?</add>
         <add name="Unknown Int 6" type="uint" default="512">Unknown.</add>
         <add name="Unknown Int 7" type="uint" default="160">Unknown.</add>
         <add name="Unknown Int 8" type="uint" default="161">Unknown.</add>
->>>>>>> b72fdd04
         <add name="Num Constraints" type="uint"> The number of constraints this object is bound to.</add>
         <add name="Constraints" type="Ref" template="bhkSerializable" arr1="Num Constraints">Unknown.</add>
         <add name="Unknown Int 9" type="uint">0 = do not respond to wind, 1 = respond to wind (?)</add>
