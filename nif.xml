<?xml version="1.0" encoding="UTF-8"?>
<!DOCTYPE niftoolsxml>
<niftoolsxml version="0.7.0.0">
    <!--These are the version numbers marked as supported by NifSkope.
        The num argument is the numeric representation created by storing
        each part of the version in a byte.  For example, 4.0.0.2 is
        0x04000002 and 10.1.0.0 is 0x0A010000.-->

    <version num="2.3">Dark Age of Camelot</version>
    <version num="3.0">Star Trek: Bridge Commander</version>
    <version num="3.03">Dark Age of Camelot</version>
    <version num="3.1">Dark Age of Camelot, Star Trek: Bridge Commander</version>
    <version num="3.3.0.13">Oblivion</version>
    <version num="4.0.0.0">Freedom Force</version>
    <version num="4.0.0.2">Morrowind, Freedom Force</version>
    <version num="4.1.0.12">Dark Age of Camelot</version>
    <version num="4.2.0.2">Civilization IV</version>
    <version num="4.2.1.0">Dark Age of Camelot, Civilization IV</version>
    <version num="4.2.2.0">Dark Age of Camelot, Civilization IV, Empire Earth II, Culpa Innata</version>
    <version num="10.0.1.0">Zoo Tycoon 2, Civilization IV, Oblivion</version>
    <version num="10.0.1.2">Oblivion</version>
    <version num="10.0.1.3">?</version>
    <version num="10.1.0.0">Dark Age of Camelot, Civilization IV, Freedom Force vs. the 3rd Reich, Axis and Allies, Kohan 2, Entropia Universe, Wildlife Park 2, The Guild 2, NeoSteam, Empire Earth II</version>
    <version num="10.1.0.101">Oblivion</version>
    <version num="10.1.0.106">Oblivion</version>
    <version num="10.2.0.0">Civilization IV, Oblivion, Loki, Pro Cycling Manager, Prison Tycoon, Red Ocean, Wildlife Park 2</version>
    <version num="10.2.0.1">Worldshift</version>
    <version num="10.4.0.1">Worldshift</version>
    <version num="20.0.0.4">Civilization IV, Oblivion, Sid Meier's Railroads</version>
    <version num="20.0.0.5">Oblivion</version>
    <version num="20.1.0.3">Megami Tensei: Imagine</version>
    <version num="20.2.0.7">Emerge, Empire Earth III, Fallout 3</version>
    <version num="20.2.0.8">Emerge, Empire Earth III, Atlantica</version>
    <!-- version 20.3.0.1 is found in Props/GDCLargeContainer.nif-->
    <version num="20.3.0.1">Emerge</version>
    <!-- version 20.3.0.2 is found in PFX/fx_muzzle_flash_example.nif -->
    <version num="20.3.0.2">Emerge</version>
    <version num="20.3.0.3">Emerge</version>
    <version num="20.3.0.6">Emerge</version>
    <version num="20.3.0.9">Warhammer, Lazeska, Divinity 2, Howling Sword, Bully SE</version>
    <version num="20.5.0.0">KrazyRain</version>
    <version num="20.6.0.0">KrazyRain</version>
    <version num="20.6.5.0">Epic Mickey</version>
    <version num="30.0.0.2">Emerge</version>

    <!--Basic Types-->

    <basic name="bool" count="1" niflibtype="bool" nifskopetype="bool">
        A boolean; 32-bit from 4.0.0.2, and 8-bit from 4.1.0.1 on.
    </basic>

    <basic name="byte" count="1" niflibtype="byte" nifskopetype="byte">
        An unsigned 8-bit integer.
    </basic>

    <basic name="uint" count="1" niflibtype="unsigned int" nifskopetype="uint">
        An unsigned 32-bit integer.
    </basic>

    <basic name="ulittle32" count="1" niflibtype="unsigned int" nifskopetype="uint">
        A litte-endian unsigned 32-bit integer.
    </basic>

    <basic name="ushort" count="1" niflibtype="unsigned short" nifskopetype="ushort">
        An unsigned 16-bit integer.
    </basic>

    <basic name="int" count="1" niflibtype="int" nifskopetype="int">
        A signed 32-bit integer.
    </basic>

    <basic name="short" count="1" niflibtype="short" nifskopetype="short">
        A signed 16-bit integer.
    </basic>

    <basic name="BlockTypeIndex" count="0" niflibtype="unsigned short" nifskopetype="blocktypeindex">
        A 16-bit (signed?) integer, which is used in the header to refer to a particular object type in a object type string array.
        The upper bit appears to be a flag used for PhysX block types.
    </basic>

    <basic name="char" count="0" niflibtype="byte" nifskopetype="char">
        An 8-bit character.
    </basic>

    <basic name="FileVersion" count="0" niflibtype="unsigned int" nifskopetype="fileversion">
        A 32-bit integer that stores the version in hexadecimal format with each byte representing a number in the version string.

        Some widely-used versions and their hex representation:
        4.0.0.2:    0x04000002
        4.1.0.12:   0x0401000C
        4.2.0.2:    0x04020002
        4.2.1.0:    0x04020100
        4.2.2.0:    0x04020200
        10.0.1.0:   0x0A000100
        10.1.0.0:   0x0A010000
        10.2.0.0:   0x0A020000
        20.0.0.4:   0x14000004
        20.0.0.5:   0x14000005
    </basic>

    <basic name="Flags" count="0" niflibtype="unsigned short" nifskopetype="flags">
        A 16-bit integer, used for bit flags.  Function varies by object type.
    </basic>

    <basic name="float" count="0" niflibtype="float" nifskopetype="float">
        A standard 32-bit floating point number.
    </basic>

    <basic name="HeaderString" count="0" niflibtype="HeaderString" nifskopetype="headerstring">
        A variable length string that ends with a newline character (0x0A).  The string starts as follows depending on the version:

        Version &lt;= 10.0.1.0:  &#039;NetImmerse File Format&#039;
        Version &gt;= 10.1.0.0:  &#039;Gamebryo File Format&#039;
    </basic>

    <basic name="LineString" count="0" niflibtype="LineString" nifskopetype="linestring">
        A variable length string that ends with a newline character (0x0A).
    </basic>

    <basic name="Ptr" count="0" niflibtype="*" nifskopetype="uplink" istemplate="1">
        A signed 32-bit integer, referring to a object before this one in the hierarchy.  Examples:  Bones, gravity objects.
    </basic>

    <basic name="Ref" count="0" niflibtype="Ref" nifskopetype="link" istemplate="1">
        A signed 32-bit integer, used to refer to another object; -1 means no reference. These should always point down the hierarchy. Other types are used for indexes that point to objects higher up.
    </basic>

    <basic name="StringOffset" count="0" niflibtype="unsigned int" nifskopetype="stringoffset">
        A 32-bit unsigned integer, used to refer to strings in a NiStringPalette.
    </basic>

    <basic name="StringIndex" count="0" niflibtype="IndexString" nifskopetype="stringindex">
        A 32-bit unsigned integer, used to refer to strings in the header.
    </basic>
    
    <!--Enumerations
        These are like C enums and consist of a list of options.  They can appear
        as parts of compounds or niobjects.-->

    <enum name="AlphaFormat" storage="uint">
        An unsigned 32-bit integer, describing how transparency is handled in a texture.
        <option value="0" name="ALPHA_NONE">No alpha blending; the texture is fully opaque.</option>
        <option value="1" name="ALPHA_BINARY">Texture is either fully transparent or fully opaque.  There are no partially transparent areas.</option>
        <option value="2" name="ALPHA_SMOOTH">Full range of alpha values can be used from fully transparent to fully opaque including all partially transparent values in between.</option>
        <option value="3" name="ALPHA_DEFAULT">Use default setting.</option>
    </enum>

    <enum name="ApplyMode" storage="uint">
        An unsigned 32-bit integer, describing the apply mode of a texture.
        <option value="0" name="APPLY_REPLACE">Replaces existing color</option>
        <option value="1" name="APPLY_DECAL">For placing images on the object like stickers.</option>
        <option value="2" name="APPLY_MODULATE">Modulates existing color. (Default)</option>
        <option value="3" name="APPLY_HILIGHT">PS2 Only.  Function Unknown.</option>
        <option value="4" name="APPLY_HILIGHT2">Parallax Flag in some Oblivion meshes.</option>
    </enum>

    <enum name="TexType" storage="uint">
        The type of texture.
        <option value="0" name="BASE_MAP">The basic texture used by most meshes.</option>
        <option value="1" name="DARK_MAP">Used to darken the model with false lighting.</option>
        <option value="2" name="DETAIL_MAP">Combined with base map for added detail.  Usually tiled over the mesh many times for close-up view.</option>
        <option value="3" name="GLOSS_MAP">Allows the specularity (glossyness) of an object to differ across its surface.</option>
        <option value="4" name="GLOW_MAP">Creates a glowing effect.  Basically an incandescence map.</option>
        <option value="5" name="BUMP_MAP">Used to make the object appear to have more detail than it really does.</option>
        <option value="6" name="NORMAL_MAP">Used to make the object appear to have more detail than it really does.</option>
        <option value="7" name="UNKNOWN2_MAP">Unknown map.</option>
        <option value="8" name="DECAL_0_MAP">For placing images on the object like stickers.</option>
        <option value="9" name="DECAL_1_MAP">For placing images on the object like stickers.</option>
        <option value="10" name="DECAL_2_MAP">For placing images on the object like stickers.</option>
        <option value="11" name="DECAL_3_MAP">For placing images on the object like stickers.</option>
    </enum>

    <enum name="KeyType" storage="uint">
        The type of animation interpolation (blending) that will be used on the associated key frames.
        <option value="1" name="LINEAR_KEY">Use linear interpolation.</option>
        <option value="2" name="QUADRATIC_KEY">Use quadratic interpolation.  Forward and back tangents will be stored.</option>
        <option value="3" name="TBC_KEY">Use Tension Bias Continuity interpolation.  Tension, bias, and continuity will be stored.</option>
        <option value="4" name="XYZ_ROTATION_KEY">For use only with rotation data.  Separate X, Y, and Z keys will be stored instead of using quaternions.</option>
        <option value="5" name="CONST_KEY">Step function. Used for visibility keys in NiBoolData.</option>
    </enum>

    <enum name="LightMode" storage="uint">
        An unsigned 32-bit integer, describing how vertex colors influence lighting.
        <option value="0" name="LIGHT_MODE_EMISSIVE">Emissive.</option>
        <option value="1" name="LIGHT_MODE_EMI_AMB_DIF">Emissive + Ambient + Diffuse. (Default)</option>
    </enum>

    <enum name="HavokMaterial" storage="uint">
        A material, used by havok shape objects.
        <option value="0" name="HAV_MAT_STONE">Stone</option>
        <option value="1" name="HAV_MAT_CLOTH">Cloth</option>
        <option value="2" name="HAV_MAT_DIRT">Dirt</option>
        <option value="3" name="HAV_MAT_GLASS">Glass</option>
        <option value="4" name="HAV_MAT_GRASS">Grass</option>
        <option value="5" name="HAV_MAT_METAL">Metal</option>
        <option value="6" name="HAV_MAT_ORGANIC">Organic</option>
        <option value="7" name="HAV_MAT_SKIN">Skin</option>
        <option value="8" name="HAV_MAT_WATER">Water</option>
        <option value="9" name="HAV_MAT_WOOD">Wood</option>
        <option value="10" name="HAV_MAT_HEAVY_STONE">Heavy Stone</option>
        <option value="11" name="HAV_MAT_HEAVY_METAL">Heavy Metal</option>
        <option value="12" name="HAV_MAT_HEAVY_WOOD">Heavy Wood</option>
        <option value="13" name="HAV_MAT_CHAIN">Chain</option>
        <option value="14" name="HAV_MAT_SNOW">Snow</option>
        <option value="15" name="HAV_MAT_STONE_STAIRS">Stone Stairs</option>
        <option value="16" name="HAV_MAT_CLOTH_STAIRS">Cloth Stairs</option>
        <option value="17" name="HAV_MAT_DIRT_STAIRS">Dirt Stairs</option>
        <option value="18" name="HAV_MAT_GLASS_STAIRS">Glass Stairs</option>
        <option value="19" name="HAV_MAT_GRASS_STAIRS">Grass Stairs</option>
        <option value="20" name="HAV_MAT_METAL_STAIRS">Metal Stairs</option>
        <option value="21" name="HAV_MAT_ORGANIC_STAIRS">Organic Stairs</option>
        <option value="22" name="HAV_MAT_SKIN_STAIRS">Skin Stairs</option>
        <option value="23" name="HAV_MAT_WATER_STAIRS">Water Stairs</option>
        <option value="24" name="HAV_MAT_WOOD_STAIRS">Wood Stairs</option>
        <option value="25" name="HAV_MAT_HEAVY_STONE_STAIRS">Heavy Stone Stairs</option>
        <option value="26" name="HAV_MAT_HEAVY_METAL_STAIRS">Heavy Metal Stairs</option>
        <option value="27" name="HAV_MAT_HEAVY_WOOD_STAIRS">Heavy Wood Stairs</option>
        <option value="28" name="HAV_MAT_CHAIN_STAIRS">Chain Stairs</option>
        <option value="29" name="HAV_MAT_SNOW_STAIRS">Snow Stairs</option>
        <option value="30" name="HAV_MAT_ELEVATOR">Elevator</option>
        <option value="31" name="HAV_MAT_RUBBER">Rubber</option>
    </enum>

    <enum name="OblivionLayer" storage="byte">
        Sets mesh color in Oblivion Construction Set.  Anything higher than 57 is also null.
        <option value="0" name="OL_UNIDENTIFIED">Unidentified (white)</option>
        <option value="1" name="OL_STATIC">Static (red)</option>
        <option value="2" name="OL_ANIM_STATIC">AnimStatic (magenta)</option>
        <option value="3" name="OL_TRANSPARENT">Transparent (light pink)</option>
        <option value="4" name="OL_CLUTTER">Clutter (light blue)</option>
        <option value="5" name="OL_WEAPON">Weapon (orange)</option>
        <option value="6" name="OL_PROJECTILE">Projectile (light orange)</option>
        <option value="7" name="OL_SPELL">Spell (cyan)</option>
        <option value="8" name="OL_BIPED">Biped (green) Seems to apply to all creatures/NPCs</option>
        <option value="9" name="OL_TREES">Trees (light brown)</option>
        <option value="10" name="OL_PROPS">Props (magenta)</option>
        <option value="11" name="OL_WATER">Water (cyan)</option>
        <option value="12" name="OL_TRIGGER">Trigger (light grey)</option>
        <option value="13" name="OL_TERRAIN">Terrain (light yellow)</option>
        <option value="14" name="OL_TRAP">Trap (light grey)</option>
        <option value="15" name="OL_NONCOLLIDABLE">NonCollidable (white)</option>
        <option value="16" name="OL_CLOUD_TRAP">CloudTrap (greenish grey)</option>
        <option value="17" name="OL_GROUND">Ground (none)</option>
        <option value="18" name="OL_PORTAL">Portal (green)</option>
        <option value="19" name="OL_STAIRS">Stairs (white)</option>
        <option value="20" name="OL_CHAR_CONTROLLER">CharController (yellow)</option>
        <option value="21" name="OL_AVOID_BOX">AvoidBox (dark yellow)</option>
        <option value="22" name="OL_UNKNOWN1">? (white)</option>
        <option value="23" name="OL_UNKNOWN2">? (white)</option>
        <option value="24" name="OL_CAMERA_PICK">CameraPick (white)</option>
        <option value="25" name="OL_ITEM_PICK">ItemPick (white)</option>
        <option value="26" name="OL_LINE_OF_SIGHT">LineOfSight (white)</option>
        <option value="27" name="OL_PATH_PICK">PathPick (white)</option>
        <option value="28" name="OL_CUSTOM_PICK_1">CustomPick1 (white)</option>
        <option value="29" name="OL_CUSTOM_PICK_2">CustomPick2 (white)</option>
        <option value="30" name="OL_SPELL_EXPLOSION">SpellExplosion (white)</option>
        <option value="31" name="OL_DROPPING_PICK">DroppingPick (white)</option>
        <option value="32" name="OL_OTHER">Other (white)</option>
        <option value="33" name="OL_HEAD">Head</option>
        <option value="34" name="OL_BODY">Body</option>
        <option value="35" name="OL_SPINE1">Spine1</option>
        <option value="36" name="OL_SPINE2">Spine2</option>
        <option value="37" name="OL_L_UPPER_ARM">LUpperArm</option>
        <option value="38" name="OL_L_FOREARM">LForeArm</option>
        <option value="39" name="OL_L_HAND">LHand</option>
        <option value="40" name="OL_L_THIGH">LThigh</option>
        <option value="41" name="OL_L_CALF">LCalf</option>
        <option value="42" name="OL_L_FOOT">LFoot</option>
        <option value="43" name="OL_R_UPPER_ARM">RUpperArm</option>
        <option value="44" name="OL_R_FOREARM">RForeArm</option>
        <option value="45" name="OL_R_HAND">RHand</option>
        <option value="46" name="OL_R_THIGH">RThigh</option>
        <option value="47" name="OL_R_CALF">RCalf</option>
        <option value="48" name="OL_R_FOOT">RFoot</option>
        <option value="49" name="OL_TAIL">Tail</option>
        <option value="50" name="OL_SIDE_WEAPON">SideWeapon</option>
        <option value="51" name="OL_SHIELD">Shield</option>
        <option value="52" name="OL_QUIVER">Quiver</option>
        <option value="53" name="OL_BACK_WEAPON">BackWeapon</option>
        <option value="54" name="OL_BACK_WEAPON2">BackWeapon (?)</option>
        <option value="55" name="OL_PONYTAIL">PonyTail</option>
        <option value="56" name="OL_WING">Wing</option>
        <option value="57" name="OL_NULL">Null</option>
    </enum>

    <enum name="MipMapFormat" storage="uint">
        An unsigned 32-bit integer, describing how mipmaps are handled in a texture.
        <option value="0" name="MIP_FMT_NO">Texture does not use mip maps.</option>
        <option value="1" name="MIP_FMT_YES">Texture uses mip maps.</option>
        <option value="2" name="MIP_FMT_DEFAULT">Use default setting.</option>
    </enum>

    <enum name="PixelFormat" storage="uint">
        Specifies the pixel format used by the NiPixelData object to store a texture.
        <option value="0" name="PX_FMT_RGB8">24-bit color: uses 8 bit to store each red, blue, and green component.</option>
        <option value="1" name="PX_FMT_RGBA8">32-bit color with alpha: uses 8 bits to store each red, blue, green, and alpha component.</option>
        <option value="2" name="PX_FMT_PAL8">8-bit palette index: uses 8 bits to store an index into the palette stored in a NiPalette object.</option>
        <option value="4" name="PX_FMT_DXT1">DXT1 compressed texture.</option>
        <option value="5" name="PX_FMT_DXT5">DXT5 compressed texture.</option>
        <option value="6" name="PX_FMT_DXT5_ALT">DXT5 compressed texture. It is not clear what the difference is with PX_FMT_DXT5.</option>
    </enum>

    <enum name="PixelLayout" storage="uint">
        An unsigned 32-bit integer, describing the color depth of a texture.
        <option value="0" name="PIX_LAY_PALETTISED">Texture is in 8-bit paletized format.</option>
        <option value="1" name="PIX_LAY_HIGH_COLOR_16">Texture is in 16-bit high color format.</option>
        <option value="2" name="PIX_LAY_TRUE_COLOR_32">Texture is in 32-bit true color format.</option>
        <option value="3" name="PIX_LAY_COMPRESSED">Texture is compressed.</option>
        <option value="4" name="PIX_LAY_BUMPMAP">Texture is a grayscale bump map.</option>
        <option value="5" name="PIX_LAY_PALETTISED_4">Texture is in 4-bit paletized format.</option>
        <option value="6" name="PIX_LAY_DEFAULT">Use default setting.</option>
    </enum>

    <enum name="TexClampMode" storage="uint">
        Specifies the availiable texture clamp modes.  That is, the behavior of pixels outside the range of the texture.
        <option value="0" name="CLAMP_S_CLAMP_T">Clamp in both directions.</option>
        <option value="1" name="CLAMP_S_WRAP_T">Clamp in the S(U) direction but wrap in the T(V) direction.</option>
        <option value="2" name="WRAP_S_CLAMP_T">Wrap in the S(U) direction but clamp in the T(V) direction.</option>
        <option value="3" name="WRAP_S_WRAP_T">Wrap in both directions.</option>
    </enum>

    <enum name="TexFilterMode" storage="uint">
        Specifies the availiable texture filter modes.  That is, the way pixels within a texture are blended together when textures are displayed on the screen at a size other than their original dimentions.
        <option value="0" name="FILTER_NEAREST">Simply uses the nearest pixel.  Very grainy.</option>
        <option value="1" name="FILTER_BILERP">Uses bilinear filtering.</option>
        <option value="2" name="FILTER_TRILERP">Uses trilinear filtering.</option>
        <option value="3" name="FILTER_NEAREST_MIPNEAREST">Uses the nearest pixel from the mipmap that is closest to the display size.</option>
        <option value="4" name="FILTER_NEAREST_MIPLERP">Blends the two mipmaps closest to the display size linearly, and then uses the nearest pixel from the result.</option>
        <option value="5" name="FILTER_BILERP_MIPNEAREST">Uses the closest mipmap to the display size and then uses bilinear filtering on the pixels.</option>
    </enum>

    <enum name="VertMode" storage="uint">
        An unsigned 32-bit integer, which describes how to apply vertex colors.
        <option value="0" name="VERT_MODE_SRC_IGNORE">Source Ignore.</option>
        <option value="1" name="VERT_MODE_SRC_EMISSIVE">Source Emissive.</option>
        <option value="2" name="VERT_MODE_SRC_AMB_DIF">Source Ambient/Diffuse. (Default)</option>
    </enum>

    <enum name="CycleType" storage="uint">
        The animation cyle behavior.
        <option value="0" name="CYCLE_LOOP">Loop</option>
        <option value="1" name="CYCLE_REVERSE">Reverse</option>
        <option value="2" name="CYCLE_CLAMP">Clamp</option>
    </enum>

    <enum name="FieldType" storage="uint">
        The force field&#039;s type.
        <option value="0" name="FIELD_WIND">Wind (fixed direction)</option>
        <option value="1" name="FIELD_POINT">Point (fixed origin)</option>
    </enum>

    <enum name="BillboardMode" storage="ushort">
        Determines the way the billboard will react to the camera.
        <option value="0" name="ALWAYS_FACE_CAMERA">The billboard will always face the camera.</option>
        <option value="1" name="ROTATE_ABOUT_UP">The billboard will only rotate around the up axis.</option>
        <option value="2" name="RIGID_FACE_CAMERA">Rigid Face Camera.</option>
        <option value="3" name="ALWAYS_FACE_CENTER">Always Face Center.</option>
        <option value="4" name="RIGID_FACE_CENTER">Rigid Face Center.</option>
        <option value="9" name="ROTATE_ABOUT_UP2">The billboard will only rotate around the up axis (same as ROTATE_ABOUT_UP?).</option>
    </enum>

    <enum name="StencilCompareMode" storage="uint">
        This enum contains the options for doing stencil buffer tests.
        <option value="0" name="TEST_NEVER">Test will allways return false. Nothing is drawn at all.</option>
        <option value="1" name="TEST_LESS">The test will only succeed if the pixel is nearer than the previous pixel.</option>
        <option value="2" name="TEST_EQUAL">Test will only succeed if the z value of the pixel to be drawn is equal to the value of the previous drawn pixel.</option>
        <option value="3" name="TEST_LESS_EQUAL">Test will succeed if the z value of the pixel to be drawn is smaller than or equal to the value in the Stencil Buffer.</option>
        <option value="4" name="TEST_GREATER">Opposite of TEST_LESS.</option>
        <option value="5" name="TEST_NOT_EQUAL">Test will succeed if the z value of the pixel to be drawn is NOT equal to the value of the previously drawn pixel.</option>
        <option value="6" name="TEST_GREATER_EQUAL">Opposite of TEST_LESS_EQUAL.</option>
        <option value="7" name="TEST_ALWAYS">Test will allways succeed. The Stencil Buffer value is ignored.</option>
    </enum>

    <enum name="ZCompareMode" storage="uint">
        This enum contains the options for doing z buffer tests.
        <option value="0" name="ZCOMP_ALWAYS">Test will allways succeed. The Z Buffer value is ignored.</option>
        <option value="1" name="ZCOMP_LESS">The test will only succeed if the pixel is nearer than the previous pixel.</option>
        <option value="2" name="ZCOMP_EQUAL">Test will only succeed if the z value of the pixel to be drawn is equal to the value of the previous drawn pixel.</option>
        <option value="3" name="ZCOMP_LESS_EQUAL">Test will succeed if the z value of the pixel to be drawn is smaller than or equal to the value in the Z Buffer.</option>
        <option value="4" name="ZCOMP_GREATER">Opposite of TEST_LESS.</option>
        <option value="5" name="ZCOMP_NOT_EQUAL">Test will succeed if the z value of the pixel to be drawn is NOT equal to the value of the previously drawn pixel.</option>
        <option value="6" name="ZCOMP_GREATER_EQUAL">Opposite of TEST_LESS_EQUAL.</option>
        <option value="7" name="ZCOMP_NEVER">Test will allways return false. Nothing is drawn at all.</option>
    </enum>

    <enum name="StencilAction" storage="uint">
        This enum defines the various actions used in conjunction with the stencil buffer.
        For a detailed description of the individual options please refer to the OpenGL docs.
        <option value="0" name="ACTION_KEEP" />
        <option value="1" name="ACTION_ZERO" />
        <option value="2" name="ACTION_REPLACE" />
        <option value="3" name="ACTION_INCREMENT" />
        <option value="4" name="ACTION_DECREMENT" />
        <option value="5" name="ACTION_INVERT" />
    </enum>

    <enum name="FaceDrawMode" storage="uint">
        This enum lists the different face culling options.
        <option value="0" name="DRAW_CCW_OR_BOTH">use application defaults?</option>
        <option value="1" name="DRAW_CCW">Draw counter clock wise faces, cull clock wise faces. This is the default for most (all?) Nif Games so far.</option>
        <option value="2" name="DRAW_CW">Draw clock wise faces, cull counter clock wise faces. This will flip all the faces.</option>
        <option value="3" name="DRAW_BOTH">Draw double sided faces.</option>
    </enum>

    <enum name="MotionSystem" storage="byte">
        The motion system. 4 (Box) is used for everything movable. 7 (Keyframed) is used on statics and animated stuff.

        <option value="0" name="MO_SYS_INVALID">Invalid</option>
        <option value="1" name="MO_SYS_DYNAMIC">A fully-simulated, movable rigid body. At construction time the engine checks the input inertia and selects MO_SYS_SPHERE_INERTIA or MO_SYS_BOX_INERTIA as appropriate.</option>
        <option value="2" name="MO_SYS_SPHERE">Simulation is performed using a sphere inertia tensor.</option>
        <option value="3" name="MO_SYS_SPHERE_INERTIA">This is the same as MO_SYS_SPHERE_INERTIA, except that simulation of the rigid body is "softened".</option>
        <option value="4" name="MO_SYS_BOX">Simulation is performed using a box inertia tensor.</option>
        <option value="5" name="MO_SYS_BOX_STABILIZED">This is the same as MO_SYS_BOX_INERTIA, except that simulation of the rigid body is "softened".</option>
        <option value="6" name="MO_SYS_KEYFRAMED">Simulation is not performed as a normal rigid body. The keyframed rigid body has an infinite mass when viewed by the rest of the system. (used for creatures)</option>
        <option value="7" name="MO_SYS_FIXED">This motion type is used for the static elements of a game scene, e.g. the landscape. Faster than MO_SYS_KEYFRAMED at velocity 0. (used for weapons)</option>
        <option value="8" name="MO_SYS_THIN_BOX">A box inertia motion which is optimized for thin boxes and has less stability problems</option>
        <option value="9" name="MO_SYS_CHARACTER">A specialized motion used for character controllers</option>
    </enum>

    <enum name="DeactivatorType" storage="byte">
        <option value="0" name="DEACTIVATOR_INVALID">Invalid</option>
        <option value="1" name="DEACTIVATOR_NEVER">This will force the rigid body to never deactivate.</option>
        <option value="2" name="DEACTIVATOR_SPATIAL">Tells Havok to use a spatial deactivation scheme. This makes use of high and low frequencies of positional motion to determine when deactivation should occur.</option>
    </enum>

    <enum name="SolverDeactivation" storage="byte">
        A list of possible solver deactivation settings. This value defines how the
        solver deactivates objects. The solver works on a per object basis.
        Note: Solver deactivation does not save CPU, but reduces creeping of
        movable objects in a pile quite dramatically.
        <option value="0" name="SOLVER_DEACTIVATION_INVALID">Invalid</option>
        <option value="1" name="SOLVER_DEACTIVATION_OFF">No solver deactivation</option>
        <option value="2" name="SOLVER_DEACTIVATION_LOW">Very conservative deactivation, typically no visible artifacts.</option>
        <option value="3" name="SOLVER_DEACTIVATION_MEDIUM">Normal deactivation, no serious visible artifacts in most cases</option>
        <option value="4" name="SOLVER_DEACTIVATION_HIGH">Fast deactivation, visible artifacts</option>
        <option value="5" name="SOLVER_DEACTIVATION_MAX">Very fast deactivation, visible artifacts</option>
    </enum>

    <enum name="MotionQuality" storage="byte">
        The motion type. Determines quality of motion?
        <option value="0" name="MO_QUAL_INVALID">Automatically assigned to MO_QUAL_FIXED, MO_QUAL_KEYFRAMED or MO_QUAL_DEBRIS</option>
        <option value="1" name="MO_QUAL_FIXED">Use this for fixed bodies. </option>
        <option value="2" name="MO_QUAL_KEYFRAMED">Use this for moving objects with infinite mass.</option>
        <option value="3" name="MO_QUAL_DEBRIS">Use this for all your debris objects</option>
        <option value="4" name="MO_QUAL_MOVING">Use this for moving bodies, which should not leave the world.</option>
        <option value="5" name="MO_QUAL_CRITICAL">Use this for all objects, which you cannot afford to tunnel through the world at all</option>
        <option value="6" name="MO_QUAL_BULLET">Use this for very fast objects </option>
        <option value="7" name="MO_QUAL_USER">For user.</option>
        <option value="8" name="MO_QUAL_CHARACTER">Use this for rigid body character controllers</option>
        <option value="9" name="MO_QUAL_KEYFRAMED_REPORT">
            Use this for moving objects with infinite mass which should report contact points and Toi-collisions against all other bodies, including other fixed and keyframed bodies.
        </option>
    </enum>

    <enum name="ForceType" storage="uint">
        The type of force?  May be more valid values.
        <option value="0" name="FORCE_PLANAR"></option>
        <option value="1" name="FORCE_SPHERICAL"></option>
        <option value="2" name="FORCE_UNKNOWN"></option>
    </enum>

    <enum name="TexTransform" storage="uint">
        Determines how a NiTextureTransformController animates the UV coordinates.
        <option value="0" name="TT_TRANSLATE_U">Means this controller moves the U texture cooridnates.</option>
        <option value="1" name="TT_TRANSLATE_V">Means this controller moves the V texture cooridnates.</option>
        <option value="2" name="TT_ROTATE">Means this controller roates the UV texture cooridnates.</option>
        <option value="3" name="TT_SCALE_U">Means this controller scales the U texture cooridnates.</option>
        <option value="4" name="TT_SCALE_V">Means this controller scales the V texture cooridnates.</option>
    </enum>

    <enum name="DecayType" storage="uint">
        Determines decay function.  Used by NiPSysBombModifier.
        <option value="0" name="DECAY_NONE">No decay.</option>
        <option value="1" name="DECAY_LINEAR">Linear decay.</option>
        <option value="2" name="DECAY_EXPONENTIAL">Exponential decay.</option>
    </enum>

    <enum name="SymmetryType" storage="uint">
        Determines symetry type used by NiPSysBombModifier.
        <option value="0" name="SPHERICAL_SYMMETRY">Spherical Symmetry.</option>
        <option value="1" name="CYLINDRICAL_SYMMETRY">Cylindrical Symmetry.</option>
        <option value="2" name="PLANAR_SYMMETRY">Planar Symmetry.</option>
    </enum>

    <enum name="VelocityType" storage="uint">
        Controls the way the a particle mesh emitter determines the starting speed and direction of the particles that are emitted.
        <option value="0" name="VELOCITY_USE_NORMALS">Uses the normals of the meshes to determine staring velocity.</option>
        <option value="1" name="VELOCITY_USE_RANDOM">Starts particles with a random velocity.</option>
        <option value="2" name="VELOCITY_USE_DIRECTION">Uses the emission axis to determine initial particle direction?</option>
    </enum>

    <enum name="EmitFrom" storage="uint">
        Controls which parts of the mesh that the particles are emitted from.
        <option value="0" name="EMIT_FROM_VERTICES">Emit particles from the vertices of the mesh.</option>
        <option value="1" name="EMIT_FROM_FACE_CENTER">Emit particles from the center of the faces of the mesh.</option>
        <option value="2" name="EMIT_FROM_EDGE_CENTER">Emit particles from the center of the edges of the mesh.</option>
        <option value="3" name="EMIT_FROM_FACE_SURFACE">Perhaps randomly emit particles from anywhere on the faces of the mesh?</option>
        <option value="4" name="EMIT_FROM_EDGE_SURFACE">Perhaps randomly emit particles from anywhere on the edges of the mesh?</option>
    </enum>

    <enum name="EffectType" storage="uint">
        The type of information that's store in a texture used by a NiTextureEffect.
        <option value="0" name="EFFECT_PROJECTED_LIGHT">Apply a projected light texture.</option>
        <option value="1" name="EFFECT_PROJECTED_SHADOW">Apply a projected shaddow texture.</option>
        <option value="2" name="EFFECT_ENVIRONMENT_MAP">Apply an environment map texture.</option>
        <option value="3" name="EFFECT_FOG_MAP">Apply a fog map texture.</option>
    </enum>

    <enum name="CoordGenType" storage="uint">
        Determines the way that UV texture coordinates are generated.
        <option value="0" name="CG_WORLD_PARALLEL">Use plannar mapping.</option>
        <option value="1" name="CG_WORLD_PERSPECTIVE">Use perspective mapping.</option>
        <option value="2" name="CG_SPHERE_MAP">Use spherical mapping.</option>
        <option value="3" name="CG_SPECULAR_CUBE_MAP">Use specular cube mapping.</option>
        <option value="4" name="CG_DIFFUSE_CUBE_MAP">Use Diffuse cube mapping.</option>
    </enum>

    <enum name="EndianType" storage="byte">
        <option value="0" name="ENDIAN_BIG">The numbers are stored in big endian format, such as those used by PowerPC Mac processors.</option>
        <option value="1" name="ENDIAN_LITTLE">The numbers are stored in little endian format, such as those used by Intel and AMD x86 processors.</option>
    </enum>

    <enum name="TargetColor" storage="ushort">
        Used by NiPoint3InterpControllers to select which type of color in the controlled object that will be animated.
        <option value="0" name="TC_AMBIENT">Control the ambient color.</option>
        <option value="1" name="TC_DIFFUSE">Control the diffuse color.</option>
        <option value="2" name="TC_SPECULAR">Control the specular color.</option>
        <option value="3" name="TC_SELF_ILLUM">Control the self illumination color.</option>
    </enum>

    <enum name="ConsistencyType" storage="ushort">
        Used by NiGeometryData to control the volatility of the mesh.  While they appear to be flags they behave as an enum.
        <option value="0x0000" name="CT_MUTABLE">Mutable Mesh</option>
        <option value="0x4000" name="CT_STATIC">Static Mesh</option>
        <option value="0x8000" name="CT_VOLATILE">Volatile Mesh</option>
    </enum>

    <enum name="SortingMode" storage="uint">
        <option value="0" name="SORTING_INHERIT">Inherit</option>
        <option value="1" name="SORTING_OFF">Disable</option>
    </enum>

    <enum name="PropagationMode" storage="uint">
        <option value="0" name="PROPAGATE_ON_SUCCESS">On Success</option>
        <option value="1" name="PROPAGATE_ON_FAILURE">On Failure</option>
        <option value="2" name="PROPAGATE_ALWAYS">Always</option>
        <option value="3" name="PROPAGATE_NEVER">Never</option>
    </enum>

    <enum name="CollisionMode" storage="uint">
        <option value="0" name="CM_USE_OBB">Use Bounding Box</option>
        <option value="1" name="CM_USE_TRI">Use Triangles</option>
        <option value="2" name="CM_USE_ABV">Use Alternate Bounding Volumes</option>
        <option value="3" name="CM_NOTEST">No Test</option>
        <option value="4" name="CM_USE_NIBOUND">Use NiBound</option>
    </enum>

    <enum name="BoundVolumeType" storage="uint">
        <option value="-1" name="BASE_BV">Default</option>
        <option value="0" name="SPHERE_BV">Sphere</option>
        <option value="1" name="BOX_BV">Box</option>
        <option value="2" name="CAPSULE_BV">Capsule</option>
        <option value="4" name="UNION_BV">Union</option>
        <option value="5" name="HALFSPACE_BV">Half Space</option>
    </enum>

    <enum name="hkResponseType" storage="byte">
        <option value="0" name="RESPONSE_INVALID">Invalid Response</option>
        <option value="1" name="RESPONSE_SIMPLE_CONTACT">Do normal collision resolution</option>
        <option value="2" name="RESPONSE_REPORTING">No collision resolution is performed but listeners are called</option>
        <option value="3" name="RESPONSE_NONE">Do nothing, ignore all the results.</option>
    </enum>
    
    <enum name="BSDismemberBodyPartType" storage="ushort">
        <option value="0" name="BP_TORSO">Torso</option>
        <option value="1" name="BP_HEAD">Head</option>
        <option value="2" name="BP_HEAD2">Head 2</option>
        <option value="3" name="BP_LEFTARM">Left Arm</option>
        <option value="4" name="BP_LEFTARM2">Left Arm 2</option>
        <option value="5" name="BP_RIGHTARM">Right Arm</option>
        <option value="6" name="BP_RIGHTARM2">Right Arm 2</option>
        <option value="7" name="BP_LEFTLEG">Left Leg</option>
        <option value="8" name="BP_LEFTLEG2">Left Leg 2</option>
        <option value="9" name="BP_LEFTLEG3">Left Leg 3</option>
        <option value="10" name="BP_RIGHTLEG">Right Leg</option>
        <option value="11" name="BP_RIGHTLEG2">Right Leg 2</option>
        <option value="12" name="BP_RIGHTLEG3">Right Leg 3</option>
        <option value="13" name="BP_BRAIN">Brain</option>
        
        <option value="101" name="BP_SECTIONCAP_HEAD">Section Cap | Head</option>
        <option value="102" name="BP_SECTIONCAP_HEAD2">Section Cap | Head 2</option>
        <option value="103" name="BP_SECTIONCAP_LEFTARM">Section Cap | Left Arm</option>
        <option value="104" name="BP_SECTIONCAP_LEFTARM2">Section Cap | Left Arm 2</option>
        <option value="105" name="BP_SECTIONCAP_RIGHTARM">Section Cap | Right Arm</option>
        <option value="106" name="BP_SECTIONCAP_RIGHTARM2">Section Cap | Right Arm 2</option>
        <option value="107" name="BP_SECTIONCAP_LEFTLEG">Section Cap | Left Leg</option>
        <option value="108" name="BP_SECTIONCAP_LEFTLEG2">Section Cap | Left Leg 2</option>
        <option value="109" name="BP_SECTIONCAP_LEFTLEG3">Section Cap | Left Leg 3</option>
        <option value="110" name="BP_SECTIONCAP_RIGHTLEG">Section Cap | Right Leg</option>
        <option value="111" name="BP_SECTIONCAP_RIGHTLEG2">Section Cap | Right Leg 2</option>
        <option value="112" name="BP_SECTIONCAP_RIGHTLEG3">Section Cap | Right Leg 3</option>
        <option value="113" name="BP_SECTIONCAP_BRAIN">Section Cap | Brain</option>

        <option value="201" name="BP_TORSOCAP_HEAD">Torso Cap | Head</option>
        <option value="202" name="BP_TORSOCAP_HEAD2">Torso Cap | Head 2</option>
        <option value="203" name="BP_TORSOCAP_LEFTARM">Torso Cap | Left Arm</option>
        <option value="204" name="BP_TORSOCAP_LEFTARM2">Torso Cap | Left Arm 2</option>
        <option value="205" name="BP_TORSOCAP_RIGHTARM">Torso Cap | Right Arm</option>
        <option value="206" name="BP_TORSOCAP_RIGHTARM2">Torso Cap | Right Arm 2</option>
        <option value="207" name="BP_TORSOCAP_LEFTLEG">Torso Cap | Left Leg</option>
        <option value="208" name="BP_TORSOCAP_LEFTLEG2">Torso Cap | Left Leg 2</option>
        <option value="209" name="BP_TORSOCAP_LEFTLEG3">Torso Cap | Left Leg 3</option>
        <option value="210" name="BP_TORSOCAP_RIGHTLEG">Torso Cap | Right Leg</option>
        <option value="211" name="BP_TORSOCAP_RIGHTLEG2">Torso Cap | Right Leg 2</option>
        <option value="212" name="BP_TORSOCAP_RIGHTLEG3">Torso Cap | Right Leg 3</option>
        <option value="213" name="BP_TORSOCAP_BRAIN">Torso Cap | Brain</option>

        <option value="1000" name="BP_TORSOSECTION_HEAD">Torso Section | Head</option>
        <option value="2000" name="BP_TORSOSECTION_HEAD2">Torso Section | Head 2</option>
        <option value="3000" name="BP_TORSOSECTION_LEFTARM">Torso Section | Left Arm</option>
        <option value="4000" name="BP_TORSOSECTION_LEFTARM2">Torso Section | Left Arm 2</option>
        <option value="5000" name="BP_TORSOSECTION_RIGHTARM">Torso Section | Right Arm</option>
        <option value="6000" name="BP_TORSOSECTION_RIGHTARM2">Torso Section | Right Arm 2</option>
        <option value="7000" name="BP_TORSOSECTION_LEFTLEG">Torso Section | Left Leg</option>
        <option value="8000" name="BP_TORSOSECTION_LEFTLEG2">Torso Section | Left Leg 2</option>
        <option value="9000" name="BP_TORSOSECTION_LEFTLEG3">Torso Section | Left Leg 3</option>
        <option value="10000" name="BP_TORSOSECTION_RIGHTLEG">Torso Section | Right Leg</option>
        <option value="11000" name="BP_TORSOSECTION_RIGHTLEG2">Torso Section | Right Leg 2</option>
        <option value="12000" name="BP_TORSOSECTION_RIGHTLEG3">Torso Section | Right Leg 3</option>
        <option value="13000" name="BP_TORSOSECTION_BRAIN">Torso Section | Brain</option>       
    </enum>

    <!--Compounds
        These are like C structures and are used as sub-parts of more complex
        classes when there are multiple pieces of data repeated in an array.-->

    <compound name="SizedString" niflibtype="string" nifskopetype="sizedstring">
        A string of given length.
        <add name="Length" type="uint">The string length.</add>
        <add name="Value" type="char" arr1="Length">The string itself.</add>
    </compound>

    <compound name="string" niflibtype="IndexString" nifskopetype="string">
        A string type.
        <add name="String" type="SizedString" ver2="20.0.0.5">The normal string.</add>
        <add name="Index" type="StringIndex" ver1="20.1.0.3">The string index.</add>
    </compound>

    <compound name="ByteArray" nifskopetype="bytearray">
        An array of bytes.
        <add name="Data Size" type="uint">The number of bytes in this array</add>
        <add name="Data" type="byte" arr1="Data Size">The bytes which make up the array</add>
    </compound>

    <compound name="ByteMatrix" nifskopetype="bytematrix">
        An array of bytes.
        <add name="Data Size 1" type="uint">The number of bytes in this array</add>
        <add name="Data Size 2" type="uint">The number of bytes in this array</add>
        <add name="Data" type="byte" arr1="Data Size 2" arr2="Data Size 1">The bytes which make up the array</add>
    </compound>

    <compound name="Color3" niflibtype="Color3" nifskopetype="color3">
        A color without alpha (red, green, blue).
        <add name="r" type="float">Red color component.</add>
        <add name="g" type="float">Green color component.</add>
        <add name="b" type="float">Blue color component.</add>
    </compound>

    <compound name="ByteColor3"><!-- niflibtype="Color3" nifskopetype="color3" -->
        A color without alpha (red, green, blue).
        <add name="r" type="byte">Red color component.</add>
        <add name="g" type="byte">Green color component.</add>
        <add name="b" type="byte">Blue color component.</add>
    </compound>

    <compound name="Color4" niflibtype="Color4" nifskopetype="color4">
        A color with alpha (red, green, blue, alpha).
        <add name="r" type="float">Red component.</add>
        <add name="g" type="float">Green component.</add>
        <add name="b" type="float">Blue component.</add>
        <add name="a" type="float">Alpha.</add>
    </compound>

    <compound name="ByteColor4"><!-- niflibtype="Color4" nifskopetype="color4" -->
        A color with alpha (red, green, blue, alpha).
        <add name="r" type="byte">Red color component.</add>
        <add name="g" type="byte">Green color component.</add>
        <add name="b" type="byte">Blue color component.</add>
        <add name="a" type="byte">Alpha color component.</add>
    </compound>

    <compound name="FilePath" niflibtype="IndexString" nifskopetype="filepath">
        A string that contains the path to a file.
        <add name="String" type="SizedString" ver2="20.0.0.5">The normal string.</add>
        <add name="Index" type="StringIndex" ver1="20.1.0.3">The string index.</add>
    </compound>

    <compound name="Footer">
        The NIF file footer.
        <add name="Num Roots" type="uint" ver1="3.3.0.13">The number of root references.</add>
        <add name="Roots" type="Ref" template="NiObject" arr1="Num Roots" ver1="3.3.0.13">List of root NIF objects. If there is a camera, for 1st person view, then this NIF object is referred to as well in this list, even if it is not a root object (usually we want the camera to be attached to the Bip Head node).</add>
    </compound>

    <compound name="LODRange">
        The distance range where a specific level of detail applies.
        <add name="Near Extent" type="float">Begining of range.</add>
        <add name="Far Extent" type="float">End of Range.</add>
        <add name="Unknown Ints" type="uint" arr1="3" ver2="3.1">Unknown (0,0,0).</add>
    </compound>

    <compound name="MatchGroup">
        Group of vertex indices of vertices that match.
        <add name="Num Vertices" type="ushort">Number of vertices in this group.</add>
        <add name="Vertex Indices" type="ushort" arr1="Num Vertices">The vertex indices.</add>
    </compound>

    <compound name="Vector3" niflibtype="Vector3" nifskopetype="vector3">
        A vector in 3D space (x,y,z).
        <add name="x" type="float">First coordinate.</add>
        <add name="y" type="float">Second coordinate.</add>
        <add name="z" type="float">Third coordinate.</add>
    </compound>

    <compound name="Vector4" niflibtype="Vector4" nifskopetype="vector4">
        A 4-dimensional vector.
        <add name="x" type="float">First coordinate.</add>
        <add name="y" type="float">Second coordinate.</add>
        <add name="z" type="float">Third coordinate.</add>
        <add name="w" type="float">Fourth coordinate.</add>
    </compound>

    <compound name="Quaternion" niflibtype="Quaternion" nifskopetype="quaternion">
        A quaternion.
        <add name="w" type="float" default="1.0">The w-coordinate.</add>
        <add name="x" type="float" default="0.0">The x-coordinate.</add>
        <add name="y" type="float" default="0.0">The y-coordinate.</add>
        <add name="z" type="float" default="0.0">The z-coordinate.</add>
    </compound>

    <compound name="QuaternionXYZW" nifskopetype="quaternion_xyzw">
        A quaternion as it appears in the havok objects.
        <add name="x" type="float" default="0.0">The x-coordinate.</add>
        <add name="y" type="float" default="0.0">The y-coordinate.</add>
        <add name="z" type="float" default="0.0">The z-coordinate.</add>
        <add name="w" type="float" default="1.0">The w-coordinate.</add>
    </compound>

    <compound name="Matrix22" niflibtype="Matrix22">
        A 2x2 matrix of float values.  Stored in OpenGL column-major format.
        <add name="m11" type="float" default="1.0">Member 1,1 (top left)</add>
        <add name="m21" type="float" default="0.0">Member 2,1 (bottom left)</add>
        <add name="m12" type="float" default="0.0">Member 1,2 (top right)</add>
        <add name="m22" type="float" default="1.0">Member 2,2 (bottom right)</add>
    </compound>

    <compound name="Matrix33" niflibtype="Matrix33" nifskopetype="matrix33">
        A 3x3 rotation matrix; M^T M=identity, det(M)=1.    Stored in OpenGL column-major format.
        <add name="m11" type="float" default="1.0">Member 1,1 (top left)</add>
        <add name="m21" type="float" default="0.0">Member 2,1</add>
        <add name="m31" type="float" default="0.0">Member 3,1 (bottom left)</add>
        <add name="m12" type="float" default="0.0">Member 1,2</add>
        <add name="m22" type="float" default="1.0">Member 2,2</add>
        <add name="m32" type="float" default="0.0">Member 3,2</add>
        <add name="m13" type="float" default="0.0">Member 1,3 (top right)</add>
        <add name="m23" type="float" default="0.0">Member 2,3</add>
        <add name="m33" type="float" default="1.0">Member 3,3 (bottom left)</add>
    </compound>

    <compound name="Matrix44" niflibtype="Matrix44" nifskopetype="matrix44">
        A 4x4 transformation matrix.
        <add name="m11" type="float" default="1.0">The (1,1) element.</add>
        <add name="m21" type="float" default="0.0">The (2,1) element.</add>
        <add name="m31" type="float" default="0.0">The (3,1) element.</add>
        <add name="m41" type="float" default="0.0">The (4,1) element.</add>
        <add name="m12" type="float" default="0.0">The (1,2) element.</add>
        <add name="m22" type="float" default="1.0">The (2,2) element.</add>
        <add name="m32" type="float" default="0.0">The (3,2) element.</add>
        <add name="m42" type="float" default="0.0">The (4,2) element.</add>
        <add name="m13" type="float" default="0.0">The (1,3) element.</add>
        <add name="m23" type="float" default="0.0">The (2,3) element.</add>
        <add name="m33" type="float" default="1.0">The (3,3) element.</add>
        <add name="m43" type="float" default="0.0">The (4,3) element.</add>
        <add name="m14" type="float" default="0.0">The (1,4) element.</add>
        <add name="m24" type="float" default="0.0">The (2,4) element.</add>
        <add name="m34" type="float" default="0.0">The (3,4) element.</add>
        <add name="m44" type="float" default="1.0">The (4,4) element.</add>
    </compound>

    <compound name="MipMap">
        Description of a MipMap within a NiPixelData object.
        <add name="Width" type="uint">Width of the mipmap image.</add>
        <add name="Height" type="uint">Height of the mipmap image.</add>
        <add name="Offset" type="uint">Offset into the pixel data array where this mipmap starts.</add>
    </compound>

    <compound name="NodeGroup">
        A group of NiNodes references.
        <add name="Num Nodes" type="uint">Number of node references that follow.</add>
        <add name="Nodes" type="Ptr" template="NiNode" arr1="Num Nodes">The list of NiNode references.</add>
    </compound>
<!--
    <compound name="ns keylin" istemplate="1">
        Linear key type (!!! for NifSkope optimizer only, use key, keyrot, or keyvec for regular use).
        <add name="Time" type="float">Key time.</add>
        <add name="Value" type="TEMPLATE">The key value.</add>
    </compound>

    <compound name="ns keyarray" istemplate="1">
        Array of keys, not interpolated (!!! for NifSkope only, use keyarray for regular use).
        <add name="Num Keys" type="uint">Number of keys.</add>
        <add name="Keys" type="ns keylin" template="TEMPLATE" arr1="Num Keys">The keys.</add>
    </compound>

    <compound name="ns keytan" istemplate="1">
        Key with tangents (!!! for NifSkope only, use keyvec instead for regular purposes).
        <add name="Time" type="float">The key time.</add>
        <add name="Value" type="TEMPLATE">The key value.</add>
        <add name="Forward" type="TEMPLATE">Forward tangent.</add>
        <add name="Backward" type="TEMPLATE">Backward tangent.</add>
    </compound>
-->
    <compound name="ShortString" ver1="10.1.0.0" niflibtype="ShortString" nifskopetype="shortstring">
        Another string format, for short strings.  Specific to Bethesda-specific header tags.
        <add name="Length" type="byte">The string length.</add>
        <add name="Value" type="char" arr1="Length">The string itself, null terminated (the null terminator is taken into account in the length byte).</add>
    </compound>

    <compound name="SkinShape">
        Reference to shape and skin instance.
        <add name="Shape" type="Ptr" template="NiTriBasedGeom">The shape.</add>
        <add name="Skin Instance" type="Ref" template="NiSkinInstance">Skinning instance for the shape?</add>
    </compound>

    <compound name="SkinShapeGroup" ver1="10.0.1.0">
        Unknown.
        <add name="Num Link Pairs" type="uint">Counts unknown.</add>
        <add name="Link Pairs" type="SkinShape" arr1="Num Link Pairs">
            First link is a NiTriShape object.
            Second link is a NiSkinInstance object.
        </add>
    </compound>

    <compound name="SkinWeight">
        A weighted vertex.
        <add name="Index" type="ushort">The vertex index, in the mesh.</add>
        <add name="Weight" type="float">The vertex weight - between 0.0 and 1.0</add>
    </compound>

    <compound name="AVObject">
        Used in NiDefaultAVObjectPalette.
        <add name="Name" type="SizedString">Object name.</add>
        <add name="AV Object" type="Ptr" template="NiAVObject">Object reference.</add>
    </compound>

    <compound name="ControllerLink" ver1="10.2.0.0">
        In a .kf file, this links to a controllable object, via its name (or for version 10.2.0.0 and up, a link and offset to a NiStringPalette that contains the name), and a sequence of interpolators that apply to this controllable object, via links.
        <add name="Target Name" type="string" ver2="10.1.0.0">Name of a controllable object in another NIF file.</add>
        <add name="Controller" type="Ref" template="NiTimeController" ver2="10.1.0.0">Link to a controller.</add>
        <add name="Interpolator" type="Ref" template="NiInterpolator" ver1="10.1.0.106">Link to an interpolator.</add>
        <add name="Controller" type="Ref" template="NiTimeController" ver1="10.1.0.106">Unknown link. Usually -1.</add>
        <add name="Unknown Link 2" type="Ref" template="NiObject" ver1="10.1.0.106" ver2="10.1.0.106">Unknown.</add>
        <add name="Unknown Short 0" type="ushort" ver1="10.1.0.106" ver2="10.1.0.106">Unknown.</add>
        <add name="Priority" type="byte" ver1="10.1.0.106" vercond="(User Version == 10) || (User Version == 11)">Idle animations tend to have low values for this, and NIF objects that have high values tend to correspond with the important parts of the animation.</add>
        <add name="String Palette" type="Ref" template="NiStringPalette" ver1="10.2.0.0" ver2="20.0.0.5">Refers to the NiStringPalette which contains the name of the controlled NIF object.</add>
        <add name="Node Name" type="string" ver1="10.1.0.106" ver2="10.1.0.106">The name of the animated node.</add>
        <add name="Node Name" type="string" ver1="20.1.0.3">The name of the animated node.</add>
        <add name="Node Name Offset" type="StringOffset" ver1="10.2.0.0" ver2="20.0.0.5">Offset in the string palette where the name of the controlled node (NiNode, NiTriShape, ...) starts.</add>
        <add name="Property Type" type="string" ver1="10.1.0.106" ver2="10.1.0.106">Name of the property (NiMaterialProperty, ...), if this controller controls a property.</add>
        <add name="Property Type" type="string" ver1="20.1.0.3">Name of the property (NiMaterialProperty, ...), if this controller controls a property.</add>
        <add name="Property Type Offset" type="StringOffset" ver1="10.2.0.0" ver2="20.0.0.5">Offset in the string palette where the property (NiMaterialProperty, ...) starts, if this controller controls a property. Otherwise, -1.</add>
        <add name="Controller Type" type="string" ver1="10.1.0.106" ver2="10.1.0.106">Probably the object type name of the controller in the NIF file that is child of the controlled object.</add>
        <add name="Controller Type" type="string" ver1="20.1.0.3">Probably the object type name of the controller in the NIF file that is child of the controlled object.</add>
        <add name="Controller Type Offset" type="StringOffset" ver1="10.2.0.0" ver2="20.0.0.5">Apparently the offset in the string palette of some type of controller related to Interpolator (for example, a &#039;NiTransformInterpolator&#039; will have here a &#039;NiTransformController&#039;, etc.). Sometimes the type of controller that links to the interpolator. Probably it refers to the controller in the NIF file that is child of the controlled object, via its type name.</add>
        <add name="Variable 1" type="string" ver1="10.1.0.106" ver2="10.1.0.106">Some variable string (such as &#039;SELF_ILLUM&#039;, &#039;0-0-TT_TRANSLATE_U&#039;, &#039;tongue_out&#039;, etc.).</add>
        <add name="Variable 1" type="string" ver1="20.1.0.3">Some variable string (such as &#039;SELF_ILLUM&#039;, &#039;0-0-TT_TRANSLATE_U&#039;, &#039;tongue_out&#039;, etc.).</add>
        <add name="Variable 1 Offset" type="StringOffset" ver1="10.2.0.0" ver2="20.0.0.5">Offset in the string palette where some variable string starts (such as &#039;SELF_ILLUM&#039;, &#039;0-0-TT_TRANSLATE_U&#039;, &#039;tongue_out&#039;, etc.). Usually, -1.</add>
        <add name="Variable 2" type="string" ver1="10.1.0.106" ver2="10.1.0.106">Another variable string, apparently used for particle system controllers.</add>
        <add name="Variable 2" type="string" ver1="20.1.0.3">Another variable string, apparently used for particle system controllers.</add>
        <add name="Variable 2 Offset" type="StringOffset" ver1="10.2.0.0" ver2="20.0.0.5">Offset in the string palette where some variable string starts (so far only &#039;EmitterActive&#039; and &#039;BirthRate&#039; have been observed in official files, used for particle system controllers). Usually, -1.</add>
    </compound>

    <compound name="ExportInfo" ver1="10.0.1.2">
        <add name="Unknown" type="uint" ver2="10.0.1.2" default="3">Probably the number of strings that follow.</add>
        <add name="Creator" type="ShortString">Could be the name of the creator of the NIF file?</add>
        <add name="Export Info 1" type="ShortString">Unknown. Can be something like &#039;TriStrip Process Script&#039;.</add>
        <add name="Export Info 2" type="ShortString">Unknown. Possibly the selected option of the export script. Can be something like &#039;Default Export Script&#039;.</add>
    </compound>

    <!-- Don't use vercond in Header, it breaks niflib -->
    <compound name="Header">
        The NIF file header.
        <add name="Header String" type="HeaderString">&#039;NetImmerse File Format x.x.x.x&#039; (versions &lt;= 10.0.1.2) or &#039;Gamebryo File Format x.x.x.x&#039; (versions &gt;= 10.1.0.0), with x.x.x.x the version written out. Ends with a newline character (0x0A).</add>
        <add name="Copyright" type="LineString" arr1="3" ver2="3.1" />
        <add name="Version" type="FileVersion" default="0x04000002" ver1="3.3.0.13">The NIF version, in hexadecimal notation: 0x04000002, 0x0401000C, 0x04020002, 0x04020100, 0x04020200, 0x0A000100, 0x0A010000, 0x0A020000, 0x14000004, ...</add>
        <add name="Endian Type" type="EndianType" default="ENDIAN_LITTLE" ver1="20.0.0.4">Determines the endianness of the data in the file.</add>
        <add name="User Version" type="ulittle32" ver1="10.1.0.0">An extra version number, for companies that decide to modify the file format.</add>
        <add name="Num Blocks" type="ulittle32" ver1="3.3.0.13">Number of file objects.</add>
        <add name="User Version 2" type="ulittle32" default="0" cond="(User Version == 10) || (User Version == 11)" ver1="10.1.0.0">This also appears to be the extra user version number and must be set in some circumstances. Probably used by Bethesda to denote the Havok version.</add>
        <add name="Unknown Int 3" type="uint" default="0" ver1="30.0.0.2">Unknown. Possibly User Version 2?</add>
        <add name="Export Info" type="ExportInfo" ver1="10.0.1.2" ver2="10.0.1.2" />
        <add name="Export Info" type="ExportInfo" ver1="10.1.0.0" cond="(User Version == 10) || (User Version == 11)" />
        <add name="Num Block Types" type="ushort" ver1="10.0.1.0">Number of object types in this NIF file.</add>
        <add name="Block Types" type="SizedString" arr1="Num Block Types" ver1="10.0.1.0">List of all object types used in this NIF file.</add>
        <add name="Block Type Index" type="BlockTypeIndex" arr1="Num Blocks" ver1="10.0.1.0">Maps file objects on their corresponding type: first file object is of type object_types[object_type_index[0]], the second of object_types[object_type_index[1]], etc.</add>
        <add name="Block Size" type="uint" arr1="Num Blocks" ver1="20.2.0.7">Array of block sizes?</add>
        <add name="Num Strings" type="uint" ver1="20.1.0.3">Number of strings.</add>
        <add name="Max String Length" type="uint" ver1="20.1.0.3">Maximum string length.</add>
        <add name="Strings" type="SizedString" arr1="Num Strings" ver1="20.1.0.3">Strings.</add>
        <add name="Unknown Int 2" type="uint" default="0" ver1="10.0.1.0">Unknown.</add>
    </compound>

    <compound name="StringPalette" nifskopetype="stringpalette">
        A list of \\0 terminated strings.
        <add name="Palette" type="SizedString">A bunch of 0x00 seperated strings.</add>
        <add name="Length" type="uint">Length of the palette string is repeated here.</add>
    </compound>

    <compound name="TBC" nifskopetype="vector3">
        Tension, bias, continuity.
        <add name="t" type="float">Tension.</add>
        <add name="b" type="float">Bias.</add>
        <add name="c" type="float">Continuity.</add>
    </compound>

    <compound name="Key" niflibtype="Key" istemplate="1">
        A generic key with support for interpolation. Type 1 is normal linear interpolation, type 2 has forward and backward tangents, and type 3 has tension, bias and continuity arguments. Note that color4 and byte always seem to be of type 1.
        <add name="Time" type="float">Time of the key.</add>
        <add name="Value" type="TEMPLATE">The key value.</add>
        <add name="Forward" type="TEMPLATE" cond="ARG == 2">Key forward tangent.</add>
        <add name="Backward" type="TEMPLATE" cond="ARG == 2">The key backward tangent.</add>
        <add name="TBC" type="TBC" cond="ARG == 3">The key&#039;s TBC.</add>
    </compound>

    <compound name="KeyGroup" istemplate="1">
        Array of vector keys (anything that can be interpolated, except rotations).
        <add name="Num Keys" type="uint">Number of keys in the array.</add>
        <add name="Interpolation" type="KeyType" cond="Num Keys != 0">The key type.</add>
        <add name="Keys" type="Key" arg="Interpolation" template="TEMPLATE" arr1="Num Keys">The keys.</add>
    </compound>
<!-- 
    <compound name="ns keytbc" istemplate="1">
        A TBC key (!!! for NifSkope only, use keyvec for regular purposes).
        <add name="Time" type="float">The key time.</add>
        <add name="Value" type="TEMPLATE">The key value.</add>
        <add name="TBC" type="TBC">Tension, bias, continuity.</add>
    </compound>

    <compound name="ns keyvecarray" istemplate="1">
        Array of interpolable keys (!!! for NifSkope only, use keyvecarray for regular use).
        <add name="Num Keys" type="uint">Number of keys.</add>
        <add name="Key Type" type="uint" cond="Num Keys != 0">The key type (1, 2, or 3).</add>
        <add name="Keys" type="ns keylin" template="TEMPLATE" arr1="Num Keys" cond="Key Type == 1">Linearly interpolated keys.</add>
        <add name="Keys" type="ns keytan" template="TEMPLATE" arr1="Num Keys" cond="Key Type == 2">Interpolated keys, using tangents.</add>
        <add name="Keys" type="ns keytbc" template="TEMPLATE" arr1="Num Keys" cond="Key Type == 3">Keys, interpolated with tension, bias, continuity.</add>
        <add name="Keys" type="ns keylin" template="TEMPLATE" arr1="Num Keys" cond="Key Type == 5">Another type of linear key?</add>
    </compound>

    <compound name="ns keyrotsub">
        Rotation subkey (!!! Nifskope only).
        <add name="Time" type="float" ver2="10.1.0.0">Time.</add>
        <add name="Sub Keys" type="ns keyvecarray" template="float" arr1="3">The sub keys, one for every axis.</add>
    </compound>

    <compound name="ns keyrotarray" istemplate="1">
        Array of rotation keys (!!! for NifSkope only, use keyrotarray for regular use).
        <add name="Num Keys" type="uint">Number of rotation keys.</add>
        <add name="Key Type" type="uint" cond="Num Keys != 0">The key type (1, 2, 3, or 4).</add>
        <add name="Keys" type="ns keylin" template="TEMPLATE" arr1="Num Keys" cond="Key Type == 1">Linear keys.</add>
        <add name="Keys" type="ns keylin" template="TEMPLATE" arr1="Num Keys" cond="Key Type == 2">Linear keys (yes, rotations don&#039;t have type 2 tangent keys!).</add>
        <add name="Keys" type="ns keytbc" template="TEMPLATE" arr1="Num Keys" cond="Key Type == 3">TBC keys.</add>
        <add name="Keys Sub" type="ns keyrotsub" arr1="Num Keys" cond="Key Type == 4">Special rotation keys (3 float arrays, one for each axis).</add>
    </compound>

    <compound name="ns keyvecarraytyp" istemplate="1">
        Array of interpolable keys (!!! for NifSkope only, use keyvecarraytyp for regular use)
        <add name="Num Keys" type="uint">Number of keys</add>
        <add name="Key Type" type="uint">The key type (1, 2, 3)</add>
        <add name="Keys" type="ns keylin" template="TEMPLATE" arr1="Num Keys" cond="Key Type == 1">Linearly interpolated keys.</add>
        <add name="Keys" type="ns keytan" template="TEMPLATE" arr1="Num Keys" cond="Key Type == 2">Interpolated keys, using tangents.</add>
        <add name="Keys" type="ns keytbc" template="TEMPLATE" arr1="Num Keys" cond="Key Type == 3">Keys, interpolated with tension, bias, continuity.</add>
    </compound>
-->

    <compound name="QuatKey" niflibtype="Key" istemplate="1"><!-- TEMPLATE should always be Quaternion -->
        A special version of the key type used for quaternions.  Never has tangents.
        <add name="Time" type="float" ver2="10.1.0.0">Time the key applies.</add>
        <add name="Time" type="float" cond="ARG != 4" ver1="10.1.0.106">Time the key applies.</add>
        <add name="Value" type="TEMPLATE" cond="ARG != 4">Value of the key.</add>
        <add name="TBC" type="TBC" cond="ARG == 3">The TBC of the key.</add>
    </compound>

<!-- no longer used
    <compound name="RotationKeyArray" istemplate="1">
        Rotation key array.
        <add name="Num Keys" type="uint">Number of keys.</add>
        <add name="Key Type" type="KeyType" cond="Num Keys != 0">Key type (LINEAR_KEY, QUADRATIC_KEY, TBC_KEY, or XYZ_ROTATION_KEY).</add>
        <add name="Keys" type="QuatKey" arg="Key Type" template="TEMPLATE" arr1="Num Keys">The rotation keys.</add>
    </compound>
-->

    <compound name="TexCoord" niflibtype="TexCoord" nifskopetype="vector2">
        Texture coordinates (u,v). As in OpenGL; image origin is in the lower left corner.
        <add name="u" type="float">First coordinate.</add>
        <add name="v" type="float">Second coordinate.</add>
    </compound>

    <compound name="TexDesc">
        Texture description.
        <add name="Source" type="Ref" template="NiSourceTexture">NiSourceTexture object index.</add>
        <add name="Clamp Mode" type="TexClampMode" default="WRAP_S_WRAP_T" ver2="20.0.0.5">0=clamp S clamp T, 1=clamp S wrap T, 2=wrap S clamp T, 3=wrap S wrap T</add>
        <add name="Filter Mode" type="TexFilterMode" default="FILTER_TRILERP" ver2="20.0.0.5">0=nearest, 1=bilinear, 2=trilinear, 3=..., 4=..., 5=...</add>
        <add name="Flags" type="Flags" ver1="20.1.0.3">Texture mode flags; clamp and filter mode stored in upper byte with 0xYZ00 = clamp mode Y, filter mode Z.</add>
        <add name="Unknown short" type="short" ver1="20.6.0.0">Unknown, seems to always be 1</add>
        <add name="UV Set" type="uint" default="0" ver2="20.0.0.5">The texture coordinate set in NiGeometryData that this texture slot will use.</add>
        <add name="PS2 L" type="short" default="0" ver2="10.4.0.1">PS2 only; from the Freedom Force docs, &quot;L values can range from 0 to 3 and are used to specify how fast a texture gets blurry&quot;.</add>
        <add name="PS2 K" type="short" default="-75" ver2="10.4.0.1">PS2 only; from the Freedom Force docs, &quot;The K value is used as an offset into the mipmap levels and can range from -2047 to 2047. Positive values push the mipmap towards being blurry and negative values make the mipmap sharper.&quot; -75 for most v4.0.0.2 meshes.</add>
        <add name="Unknown1" type="ushort" ver2="4.1.0.12">Unknown, 0 or 0x0101?</add>
        <add name="Has Texture Transform" type="bool" default="false" ver1="10.1.0.0">Determines whether or not the texture&#039;s coordinates are transformed.</add>
        <add name="Translation" type="TexCoord" cond="Has Texture Transform" ver1="10.1.0.0">The amount to translate the texture coordinates in each direction?</add>
        <add name="Tiling" type="TexCoord" cond="Has Texture Transform" ver1="10.1.0.0" default="1.0, 1.0">The number of times the texture is tiled in each direction?</add>
        <add name="W Rotation" type="float" default="0.0" cond="Has Texture Transform" ver1="10.1.0.0">2D Rotation of texture image around third W axis after U and V.</add>
        <add name="Transform Type?" type="uint" default="0" cond="Has Texture Transform" ver1="10.1.0.0">The texture transform type?  Doesn&#039;t seem to do anything.</add>
        <add name="Center Offset" type="TexCoord" cond="Has Texture Transform" ver1="10.1.0.0">The offset from the origin?</add>
    </compound>

    <compound name="ShaderTexDesc" ver1="10.0.1.0">
        An extended texture description for shader textures.
        <add name="Is Used" type="bool">Is it used?</add>
        <add name="Texture Data" type="TexDesc" cond="Is Used">The texture data.</add>
        <add name="Map Index" type="uint" cond="Is Used">Map Index</add>
    </compound>

    <compound name="TexSource">
        A texture source.
        <add name="Use External" type="byte">Is the texture external?</add>
        <add name="File Name" type="FilePath" cond="Use External == 1">
            The external texture file name.

            Note: all original morrowind nifs use name.ext only for addressing the textures, but most mods use something like textures/[subdir/]name.ext. This is due to a feature in Morrowind resource manager: it loads name.ext, textures/name.ext and textures/subdir/name.ext but NOT subdir/name.ext.
        </add>
        <add name="Unknown Link" type="Ref" template="NiObject" cond="Use External == 1" ver1="10.1.0.0">Unknown.</add>
        <add name="Unknown Byte" type="byte" cond="Use External == 0" ver2="10.0.1.0">Unknown.</add>
        <add name="File Name" type="FilePath" cond="Use External == 0" ver1="10.1.0.0">The original source filename of the image embedded by the referred NiPixelData object.</add>
        <add name="Pixel Data" type="Ref" template="NiPixelData" cond="Use External == 0">Pixel data object index.</add>
    </compound>

    <compound name="Triangle" niflibtype="Triangle" nifskopetype="triangle">
        List of three vertex indices.
        <add name="v1" type="ushort">First vertex index.</add>
        <add name="v2" type="ushort">Second vertex index.</add>
        <add name="v3" type="ushort">Third vertex index.</add>
    </compound>

    <compound name="SkinPartition" ver1="4.2.1.0">
        Skinning data for a submesh, optimized for hardware skinning. Part of NiSkinPartition.
        <add name="Num Vertices" type="ushort">Number of vertices in this submesh.</add>
        <add name="Num Triangles" type="ushort">Number of triangles in this submesh.</add>
        <add name="Num Bones" type="ushort">Number of bones influencing this submesh.</add>
        <add name="Num Strips" type="ushort">Number of strips in this submesh (zero if not stripped).</add>
        <add name="Num Weights Per Vertex" type="ushort">Number of weight coefficients per vertex. The Gamebryo engine seems to work well only if this number is equal to 4, even if there are less than 4 influences per vertex.</add>
        <add name="Bones" type="ushort" arr1="Num Bones">List of bones.</add>
        <add name="Has Vertex Map" type="bool" ver1="10.1.0.0">Do we have a vertex map?</add>
        <add name="Vertex Map" type="ushort" arr1="Num Vertices" ver2="10.0.1.2">Maps the weight/influence lists in this submesh to the vertices in the shape being skinned.</add>
        <add name="Vertex Map" type="ushort" arr1="Num Vertices" cond="Has Vertex Map" ver1="10.1.0.0">Maps the weight/influence lists in this submesh to the vertices in the shape being skinned.</add>
        <add name="Has Vertex Weights" type="bool" ver1="10.1.0.0">Do we have vertex weights?</add>
        <add name="Vertex Weights" type="float" arr1="Num Vertices" arr2="Num Weights Per Vertex" ver2="10.0.1.2">The vertex weights.</add>
        <add name="Vertex Weights" type="float" arr1="Num Vertices" arr2="Num Weights Per Vertex" cond="Has Vertex Weights" ver1="10.1.0.0">The vertex weights.</add>
        <add name="Strip Lengths" type="ushort" arr1="Num Strips">The strip lengths.</add>
        <add name="Has Faces" type="bool" ver1="10.1.0.0">Do we have triangle or strip data?</add>
        <add name="Strips" type="ushort" arr1="Num Strips" arr2="Strip Lengths" cond="Num Strips != 0" ver2="10.0.1.2">The strips.</add>
        <add name="Strips" type="ushort" arr1="Num Strips" arr2="Strip Lengths" cond="(Has Faces) &amp;&amp; (Num Strips != 0)" ver1="10.1.0.0">The strips.</add>
        <add name="Triangles" type="Triangle" arr1="Num Triangles" cond="Num Strips == 0" ver2="10.0.1.2">The triangles.</add>
        <add name="Triangles" type="Triangle" arr1="Num Triangles" cond="(Has Faces) &amp;&amp; (Num Strips == 0)" ver1="10.1.0.0">The triangles.</add>
        <add name="Has Bone Indices" type="bool">Do we have bone indices?</add>
        <add name="Bone Indices" type="byte" arr1="Num Vertices" arr2="Num Weights Per Vertex" cond="Has Bone Indices">Bone indices, they index into &#039;Bones&#039;.</add>
    </compound>

    <compound name="BoundingBox">
        Bounding box.
        <add name="Unknown Int" type="uint" default="1">Usually 1.</add>
        <add name="Translation" type="Vector3">Translation vector.</add>
        <add name="Rotation" type="Matrix33">Rotation matrix.</add>
        <add name="Radius" type="Vector3">Radius, per direction.</add>
    </compound>

    <compound name="FurniturePosition">
        Describes a furniture position?
        <add name="Offset" type="Vector3">Offset of furniture marker.</add>
        <add name="Orientation" type="ushort">Furniture marker orientation.</add>
        <add name="Position Ref 1" type="byte">Refers to a furnituremarkerxx.nif file. Always seems to be the same as Position Ref 2.</add>
        <add name="Position Ref 2" type="byte">Refers to a furnituremarkerxx.nif file. Always seems to be the same as Position Ref 1.</add>
    </compound>

    <compound name="hkTriangle">
        A triangle with extra data used for physics.
        <add name="Triangle" type="Triangle">The triangle.</add>
        <add name="Welding Info" type="ushort">Additional havok information on how triangles are welded.</add>
        <add name="Normal" type="Vector3" ver2="20.0.0.5">This is the triangle's normal.</add>
    </compound>

    <compound name="Morph">
        Geometry morphing data component.
        <add name="Frame Name" type="string" ver1="10.1.0.106">Name of the frame.</add>
        <add name="Num Keys" type="uint" ver2="10.1.0.0">The number of morph keys that follow.</add>
        <add name="Interpolation" type="KeyType" ver2="10.1.0.0">Unlike most objects, the presense of this value is not conditional on there being keys.</add>
        <add name="Keys" type="Key" arg="Interpolation" template="float" arr1="Num Keys" ver2="10.1.0.0">The morph key frames.</add>
        <add name="Unknown Int" type="uint" ver1="10.1.0.106" ver2="10.2.0.0">Unknown.</add>
        <add name="Unknown Int" type="uint" ver1="20.0.0.4" ver2="20.0.0.5" userver="0">Unknown.</add>
        <add name="Vectors" type="Vector3" arr1="ARG">Morph vectors.</add>
    </compound>

    <compound name="Particle">
        particle array entry
        <add name="Velocity" type="Vector3">Particle velocity</add>
        <add name="Unknown Vector" type="Vector3">Unknown</add>
        <add name="Lifetime" type="float">The particle&#039;s age.</add>
        <add name="Lifespan" type="float">Maximum age of the particle.</add>
        <add name="Timestamp" type="float">Timestamp of the last update.</add>
        <add name="Unknown Short" type="ushort" default="0">Unknown short</add>
        <add name="Vertex ID" type="ushort">Particle/vertex index matches array index</add>
    </compound>

    <compound name="SkinData">
        Skinning data component.
        <add name="Rotation" type="Matrix33">Rotation offset of the skin from this bone in bind position.</add>
        <add name="Translation" type="Vector3">Translation offset of the skin from this bone in bind position.</add>
        <add name="Scale" type="float">Scale offset of the skin from this bone in bind position. (Assumption - this is always 1.0 so far)</add>
        <add name="Bounding Sphere Offset" type="Vector3">Translation offset of a bounding sphere holding all vertices. (Note that its a Sphere Containing Axis Aligned Box not a minimum volume Sphere)</add>
        <add name="Bounding Sphere Radius" type="float">Radius for bounding sphere holding all vertices.</add>
        <add name="Unknown 13 Shorts" type="short" arr1="13" ver1="20.3.0.9" ver2="20.3.0.9" userver="131072">Unknown, always 0?</add>
        <add name="Num Vertices" type="ushort">Number of weighted vertices.</add>
        <add name="Vertex Weights" type="SkinWeight" arr1="Num Vertices" ver2="4.2.1.0">The vertex weights.</add>
        <add name="Vertex Weights" type="SkinWeight" arr1="Num Vertices" ver1="4.2.2.0" cond="ARG != 0">The vertex weights.</add>
    </compound>

    <compound name="SphereBV">
        A sphere.
        <add name="Center" type="Vector3">The sphere's center.</add>
        <add name="Radius" type="float">The sphere's radius.</add>
    </compound>

    <compound name="OblivionColFilter">
        Oblivion's ColFilter property for Havok.
        <add name="Layer" type="OblivionLayer">Sets mesh color in Oblivion Construction Set.</add>
        <add name="Col Filter" type="byte">The first bit sets the LINK property and controls whether this body is physically linked to others. The next bit turns collision off. Then, the next bit sets the SCALED property in Oblivion. The next five bits make up the number of this part in a linked body list.</add>
        <add name="Unknown Short" type="ushort">Unknown.</add>
    </compound>

    <compound name="OblivionSubShape">
        Havok Information for packed TriStrip shapes.
        <add name="Layer" type="OblivionLayer">Sets mesh color in Oblivion Construction Set.</add>
        <add name="Col Filter" type="byte">The first bit sets the LINK property and controls whether this body is physically linked to others. The next bit turns collision off. Then, the next bit sets the SCALED property in Oblivion. The next five bits make up the number of this part in a linked body list.</add>
        <add name="Unknown Short" type="ushort">Unknown. Perhaps the vertex wielding type?</add>
        <add name="Num Vertices" type="uint">The number of vertices that form this sub shape.</add>
        <add name="Material" type="HavokMaterial">The material of the subshape.</add>
    </compound>

    <compound name="MotorDescriptor">
        <add name="Unknown Float 1" type="float" default="-1000000.0">Unknown</add>
        <add name="Unknown Float 2" type="float" default="1000000.0">Unknown</add>
        <add name="Unknown Float 3" type="float" default="0.8">Unknown</add>
        <add name="Unknown Float 4" type="float" default="1.0">Unknown</add>
        <add name="Unknown Float 5" type="float" default="2.0">Unknown</add>
        <add name="Unknown Float 6" type="float" default="1.0">Unknown</add>
        <add name="Unknown Byte 1" type="byte" default="0">Unknown</add>
    </compound>

    <compound name="RagdollDescriptor">
        This constraint defines a cone in which an object can rotate. The shape of the cone can be controlled in two (orthogonal) directions.
        <!-- Oblivion -->
        <add name="Pivot A" type="Vector4" ver2="20.0.0.5">Point around which the object will rotate.</add>
        <add name="Plane A" type="Vector4" ver2="20.0.0.5">Defines the orthogonal directions in which the shape can be controlled (namely in this direction, and in the direction orthogonal on this one and Twist A).</add>
        <add name="Twist A" type="Vector4" ver2="20.0.0.5">Central directed axis of the cone in which the object can rotate. Orthogonal on Plane A.</add>
        <add name="Pivot B" type="Vector4" ver2="20.0.0.5">Pivot A in second entity coordinate system.</add>
        <add name="Plane B" type="Vector4" ver2="20.0.0.5">Plane A in second entity coordinate system.</add>
        <add name="Twist B" type="Vector4" ver2="20.0.0.5">Twist A in second entity coordinate system.</add>

        <!-- Fallout 3 -->
        <add name="Twist A" type="Vector4" ver1="20.2.0.7">Central directed axis of the cone in which the object can rotate. Orthogonal on Plane A.</add>
        <add name="Plane A" type="Vector4" ver1="20.2.0.7">Defines the orthogonal directions in which the shape can be controlled (namely in this direction, and in the direction orthogonal on this one and Twist A).</add>
        <add name="Motor A" type="Vector4" ver1="20.2.0.7">Defines the orthogonal directions in which the shape can be controlled (namely in this direction, and in the direction orthogonal on this one and Twist A).</add>
        <add name="Pivot A" type="Vector4" ver1="20.2.0.7">Defines the orthogonal directions in which the shape can be controlled (namely in this direction, and in the direction orthogonal on this one and Twist A).</add>
        <add name="Twist B" type="Vector4" ver1="20.2.0.7">Central directed axis of the cone in which the object can rotate. Orthogonal on Plane A.</add>
        <add name="Plane B" type="Vector4" ver1="20.2.0.7">Defines the orthogonal directions in which the shape can be controlled (namely in this direction, and in the direction orthogonal on this one and Twist A).</add>
        <add name="Motor B" type="Vector4" ver1="20.2.0.7">Defines the orthogonal directions in which the shape can be controlled (namely in this direction, and in the direction orthogonal on this one and Twist A).</add>
        <add name="Pivot B" type="Vector4" ver1="20.2.0.7">Defines the orthogonal directions in which the shape can be controlled (namely in this direction, and in the direction orthogonal on this one and Twist A).</add>

        <add name="Cone Max Angle" type="float">Maximum angle the object can rotate around the vector orthogonal on Plane A and Twist A relative to the Twist A vector. Note that Cone Min Angle is not stored, but is simply minus this angle.</add>
        <add name="Plane Min Angle" type="float">Minimum angle the object can rotate around Plane A, relative to Twist A.</add>
        <add name="Plane Max Angle" type="float">Maximum angle the object can rotate around Plane A, relative to Twist A.</add>
        <add name="Twist Min Angle" type="float">Minimum angle the object can rotate around Twist A, relative to Plane A.</add>
        <add name="Twist Max Angle" type="float">Maximum angle the object can rotate around Twist A, relative to Plane A.</add>
        <add name="Max Friction" type="float">Maximum friction, typically 0 or 10. In Fallout 3, typically 100.</add>

        <add name="Enable Motor" type="bool" ver1="20.2.0.7">Unknown</add>
        <add name="Motor" type="MotorDescriptor" cond="Enable Motor" ver1="20.2.0.7" />
    </compound>

    <compound name="LimitedHingeDescriptor">
        <!-- Oblivion -->
        <add name="Pivot A" type="Vector4" ver2="20.0.0.5">Pivot point around which the object will rotate.</add>
        <add name="Axle A" type="Vector4" ver2="20.0.0.5">Axis of rotation.</add>
        <add name="Perp2 Axle In A1" type="Vector4" ver2="20.0.0.5">Vector in the rotation plane which defines the zero angle.</add>
        <add name="Perp2 Axle In A2" type="Vector4" ver2="20.0.0.5">Vector in the rotation plane, orthogonal on the previous one, which defines the positive direction of rotation. This is always the vector product of Axle A and Perp2 Axle In A1.</add>
        <add name="Pivot B" type="Vector4" ver2="20.0.0.5">Pivot A in second entity coordinate system.</add>
        <add name="Axle B" type="Vector4" ver2="20.0.0.5">Axle A in second entity coordinate system.</add>
        <add name="Perp2 Axle In B2" type="Vector4" ver2="20.0.0.5">Perp2 Axle In A2 in second entity coordinate system.</add>

        <!-- Fallout 3 -->
        <add name="Axle A" type="Vector4" ver1="20.2.0.7">Axis of rotation.</add>
        <add name="Perp2 Axle In A1" type="Vector4" ver1="20.2.0.7">Vector in the rotation plane which defines the zero angle.</add>
        <add name="Perp2 Axle In A2" type="Vector4" ver1="20.2.0.7">Vector in the rotation plane, orthogonal on the previous one, which defines the positive direction of rotation. This is always the vector product of Axle A and Perp2 Axle In A1.</add>
        <add name="Pivot A" type="Vector4" ver1="20.2.0.7">Pivot point around which the object will rotate.</add>
        <add name="Axle B" type="Vector4" ver1="20.2.0.7">Axle A in second entity coordinate system.</add>
        <add name="Perp2 Axle In B1" type="Vector4" ver1="20.2.0.7">Perp2 Axle In A1 in second entity coordinate system.</add>
        <add name="Perp2 Axle In B2" type="Vector4" ver1="20.2.0.7">Perp2 Axle In A2 in second entity coordinate system.</add>
        <add name="Pivot B" type="Vector4" ver1="20.2.0.7">Pivot A in second entity coordinate system.</add>

        <add name="Min Angle" type="float">Minimum rotation angle.</add>
        <add name="Max Angle" type="float">Maximum rotation angle.</add>
        <add name="Max Friction" type="float">Maximum friction, typically either 0 or 10. In Fallout 3, typically 100.</add>

        <add name="Enable Motor" type="bool" ver1="20.2.0.7">Unknown</add>
        <add name="Motor" type="MotorDescriptor" cond="Enable Motor" ver1="20.2.0.7" />
    </compound>

    <compound name="HingeDescriptor">
        <!-- Oblivion -->
        <add name="Pivot A" type="Vector4" ver2="20.0.0.5">Pivot point around which the object will rotate.</add>
        <add name="Perp2 Axle In A1" type="Vector4" ver2="20.0.0.5">Vector in the rotation plane which defines the zero angle.</add>
        <add name="Perp2 Axle In A2" type="Vector4" ver2="20.0.0.5">Vector in the rotation plane, orthogonal on the previous one, which defines the positive direction of rotation.</add>
        <add name="Pivot B" type="Vector4" ver2="20.0.0.5">Pivot A in second entity coordinate system.</add>
        <add name="Axle B" type="Vector4" ver2="20.0.0.5">Axle A (vector orthogonal on Perp2 Axles) in second entity coordinate system.</add>

        <!-- Fallout 3 -->
        <add name="Axle A" type="Vector4" ver1="20.2.0.7">Axis of rotation.</add>
        <add name="Perp2 Axle In A1" type="Vector4" ver1="20.2.0.7">Vector in the rotation plane which defines the zero angle.</add>
        <add name="Perp2 Axle In A2" type="Vector4" ver1="20.2.0.7">Vector in the rotation plane, orthogonal on the previous one, which defines the positive direction of rotation. This is always the vector product of Axle A and Perp2 Axle In A1.</add>
        <add name="Pivot A" type="Vector4" ver1="20.2.0.7">Pivot point around which the object will rotate.</add>
        <add name="Axle B" type="Vector4" ver1="20.2.0.7">Axle A in second entity coordinate system.</add>
        <add name="Perp2 Axle In B1" type="Vector4" ver1="20.2.0.7">Perp2 Axle In A1 in second entity coordinate system.</add>
        <add name="Perp2 Axle In B2" type="Vector4" ver1="20.2.0.7">Perp2 Axle In A2 in second entity coordinate system.</add>
        <add name="Pivot B" type="Vector4" ver1="20.2.0.7">Pivot A in second entity coordinate system.</add>

        <!-- no friction -->
    </compound>

    <compound name="OldSkinData">
        Used to store skin weights in NiTriShapeSkinController.
        <add name="Vertex Weight" type="float">The amount that this bone affects the vertex.</add>
        <add name="Vertex Index" type="ushort">The index of the vertex that this weight applies to.</add>
        <add name="Unknown Vector" type="Vector3">Unknown.  Perhaps some sort of offset?</add>
    </compound>

    <compound name="MultiTextureElement">
        <add name="Has Image" type="bool">Looks like a memory address, so probably a bool.</add>
        <add name="Image" type="Ref" template="NiImage" cond="Has Image">Link to the texture image.</add>
        <add name="Clamp?" type="TexClampMode" cond="Has Image" default="WRAP_S_WRAP_T">May be texture clamp mode.</add>
        <add name="Filter?" type="TexFilterMode" cond="Has Image" default="FILTER_TRILERP">May be texture filter mode.</add>
        <add name="UV Set?" type="uint" cond="Has Image" default="1">This may be the UV set counting from 1 instead of zero.</add>
        <add name="PS2 L" type="short" cond="Has Image" default="0" ver1="3.03" ver2="10.2.0.0">0?</add>
        <add name="PS2 K" type="short" cond="Has Image" default="-75" ver1="3.03" ver2="10.2.0.0">-75?</add>
        <add name="Unknown Short 3" type="short" cond="Has Image" default="0" ver1="3.03">Unknown.  Usually 0 but sometimes 257</add>
    </compound>

    <enum name="ImageType" storage="uint">
        Determines how the raw image data is stored in NiRawImageData.
        <option value="1" name="RGB">Colors store red, blue, and green components.</option>
        <option value="2" name="RGBA">Colors store red, blue, green, and alpha components.</option>
    </enum>

    <compound name="BoxBV">
        Box Bounding Volume
        <add name="Center" type="Vector3">Center</add>
        <add name="Axis" type="Vector3" arr1="3">Axis</add>
        <add name="Extent" type="float" arr1="3">Extent</add>
    </compound>

    <compound name="CapsuleBV">
        Capsule Bounding Volume
        <add name="Center" type="Vector3">Center</add>
        <add name="Origin" type="Vector3">Origin</add>
        <!--<add name="Direction" type="Vector3">Direction</add>
      <add name="Radius" type="float">Radius</add>-->
        <!-- direction and radius seem not present in ffvt3r 10.1.0.0 nifs 
      instead, there's two floats -->
        <add name="Unknown Float 1" type="float">Unknown.</add>
        <add name="Unknown Float 2" type="float">Unknown.</add>
    </compound>

    <compound name="HalfSpaceBV">
        <add name="Normal" type="Vector3">Normal</add>
        <add name="Center" type="Vector3">Center</add>
    </compound>

    <compound name="BoundingVolume">
        <add name="Collision Type" type="BoundVolumeType">Type of collision data.</add>
        <add name="Sphere" type="SphereBV" cond="Collision Type == 0">Sphere</add>
        <add name="Box" type="BoxBV" cond="Collision Type == 1">Box</add>
        <add name="Capsule" type="CapsuleBV" cond="Collision Type == 2">Capsule</add>
        <add name="Union" type="UnionBV" cond="Collision Type == 4">Union</add>
        <add name="HalfSpace" type="HalfSpaceBV" cond="Collision Type == 5">Half Space</add>
    </compound>

    <compound name="UnionBV">
        <add name="Num BV" type="uint">Number of Bounding Volumes.</add>
        <add name="Bounding Volumes" type="BoundingVolume" arr1="Num BV">Bounding Volume.</add>
    </compound>

    <compound name="MorphWeight">
        <add name="Interpolator" type="Ref" template="NiInterpolator">Interpolator</add>
        <add name="Weight?" type="float">Weight</add>
    </compound>

    <compound name="ArkTexture">
        A texture reference used by NiArkTextureExtraData.
        <add name="Texture Name" type="string" />
        <add name="Unknown Int 3" type="int" />
        <add name="Unknown Int 4" type="int" />
        <add name="Texturing Property" type="Ref" template="NiTexturingProperty"/>
        <add name="Unknown Bytes" type="byte" arr1="9" />
    </compound>

    <compound name="InertiaMatrix" niflibtype="InertiaMatrix">
        An inertia matrix.
        <add name="m11" type="float" />
        <add name="m12" type="float" />
        <add name="m13" type="float" />
        <add name="m14" type="float">Zero</add>
        <add name="m21" type="float" />
        <add name="m22" type="float" />
        <add name="m23" type="float" />
        <add name="m24" type="float">Zero</add>
        <add name="m31" type="float" />
        <add name="m32" type="float" />
        <add name="m33" type="float" />
        <add name="m34" type="float">Zero</add>
    </compound>

<!-- nowhere used currently
	<compound name="UnknownMatrix1">
		Unknown Matrix; for deathposes.psa
		<add name="Unknown UInt 1" type="uint">Unknown uint 1</add>
		<add name="m11" type="float" />
        <add name="m12" type="float" />
        <add name="m13" type="float" />
        <add name="m21" type="float" />
        <add name="m22" type="float" />
        <add name="m23" type="float" />
        <add name="m31" type="float" />
        <add name="m32" type="float" />
        <add name="m33" type="float" />
    </compound>

	<compound name="BonePoseArray">
		<add name="Unknown Array 2" type="int">Unknown</add>
        <add name="Unknown Floats" type="UnknownMatrix1" arr1="Unknown Array 2">Unknown</add>
	</compound>
-->

    <compound name="DecalVectorArray">
        Array of Vectors for Decal placement in BSDecalPlacementVectorExtraData.
        <add name="Num Vectors" type="short">Number of sets</add>
        <add name="Points" type="Vector3" arr1="Num Vectors">Vector XYZ coords</add>
        <add name="Normals" type="Vector3" arr1="Num Vectors">Vector Normals</add>
    </compound>

    <bitflags name="BSPartFlag" storage="ushort">
        Editor flags for the Body Partitions.
        <option value="0" name="Editor Visible">Visible in Editor</option>
        <option value="8" name="Start New Boneset">Start a new shared boneset.  It is expected this BoneSet and the following sets in the Skin Partition will have the same bones.</option>
    </bitflags>

    <compound name="BodyPartList">
        Body part list for DismemberSkinInstance
        <add name="Part Flag" type="BSPartFlag" default="257">Flags related to the Body Partition</add>
        <add name="Body Part" type="BSDismemberBodyPartType">Body Part Index</add>
    </compound>

<!-- nowhere used currently
	<compound name="RagdollTemplateSubData1">
		Todo: Add route for secondary Ref set?
		<add name="Unknown Flag 3" type="uint">Unknown</add>
		<add name="Unknown 2" type="uint">Unknown</add>
		<add name="Unknown Ref 1" type="Ref" template="NiObject">Unknown</add>
		<add name="Unknown Ref 2" type="Ref" template="NiObject">Unknown</add>
	</compound>
	
	<compound name="RagdollTemplateSubData2">
		Sub-list for bhkRagdollTemplateData. (not finished)
		<add name="Unknown Flag 4" type="int">Unknown</add>
		<add name="Unknown Set 1" type="Vector3" cond="Unknown Flag 3 == 7" arr1="12">Unknown</add>
		<add name="Unknown XXX 1" type="int"/>
		<add name="Unknown XXX 1" type="int"/>
		<add name="Unknown float 2" type="float">Unknown</add>
		<add name="Unknown float 3" type="float">Unknown</add>
		<add name="Unknown byte 1" type="byte">Unknown</add>		
	</compound>
-->

    <!-- NIF Objects
         These are the main units of data that NIF files are arranged in.
         They are like C classes and can contain many pieces of data.
         The only differences between these and compounds is that these
         are treated as object types by the NIF format and can inherit
         from other classes.-->

    <niobject name="NiObject" abstract="1">
        Abstract object type.
    </niobject>

    <niobject name="Ni3dsAlphaAnimator" abstract="0" inherit="NiObject">
        Unknown!
        <add name="Unknown 1" type="byte" arr1="40">Unknown.</add>
        <add name="Parent" type="Ref" template="NiObject">The parent?</add>
        <add name="Num 1" type="uint">Unknown.</add>
        <add name="Num 2" type="uint">Unknown.</add>
        <add name="Unknown 2" type="uint" arr1="Num 1" arr2="Num 2" arr3="2">Unknown.</add>
    </niobject>

    <niobject name="Ni3dsAnimationNode" abstract="0" inherit="NiObject">
        Unknown!
        <add name="Name" type="string">Name of this object.</add>
        <add name="Has Data" type="uint">Unknown.</add>
        <add name="Unknown Floats 1" type="float" arr1="21" cond="Has Data">Unknown. Matrix?</add>
        <add name="Unknown Short" type="ushort" cond="Has Data">Unknown.</add>
        <add name="Child" type="Ref" template="NiObject" cond="Has Data">Child?</add>
        <add name="Unknown Floats 2" type="float" arr1="12" cond="Has Data">Unknown.</add>
        <add name="Count" type="uint" cond="Has Data">A count.</add>
        <add name="Unknown Array" type="byte" arr1="Count" arr2="5" cond="Has Data">Unknown.</add>
    </niobject>

    <niobject name="Ni3dsColorAnimator" abstract="0" inherit="NiObject">
        Unknown!
        <add name="Unknown 1" type="byte" arr1="184">Unknown.</add>
    </niobject>

    <niobject name="Ni3dsMorphShape" abstract="0" inherit="NiObject">
        Unknown!
        <add name="Unknown 1" type="byte" arr1="14">Unknown.</add>
    </niobject>

    <niobject name="Ni3dsParticleSystem" abstract="0" inherit="NiObject">
        Unknown!
        <add name="Unknown 1" type="byte" arr1="14">Unknown.</add>
    </niobject>

    <niobject name="Ni3dsPathController" abstract="0" inherit="NiObject">
        Unknown!
        <add name="Unknown 1" type="byte" arr1="20">Unknown.</add>
    </niobject>


    <niobject name="NiParticleModifier" abstract="1" inherit="NiObject">
        A particle system modifier.
        <add name="Next Modifier" type="Ref" template="NiParticleModifier">Next particle modifier.</add>
        <add name="Controller" type="Ptr" template="NiParticleSystemController" ver1="4.0.0.2">Points to the particle system controller parent.</add>
    </niobject>

    <niobject name="NiPSysCollider" abstract="1" inherit="NiObject">
        Particle system collider.
        <add name="Bounce" type="float">Defines amount of bounce the collider object has.</add>
        <add name="Spawn on Collide" type="bool">Unknown.</add>
        <add name="Die on Collide" type="bool">Kill particles on impact if set to yes.</add>
        <add name="Spawn Modifier" type="Ref" template="NiPSysSpawnModifier">Link to NiPSysSpawnModifier object?</add>
        <add name="Parent" type="Ptr" template="NiObject">Link to parent.</add>
        <add name="Next Collider" type="Ref" template="NiObject">The next collider.</add>
        <add name="Collider Object" type="Ptr" template="NiNode">Links to a NiNode that will define where in object space the collider is located/oriented.</add>
    </niobject>

    <niobject name="bhkRefObject" abstract="1" inherit="NiObject">
        The base type of most Bethesda-specific Havok-related NIF objects.
    </niobject>

    <niobject name="bhkSerializable" abstract="1" inherit="bhkRefObject">
        Havok objects that can be saved and loaded from disk?
    </niobject>

    <niobject name="bhkWorldObject" abstract="1" inherit="bhkSerializable">
        Havok objects that have a position in the world?
        <add name="Shape" type="Ref" template="bhkShape"> Link to the body for this collision object.</add>
        <add name="Layer" type="OblivionLayer" default="OL_STATIC">Sets mesh color in Oblivion Construction Set.</add>
        <add name="Col Filter" type="byte" default="0">The first bit sets the LINK property and controls whether this body is physically linked to others. The next bit turns collision off. Then, the next bit sets the SCALED property in Oblivion. The next five bits make up the number of this part in a linked body list.</add>
        <add name="Unknown Short" type="ushort">Unknown.</add>
    </niobject>

    <niobject name="bhkPhantom" abstract="1" inherit="bhkWorldObject">
        Havok object that do not react with other objects when they collide (causing deflection, etc.) but still trigger collision notifications to the game.  Possible uses are traps, portals, AI fields, etc.
    </niobject>

    <niobject name="bhkShapePhantom" abstract="1" inherit="bhkPhantom">
        A Havok phantom that uses a Havok shape object for its collision volume instead of just a bounding box.
    </niobject>

    <niobject name="bhkSimpleShapePhantom" abstract="0" inherit="bhkShapePhantom">
        Unknown shape.
        <add name="Unkown Floats" type="float" arr1="7">Unknown.</add>
        <add name="Unknown Floats 2" type="float" arr1="3" arr2="5">Unknown. (1,0,0,0,0) x 3.</add>
        <add name="Unknown Float" type="float">Unknown.</add>
    </niobject>

    <niobject name="bhkEntity" abstract="1" inherit="bhkWorldObject">
        A havok node, describes physical properties.
    </niobject>

    <niobject name="bhkRigidBody" abstract="0" inherit="bhkEntity">
        This is the default body type for all "normal" usable and static world objects. The "T" suffix
        marks this body as active for translation and rotation, a normal bhkRigidBody ignores those
        properties. Because the properties are equal, a bhkRigidBody may be renamed
        into a bhkRigidBodyT and vice-versa.
        <add name="Unknown 5 Floats" type="float" arr1="5">Unknown.</add>
        <add name="Unknown 4 Shorts" type="ushort" arr1="4">Unknown.</add>
        <add name="Layer Copy" type="OblivionLayer" default="1">Copy of Layer value?</add>
        <add name="Col Filter Copy" type="byte" default="0">Copy of Col Filter value?</add>
        <add name="Unknown 7 Shorts" type="ushort" arr1="7" default="0 21280 2481 62977 65535 44 0">Unknown.</add>
        <add name="Translation" type="Vector4"> A vector that moves the body by the specified amount. Only enabled in bhkRigidBodyT objects.</add>
        <add name="Rotation" type="QuaternionXYZW">The rotation Yaw/Pitch/Roll to apply to the body. Only enabled in bhkRigidBodyT objects.</add>
        <add name="Linear Velocity" type="Vector4">Linear velocity.</add>
        <add name="Angular Velocity" type="Vector4">Angular velocity.</add>
        <add name="Inertia" type="InertiaMatrix">Defines how the mass is distributed among the body.</add>
        <add name="Center" type="Vector4"> This seems to be used to relocate the object's center of mass. Useful for balancing objects in contraints.</add>
        <add name="Mass" type="float" default="1.0">The body's mass in kg. A mass of zero represents an immovable object.</add>
        <add name="Linear Damping" type="float" default="0.1"> Damping value for linear movement. A value that is too small fixes the object in place.</add>
        <add name="Angular Damping" type="float" default="0.05"> Damping value for angular movement.</add>
        <add name="Friction" type="float" default="0.3">The body&#039;s friction.</add>
        <add name="Restitution" type="float" default="0.3">
            The body&#039;s restitution (elasticity).
            If the restitution is not 0.0 the object will need extra CPU for all new collisions.
            Try to set restitution to 0 for maximum performance (e.g. collapsing buildings)
        </add>
        <add name="Max Linear Velocity" type="float" default="250.0">Maximal linear velocity.</add>
        <add name="Max Angular Velocity" type="float" default="31.4159">Maximal angular velocity. Pi x 10?</add>
        <add name="Penetration Depth" type="float" default="0.15">
            The maximum allowed penetration for this object.
            This is a hint to the engine to see how much CPU the engine should invest to keep this object from penetrating.
            A good choice is 5% - 20% of the smallest diameter of the object.
        </add>
        <add name="Motion System" type="MotionSystem" default="1">Motion system? Overrides Quality when on Keyframed?</add>
        <add name="Unknown Byte 1" type="byte" default="1"> Usually set to 1 for fixed objects, or set to 2 for moving ones.  Seems to always be same as Unknown Byte 2.</add>
        <add name="Unknown Byte 2" type="byte" default="1">Usually set to 1 for fixed objects, or set to 2 for moving ones.  Seems to always be same as Unknown Byte 1.</add>
        <add name="Quality Type" type="MotionQuality" default="1">The motion type. Determines quality of motion?</add>
        <add name="Unknown Int 6" type="uint" default="512">Unknown.</add>
        <add name="Unknown Int 7" type="uint" default="160">Unknown.</add>
        <add name="Unknown Int 8" type="uint" default="161">Unknown.</add>
        <add name="Num Constraints" type="uint"> The number of constraints this object is bound to.</add>
        <add name="Constraints" type="Ref" template="bhkSerializable" arr1="Num Constraints">Unknown.</add>
        <add name="Unknown Int 9" type="uint">0 = do not respond to wind, 1 = respond to wind (?)</add>
    </niobject>

    <niobject name="bhkRigidBodyT" abstract="0" inherit="bhkRigidBody">
        Unknown.
    </niobject>

    <niobject name="bhkConstraint" abstract="1" inherit="bhkSerializable">
        Describes a physical constraint.
        <add name="Num Entities" type="uint">Number of bodies affected by this constraint.</add>
        <add name="Entities" type="Ptr" template="bhkEntity" arr1="Num Entities">The entities affected by this constraint.</add>
        <add name="Priority" type="uint" default="1">Usually 1. Higher values indicate higher priority of this constraint?</add>
    </niobject>

    <niobject name="bhkLimitedHingeConstraint" abstract="0" inherit="bhkConstraint">
        Hinge constraint.
        <add name="Limited Hinge" type="LimitedHingeDescriptor">Describes a limited hinge constraint</add>
    </niobject>

    <niobject name="bhkMalleableConstraint" abstract="0" inherit="bhkConstraint">
        A malleable constraint.
        <add name="Type" type="uint">Type of constraint.</add>
        <add name="Unknown Int 2" type="uint">Unknown.</add>
        <add name="Unknown Link 1" type="Ref" template="NiObject">Usually -1?</add>
        <add name="Unknown Link 2" type="Ref" template="NiObject">Usually -1?</add>
        <add name="Unknown Int 3" type="uint">Unknown. 1?</add>
        <add name="Hinge" type="HingeDescriptor" cond="Type == 1" />
        <add name="Ragdoll" type="RagdollDescriptor" cond="Type == 7" />
        <add name="Limited Hinge" type="LimitedHingeDescriptor" cond="Type == 2" />
        <add name="Tau" type="float" ver2="20.0.0.5" /><!-- not in Fallout 3 -->
        <add name="Damping" type="float" />
    </niobject>

    <niobject name="bhkStiffSpringConstraint" abstract="0" inherit="bhkConstraint">
        A spring constraint.
        <add name="Pivot A" type="Vector4">Pivot A.</add>
        <add name="Pivot B" type="Vector4">Pivot B.</add>
        <add name="Length" type="float">Length.</add>
    </niobject>

    <niobject name="bhkRagdollConstraint" abstract="0" inherit="bhkConstraint">
        Ragdoll constraint.
        <add name="Ragdoll" type="RagdollDescriptor">Ragdoll constraint.</add>
    </niobject>

    <niobject name="bhkPrismaticConstraint" abstract="0" inherit="bhkConstraint">
        A prismatic constraint.

        <!-- Oblivion -->
        <add name="Pivot A" type="Vector4" ver2="20.0.0.5">Pivot A.</add>
        <add name="Rotation Matrix A" type="Vector4" arr1="4" ver2="20.0.0.5">4x4 rotation matrix, rotates the child entity.</add>
        <add name="Pivot B" type="Vector4" ver2="20.0.0.5">Pivot B.</add>
        <add name="Sliding B" type="Vector4" ver2="20.0.0.5">Describes the axis the object is able to travel along. Unit vector.</add>
        <add name="Plane B" type="Vector4" ver2="20.0.0.5">Plane normal. Describes the plane the object is able to move on.</add>

        <!-- Fallout 3 -->
        <add name="Sliding A" type="Vector4" ver1="20.2.0.7">Describes the axis the object is able to travel along. Unit vector.</add>
        <add name="Rotation A" type="Vector4" ver1="20.2.0.7">Rotation axis.</add>
        <add name="Plane A" type="Vector4" ver1="20.2.0.7">Plane normal. Describes the plane the object is able to move on.</add>
        <add name="Pivot A" type="Vector4" ver1="20.2.0.7">Pivot.</add>
        <add name="Sliding B" type="Vector4" ver1="20.2.0.7">Describes the axis the object is able to travel along in B coordinates. Unit vector.</add>
        <add name="Rotation B" type="Vector4" ver1="20.2.0.7">Rotation axis.</add>
        <add name="Plane B" type="Vector4" ver1="20.2.0.7">Plane normal. Describes the plane the object is able to move on in B coordinates.</add>
        <add name="Pivot B" type="Vector4" ver1="20.2.0.7">Pivot in B coordinates.</add>

        <add name="Min Distance" type="float">Describe the min distance the object is able to travel.</add>

        <add name="Max Distance" type="float">Describe the max distance the object is able to travel.</add>
        <add name="Friction" type="float" >Friction.</add>

        <add name="Unknown Byte 1" type="byte" ver1="20.2.0.7" default="0">Unknown. Do not set this to anything over 0 as it will crash the game.</add>
    </niobject>

    <niobject name="bhkHingeConstraint" abstract="0" inherit="bhkConstraint">
        A hinge constraint.
        <add name="Hinge" type="HingeDescriptor">Hinge constraing.</add>
    </niobject>


    <niobject name="bhkShape" abstract="1" inherit="bhkSerializable">
        A Havok Shape?
    </niobject>

    <niobject name="bhkTransformShape" abstract="0" inherit="bhkShape">
        Transforms a shape.
        <add name="Shape" type="Ref" template="bhkShape">The shape that this object transforms.</add>
        <add name="Material" type="HavokMaterial">The shape&#039;s material.</add>
        <add name="Unknown Float 1" type="float">Unknown.</add>
        <add name="Unknown 8 Bytes" type="byte" arr1="8">Unknown.</add>
        <add name="Transform" type="Matrix44">A transform matrix.</add>
    </niobject>

    <niobject name="bhkSphereRepShape" abstract="1" inherit="bhkShape">
        A havok shape, perhaps with a bounding sphere for quick rejection in addition to more detailed shape data?
        <add name="Material" type="HavokMaterial">The shape&#039;s material.</add>
        <add name="Radius" type="float">The radius of the sphere that encloses the shape.</add>
    </niobject>

    <niobject name="bhkConvexShape" abstract="1" inherit="bhkSphereRepShape">
        A havok shape.
    </niobject>

    <niobject name="bhkSphereShape" abstract="0" inherit="bhkConvexShape">
        A sphere.

    </niobject>

    <niobject name="bhkCapsuleShape" abstract="0" inherit="bhkConvexShape">
        A capsule.
        <add name="Unknown 8 Bytes" type="byte" arr1="8">Unknown.</add>
        <add name="First Point" type="Vector3">First point on the capsule's axis.</add>
        <add name="Radius 1" type="float">Matches first capsule radius.</add>
        <add name="Second Point" type="Vector3">Second point on the capsule's axis.</add>
        <add name="Radius 2" type="float">Matches second capsule radius.</add>
    </niobject>

    <niobject name="bhkBoxShape" abstract="0" inherit="bhkConvexShape">
        A box.
        <add name="Unknown 8 Bytes" type="byte" arr1="8">Unknown.</add>
        <add name="Dimensions" type="Vector3">Looks like this could be the box size.</add>
        <add name="Minimum Size" type="float">The smallest of the three sizes. Might be used for optimization.</add>
    </niobject>

    <niobject name="bhkConvexVerticesShape" abstract="0" inherit="bhkConvexShape">
        A convex shape built from vertices. Note that if the shape is used in
        a non-static object (such as clutter), then they will simply fall
        through ground when they are under a bhkListShape.
        <add name="Unknown 6 Floats" type="float" arr1="6">Unknown. Must be (0.0,0.0,-0.0,0.0,0.0,-0.0) for arrow detection to work (mind the minus signs, -0.0 is 0x80000000 in hex).</add>
        <add name="Num Vertices" type="uint">Number of vertices.</add>
        <add name="Vertices" type="Vector4" arr1="Num Vertices">Vertices. Fourth component is 0. Lexicographically sorted.</add>
        <add name="Num Normals" type="uint">The number of half spaces.</add>
        <add name="Normals" type="Vector4" arr1="Num Normals">Half spaces as determined by the set of vertices above. First three components define the normal pointing to the exterior, fourth component is the signed distance of the separating plane to the origin: it is minus the dot product of v and n, where v is any vertex on the separating plane, and n is the normal. Lexicographically sorted.</add>
    </niobject>

    <!--Should inherit from bhkConvexShape according to hierarchy, but seems to be exactly the same as bhkTransformShape.-->
    <niobject name="bhkConvexTransformShape" abstract="0" inherit="bhkTransformShape">
        A convex transformed shape?
    </niobject>

    <niobject name="bhkMultiSphereShape" abstract="0" inherit="bhkSphereRepShape">
        Unknown.
        <add name="Unknown Float 1" type="float">Unknown.</add>
        <add name="Unknown Float 2" type="float">Unknown.</add>
        <add name="Num Spheres" type="uint">The number of spheres in this multi sphere shape.</add>
        <add name="Spheres" type="SphereBV" arr1="Num Spheres">This array holds the spheres which make up the multi sphere shape.</add>
    </niobject>

    <niobject name="bhkBvTreeShape" abstract="1" inherit="bhkShape">
        A tree-like Havok data structure stored in an assembly-like binary code?
    </niobject>

    <niobject name="bhkMoppBvTreeShape" abstract="0" inherit="bhkBvTreeShape">
        Memory optimized partial polytope bounding volume tree shape (not an entity).
        <add name="Shape" type="Ref" template="bhkShape">The shape.</add>
        <add name="Material" type="HavokMaterial">The shape's material.</add>
        <add name="Unknown 8 Bytes" type="byte" arr1="8">Unknown bytes, probably MOPP Header.</add>
        <add name="Unknown Float" type="float" default="1.0">Unknown float, might be scale.</add>
        <add name="MOPP Data Size" type="uint">Number of bytes for MOPP data.</add>
        <add name="Origin" type="Vector3">Origin of the object in mopp coordinates. This is the minimum of all vertices in the packed shape along each axis, minus 0.1.</add>
        <add name="Scale" type="float">The scaling factor to quantize the MOPP: the quantization factor is equal to 256*256 divided by this number. In Oblivion files, scale is taken equal to 256*256*254 / (size + 0.2) where size is the largest dimension of the bounding box of the packed shape.</add>
        <add name="Old MOPP Data" ver2="10.0.1.0" type="byte" nifskopetype="blob" arr1="MOPP Data Size - 1">The tree of bounding volume data (old style, contains more than just the mopp script).</add>
        <add name="MOPP Data" ver1="10.0.1.2" type="byte" nifskopetype="blob" arr1="MOPP Data Size">The tree of bounding volume data.</add>
    </niobject>


    <niobject name="bhkShapeCollection" abstract="1" inherit="bhkShape">
        Havok collision object that uses multiple shapes?
    </niobject>

    <niobject name="bhkListShape" abstract="0" inherit="bhkShapeCollection">
        A list of shapes.

        Do not put a bhkPackedNiTriStripsShape in the Sub Shapes. Use a
        separate collision nodes without a list shape for those.

        Also, shapes collected in a bhkListShape may not have the correct
        walking noise, so only use it for non-walkable objects.
        <add name="Num Sub Shapes" type="uint">The number of sub shapes referenced.</add>
        <add name="Sub Shapes" type="Ref" template="bhkShape" arr1="Num Sub Shapes">List of shapes.</add>
        <add name="Material" type="HavokMaterial">The shape&#039;s material.</add>
        <add name="Unknown Floats" type="float" arr1="6">Unknown. Set to (0.0,0.0,-0.0,0.0,0.0,-0.0), where -0.0 is 0x80000000 in hex.</add>
        <add name="Num Unknown Ints" type="uint">Count.</add>
        <add name="Unknown Ints" type="uint" arr1="Num Unknown Ints">Unknown.</add>
    </niobject>

    <!--
    bhkMeshShape appears in some old Oblivion nifs, for instance
    meshes/architecture/basementsections/ungrdltraphingedoor.nif 
    but only in some distributions of Oblivion

    XXX not completely decoded, also the 4 dummy separator bytes seem
    to be missing from nifs that have this block
    -->
    <niobject name="bhkMeshShape" abstract="0" inherit="bhkShape"> 	 
      <add name="Unknown 1" type="float" arr1="9" />
      <add name="Num Unknown Floats" type="int" /> 	 
      <add name="Unknown Floats" type="float" arr1="Num Unknown Floats" arr2="3" /> 	 
      <add name="Unknown 2" type="int" arr1="3" />
      <add name="Num Strips Data" type="uint" ver2="10.0.1.0">The number of strips data objects referenced.</add> 	 
      <add name="Strips Data" type="Ref" template="NiTriStripsData" arr1="Num Strips Data" ver2="10.0.1.0">Refers to a bunch of NiTriStripsData objects that make up this shape.</add> 	 
    </niobject>

    <niobject name="bhkPackedNiTriStripsShape" abstract="0" inherit="bhkShapeCollection">
        A shape constructed from strips data.
        <add name="Num Sub Shapes" type="ushort" ver2="20.0.0.5">Number of subparts.</add>
        <add name="Sub Shapes" type="OblivionSubShape" arr1="Num Sub Shapes" ver2="20.0.0.5">The subparts.</add>
        <add name="Unknown Floats" type="float" arr1="9">Unknown. A rotation matrix?</add>
        <add name="Scale" type="float" default="1.0">Scale.</add>
        <add name="Unknown Floats 2" type="float" arr1="3">Unknown. Translation?</add>
        <add name="Data" type="Ref" template="hkPackedNiTriStripsData">A link to the shape&#039;s NiTriStripsData.</add>
    </niobject>

    <niobject name="bhkNiTriStripsShape" abstract="0" inherit="bhkShapeCollection">
        A shape constructed from a bunch of strips.
        <add name="Material" type="HavokMaterial">The shape&#039;s material.</add>
        <add name="Unknown Float 1" type="float" default="0.1">Unknown.</add>
        <add name="Unknown Int 1" type="uint" default="0x004ABE60">Unknown.</add>
        <add name="Unknown Ints 1" type="uint" arr1="4">Unknown.</add>
        <add name="Unknown Int 2" type="uint" default="1">Unknown</add>
        <add name="Scale" type="Vector3" default="1.0, 1.0, 1.0">Scale. Usually (1.0, 1.0, 1.0).</add>
        <add name="Unknown Int 3" type="uint">Unknown.</add>
        <add name="Num Strips Data" type="uint">The number of strips data objects referenced.</add>
        <add name="Strips Data" type="Ref" template="NiTriStripsData" arr1="Num Strips Data">Refers to a bunch of NiTriStripsData objects that make up this shape.</add>
        <add name="Num Data Layers" type="uint">Number of Havok Layers, equal to Number of strips data objects.</add>
        <add name="Data Layers" type="OblivionColFilter" arr1="Num Data Layers">Havok Layers for each strip data.</add>
    </niobject>

    <niobject name="NiExtraData" abstract="1" inherit="NiObject">
        A generic extra data object.
        <add name="Name" type="string" ver1="10.0.1.0">Name of this object.</add>
        <add name="Next Extra Data" type="Ref" template="NiExtraData" ver2="4.2.2.0">Block number of the next extra data object.</add>
    </niobject>

    <niobject name="NiInterpolator" abstract="1" inherit="NiObject">
        Interpolator objects - function unknown.
    </niobject>

    <niobject name="NiKeyBasedInterpolator" abstract="1" inherit="NiInterpolator">
        Interpolator objects that use keys?
    </niobject>

    <niobject name="NiFloatInterpolator" abstract="0" inherit="NiKeyBasedInterpolator">
        Unknown.
        <add name="Float Value" type="float">Value when posed?  At time 0?</add>
        <add name="Data" type="Ref" template="NiFloatData">Float data?</add>
    </niobject>

    <niobject name="NiTransformInterpolator" abstract="0" inherit="NiKeyBasedInterpolator">
        An interpolator for transform keyframes.
        <add name="Translation" type="Vector3">Translate.</add>
        <add name="Rotation" type="Quaternion">Rotation.</add>
        <add name="Scale" type="float">Scale.</add>
        <add name="Unknown Bytes" type="byte" arr1="3" ver1="10.1.0.106" ver2="10.1.0.106">Unknown.</add>
        <add name="Data" type="Ref" template="NiTransformData">Refers to NiTransformData.</add>
    </niobject>

    <niobject name="NiPoint3Interpolator" abstract="0" inherit="NiKeyBasedInterpolator">
        Unknown.
        <add name="Point 3 Value" type="Vector3">Value when posed?  Value at time 0?</add>
        <add name="Data" type="Ref" template="NiPosData">Reference to NiPosData.</add>
    </niobject>

    <niobject name="NiPathInterpolator" abstract="0" inherit="NiKeyBasedInterpolator">
        Unknown interpolator.
        <add name="Unknown Short" type="ushort">Unknown.</add>
        <add name="Unknown Int" type="uint">Unknown.</add>
        <add name="Unknown Float 1" type="float">Unknown.</add>
        <add name="Unknown Float 2" type="float">Unknown.</add>
        <add name="Unknown Short 2" type="ushort">Unknown. Zero.</add>
        <add name="Pos Data" type="Ref" template="NiPosData">Links to NiPosData.</add>
        <add name="Float Data" type="Ref" template="NiFloatData">Links to NiFloatData.</add>
    </niobject>

    <niobject name="NiBoolInterpolator" abstract="0" inherit="NiKeyBasedInterpolator">
        Unknown.
        <add name="Bool Value" type="bool">Value when posed?  At time 0?</add>
        <add name="Data" type="Ref" template="NiBoolData">Refers to a NiBoolData object.</add>
    </niobject>

    <niobject name="NiBoolTimelineInterpolator" abstract="0" inherit="NiBoolInterpolator">
        Unknown.
    </niobject>

    <niobject name="NiBlendInterpolator" abstract="1" inherit="NiInterpolator">
        An extended type of interpolater.
        <add name="Unknown Short" type="ushort">Unknown.</add>
        <add name="Unknown Int" type="uint">Unknown.</add>
    </niobject>

    <niobject name="NiBSplineInterpolator" abstract="1" inherit="NiInterpolator">
        For interpolators storing data via a B-spline.
        <add name="Start Time" type="float">Animation start time.</add>
        <add name="Stop Time" type="float">Animation stop time.</add>
        <add name="Spline Data" type="Ref" template="NiBSplineData">Refers to NiBSplineData.</add>
        <add name="Basis Data" type="Ref" template="NiBSplineBasisData">Refers to NiBSPlineBasisData.</add>
    </niobject>

    <niobject name="NiObjectNET" abstract="1" inherit="NiObject">
        An object that can be controlled by a controller.
        <add name="Name" type="string">Name of this controllable object, used to refer to the object in .kf files.</add>
        <add name="Has Old Extra Data" type="uint" ver2="2.3">Extra data for pre-3.0 versions.</add>
        <add name="Old Extra Prop Name" cond="Has Old Extra Data" ver2="2.3" type="string">(=NiStringExtraData)</add>
        <add name="Old Extra Internal Id" cond="Has Old Extra Data" ver2="2.3" type="uint">ref</add>
        <add name="Old Extra String" cond="Has Old Extra Data" ver2="2.3" type="string">Extra string data.</add>
        <add name="Unknown Byte" type="byte" ver2="2.3">Always 0.</add>
        <add name="Extra Data" type="Ref" template="NiExtraData" ver1="3.0" ver2="4.2.2.0">Extra data object index. (The first in a chain)</add>
        <add name="Num Extra Data List" type="uint" ver1="10.0.1.0">The number of Extra Data objects referenced through the list.</add>
        <add name="Extra Data List" type="Ref" template="NiExtraData" arr1="Num Extra Data List" ver1="10.0.1.0">List of extra data indices.</add>
        <add name="Controller" type="Ref" template="NiTimeController" ver1="3.0">Controller object index. (The first in a chain)</add>
    </niobject>

    <niobject name="NiCollisionObject" abstract="0" inherit="NiObject">
        This is the most common collision object found in NIF files. It acts as a real object that
        is visible and possibly (if the body allows for it) interactive. The node itself
        is simple, it only has three properties.
        For this type of collision object, bhkRigidBody or bhkRigidBodyT is generally used.
        <add name="Target" type="Ptr" template="NiAVObject">Index of the AV object referring to this collision object.</add>
    </niobject>

    <niobject name="NiCollisionData" abstract="0" inherit="NiCollisionObject">
        Collision box.
        <add name="Propagation Mode" type="PropagationMode">Propagation Mode</add>
        <add name="Collision Mode" type="CollisionMode" ver1="10.1.0.0">Collision Mode</add>
        <add name="Use ABV" type="byte">Use Alternate Bounding Volume.</add>
        <add name="Bounding Volume" type="BoundingVolume" cond="Use ABV == 1">Collision data.</add>
    </niobject>

    <niobject name="bhkNiCollisionObject" abstract="1" inherit="NiCollisionObject">
        Havok related collision object?
        <add name="Flags" type="Flags" default="1">
            Set to 1 for most objects, and to 41 for animated objects (OL_ANIM_STATIC). Bits: 0=Active 2=Notify 3=Set Local 6=Reset.
        </add>
        <add name="Body" type="Ref" template="NiObject">Links to the collision object data</add>
    </niobject>

    <niobject name="bhkCollisionObject" abstract="0" inherit="bhkNiCollisionObject">
        Havok related collision object?
    </niobject>

    <niobject name="bhkBlendCollisionObject" abstract="0" inherit="bhkCollisionObject">
        Unknown.
        <add name="Unknown Float 1" type="float">Blending parameter?</add>
        <add name="Unknown Float 2" type="float">Another blending parameter?</add>
    </niobject>

    <niobject name="bhkPCollisionObject" abstract="0" inherit="bhkNiCollisionObject">
        Unknown.
    </niobject>

    <niobject name="bhkSPCollisionObject" abstract="0" inherit="bhkPCollisionObject">
        Unknown.
    </niobject>

    <niobject name="NiAVObject" abstract="1" inherit="NiObjectNET">
        Generic node object.
        <add name="Flags" type="Flags" ver1="3.0">Some flags; commonly 0x000C or 0x000A.</add>
        <add name="Unknown Short 1" type="ushort" default="8" ver1="20.2.0.7" vercond="(User Version == 11) &amp;&amp; (User Version 2 > 26)" >Unknown Flag</add>
        <add name="Translation" type="Vector3">The translation vector.</add>
        <add name="Rotation" type="Matrix33">The rotation part of the transformation matrix.</add>
        <add name="Scale" type="float" default="1.0">Scaling part (only uniform scaling is supported).</add>
        <add name="Velocity" type="Vector3" ver2="4.2.2.0">Unknown function. Always seems to be (0, 0, 0)</add>
        <add name="Num Properties" type="uint">The number of property objects referenced.</add>
        <add name="Properties" type="Ref" template="NiProperty" arr1="Num Properties">List of node properties.</add>
        <add name="Unknown 1" type="uint" arr1="4" ver2="2.3">Always 2,0,2,0.</add>
        <add name="Unknown 2" type="byte" ver2="2.3">0 or 1.</add>
        <add name="Has Bounding Box" type="bool" ver1="3.0" ver2="4.2.2.0">Do we have a bounding box?</add>
        <add name="Bounding Box" type="BoundingBox" cond="Has Bounding Box" ver1="3.0" ver2="4.2.2.0">The bounding box.</add>
        <add name="Collision Object" type="Ref" template="NiCollisionObject" ver1="10.0.1.0">Refers to NiCollisionObject, which is usually a bounding box or other simple collision shape.  In Oblivion this links the Havok objects.</add>
    </niobject>

    <niobject name="NiDynamicEffect" abstract="1" inherit="NiAVObject">
        A dynamic effect such as a light or environment map.
        <add name="Switch State" type="bool" ver1="10.1.0.106">Turns effect on and off?  Switches list to list of unaffected nodes?</add>
        <add name="Num Affected Node List Pointers" type="uint" ver2="4.0.0.2">The number of affected nodes referenced.</add>
        <add name="Num Affected Nodes" type="uint" ver1="10.1.0.0">The number of affected nodes referenced.</add>
        <add name="Affected Node List Pointers" type="uint" arr1="Num Affected Node List Pointers" ver2="4.0.0.2">This is probably the list of affected nodes. For some reason i do not know the max exporter seems to write pointers instead of links. But it doesn&#039;t matter because at least in version 4.0.0.2 the list is automagically updated by the engine during the load stage.</add>
        <add name="Affected Nodes" type="Ref" template="NiAVObject" arr1="Num Affected Nodes" ver1="10.1.0.0">The list of affected nodes?</add>
    </niobject>

    <niobject name="NiLight" abstract="1" inherit="NiDynamicEffect">
        Light source.
        <add name="Dimmer" type="float">Dimmer.</add>
        <add name="Ambient Color" type="Color3">Ambient color.</add>
        <add name="Diffuse Color" type="Color3">Diffuse color.</add>
        <add name="Specular Color" type="Color3">Specular color.</add>
    </niobject>

    <niobject name="NiProperty" abstract="1" inherit="NiObjectNET">
        A generic property object.
    </niobject>

    <niobject name="NiTransparentProperty" abstract="0" inherit="NiProperty">
        Unknown
        <add name="Unknown" type="byte" arr1="6">Unknown.</add>
    </niobject>

    <niobject name="NiPSysModifier" abstract="1" inherit="NiObject">
        Generic particle system modifier object.
        <add name="Name" type="string">The object name.</add>
        <add name="Order" type="uint">Modifier ID in the particle modifier chain (always a multiple of 1000)?</add>
        <add name="Target" type="Ptr" template="NiParticleSystem">NiParticleSystem parent of this modifier.</add>
        <add name="Active" type="bool">Whether the modifier is currently in effect?  Usually true.</add>
    </niobject>

    <niobject name="NiPSysEmitter" abstract="1" inherit="NiPSysModifier">
        A particle emitter?
        <add name="Speed" type="float">Speed / Inertia of particle movement.</add>
        <add name="Speed Variation" type="float">Adds an amount of randomness to Speed.</add>
        <add name="Declination" type="float">Declination / First axis.</add>
        <add name="Declination Variation" type="float">Declination randomness / First axis.</add>
        <add name="Planar Angle" type="float">Planar Angle / Second axis.</add>
        <add name="Planar Angle Variation" type="float">Planar Angle randomness / Second axis .</add>
        <add name="Initial Color" type="Color4">Defines color of a birthed particle.</add>
        <add name="Initial Radius" type="float">Size of a birthed particle.</add>
        <add name="Radius Variation" type="float" ver1="10.4.0.1">Particle Radius randomness.</add>
        <add name="Life Span" type="float">Duration until a particle dies.</add>
        <add name="Life Span Variation" type="float">Adds randomness to Life Span.</add>
    </niobject>

    <niobject name="NiPSysVolumeEmitter" abstract="1" inherit="NiPSysEmitter">
        An emitter that emits meshes?
        <add name="Emitter Object" type="Ptr" template="NiNode" ver1="10.1.0.0">Node parent of this modifier?</add>
    </niobject>

    <niobject name="NiTimeController" abstract="1" inherit="NiObject">
        A generic time controller object.
        <add name="Next Controller" type="Ref" template="NiTimeController">Index of the next controller.</add>
        <add name="Flags" type="Flags">
            Controller flags (usually 0x000C). Probably controls loops.
            Bit 0 : Anim type, 0=APP_TIME 1=APP_INIT
            Bit 1-2 : Cycle type  00=Loop 01=Reverse 10=Loop
            Bit 3 : Active
            Bit 4 : Play backwards
        </add>
        <add name="Frequency" type="float">Frequency (is usually 1.0).</add>
        <add name="Phase" type="float">Phase (usually 0.0).</add>
        <add name="Start Time" type="float">Controller start time.</add>
        <add name="Stop Time" type="float">Controller stop time.</add>
        <add name="Target" type="Ptr" template="NiObjectNET" ver1="3.3.0.13">Controller target (object index of the first controllable ancestor of this object).</add>
        <add name="Unknown Integer" type="uint" ver2="3.1">Unknown integer.</add>
    </niobject>


    <niobject name="NiInterpController" abstract="1" inherit="NiTimeController">
        A controller capable of interpolation?
    </niobject>

    <niobject name="NiMultiTargetTransformController" abstract="0" inherit="NiInterpController">
        Unknown.
        <add name="Num Extra Targets" type="ushort">The number of target pointers that follow.</add>
        <add name="Extra Targets" type="Ptr" template="NiAVObject" arr1="Num Extra Targets">NiNode Targets to be controlled.</add>
    </niobject>

    <niobject name="NiGeomMorpherController" abstract="0" inherit="NiInterpController">
        Time controller for geometry morphing.
        <add name="Extra Flags" type="Flags" ver1="10.0.1.2">Unknown.</add>
        <add name="Unknown 2" type="byte" ver1="10.1.0.106" ver2="10.1.0.106">Unknown.</add>
        <add name="Data" type="Ref" template="NiMorphData">Geometry morphing data index.</add>
        <add name="Always Update" type="byte">Always Update</add>
        <add name="Num Interpolators" type="uint" ver1="10.1.0.106">The number of interpolator objects.</add>
        <add name="Interpolators" type="Ref" template="NiInterpolator" arr1="Num Interpolators" ver1="10.1.0.106" ver2="20.0.0.5">List of interpolators.</add>
        <add name="Interpolator Weights" type="MorphWeight" arr1="Num Interpolators" ver1="20.1.0.3">Weighted Interpolators?</add>
        <add name="Num Unknown Ints" type="uint" ver1="20.0.0.4" ver2="20.0.0.5" vercond="(User Version == 10) || (User Version == 11)">A count.</add>
        <add name="Unknown Ints" type="uint" arr1="Num Unknown Ints" ver1="20.0.0.4" ver2="20.0.0.5" vercond="(User Version == 10) || (User Version == 11)">Unknown.</add>
    </niobject>

    <niobject name="NiMorphController" abstract="0" inherit="NiInterpController">
        Unknown! Used by Daoc->'healing.nif'.
    </niobject>

    <niobject name="NiMorpherController" abstract="0" inherit="NiInterpController">
        Unknown! Used by Daoc.
        <add name="Data" type="Ref" template="NiMorphData">This controller's data.</add>
    </niobject>

    <niobject name="NiSingleInterpController" abstract="1" inherit="NiInterpController">
        A controller referring to a single interpolator.
        <add name="Interpolator" type="Ref" template="NiInterpolator" ver1="10.2.0.0">Link to interpolator.</add>
    </niobject>

    <niobject name="NiKeyframeController" abstract="0" inherit="NiSingleInterpController">
        A time controller object for animation key frames.
        <add name="Data" type="Ref" template="NiKeyframeData" ver2="10.1.0.0">Keyframe controller data index.</add>
    </niobject>

    <niobject name="NiTransformController" abstract="0" inherit="NiKeyframeController">
        NiTransformController replaces the NiKeyframeController.
    </niobject>

    <niobject name="NiPSysModifierCtlr" abstract="1" inherit="NiSingleInterpController">
        A particle system modifier controller.
        <add name="Modifier Name" type="string">Refers to modifier object by its name?</add>
    </niobject>

    <niobject name="NiPSysEmitterCtlr" abstract="0" inherit="NiPSysModifierCtlr">
        Particle system emitter controller.
        <add name="Data" type="Ref" template="NiPSysEmitterCtlrData" ver2="10.1.0.0">This controller's data</add>
        <add name="Visibility Interpolator" type="Ref" template="NiInterpolator" ver1="10.2.0.0">Links to a bool interpolator. Controls emitter&#039;s visibility status?</add>
    </niobject>

    <niobject name="NiPSysModifierBoolCtlr" abstract="1" inherit="NiPSysModifierCtlr">
        A particle system modifier controller that deals with boolean data?
    </niobject>

    <niobject name="NiPSysModifierActiveCtlr" abstract="0" inherit="NiPSysModifierBoolCtlr">
        Unknown.
        <add name="Data" type="Ref" template="NiVisData" ver2="10.1.0.0">This controller's data.</add>
    </niobject>

    <niobject name="NiPSysModifierFloatCtlr" abstract="1" inherit="NiPSysModifierCtlr">
        A particle system modifier controller that deals with floating point data?
        <add name="Data" type="Ref" template="NiFloatData" ver2="10.1.0.0">This controller's data.</add>
    </niobject>

    <niobject name="NiPSysEmitterDeclinationCtlr" abstract="0" inherit="NiPSysModifierFloatCtlr">
        Unknown.
    </niobject>

    <niobject name="NiPSysEmitterDeclinationVarCtlr" abstract="0" inherit="NiPSysModifierFloatCtlr">
        Unknown.
    </niobject>

    <niobject name="NiPSysEmitterInitialRadiusCtlr" abstract="0" inherit="NiPSysModifierFloatCtlr">
        Unknown.
    </niobject>

    <niobject name="NiPSysEmitterLifeSpanCtlr" abstract="0" inherit="NiPSysModifierFloatCtlr">
        Unknown.
    </niobject>

    <niobject name="NiPSysEmitterSpeedCtlr" abstract="0" inherit="NiPSysModifierFloatCtlr">
        Unknown.
    </niobject>

    <niobject name="NiPSysGravityStrengthCtlr" abstract="0" inherit="NiPSysModifierFloatCtlr">
        Unknown.
    </niobject>


    <niobject name="NiFloatInterpController" abstract="1" inherit="NiSingleInterpController">
        A controller that interpolates floating point numbers?
    </niobject>

    <niobject name="NiFlipController" abstract="0" inherit="NiFloatInterpController">
        Texture flipping controller.
        <add name="Texture Slot" type="TexType">Target texture slot (0=base, 4=glow).</add>
        <add name="Unknown Int 2" type="uint" ver1="4.0.0.0" ver2="10.1.0.0">0?</add>
        <add name="Delta" type="float" ver2="10.1.0.0">
            Time between two flips.
            delta = (start_time - stop_time) / sources.num_indices
        </add>
        <add name="Num Sources" type="uint">The number of source objects.</add>
        <add name="Sources" type="Ref" template="NiSourceTexture" arr1="Num Sources" ver1="4.0.0.0">The texture sources.</add>
        <add name="Images" type="Ref" template="NiImage" arr1="Num Sources" ver2="3.1">The image sources</add>
    </niobject>

    <niobject name="NiAlphaController" abstract="0" inherit="NiFloatInterpController">
        Time controller for transparency.
        <add name="Data" type="Ref" template="NiFloatData" ver2="10.1.0.0">Alpha controller data index.</add>
    </niobject>

    <niobject name="NiTextureTransformController" abstract="0" inherit="NiFloatInterpController">
        Texture transformation controller. The target texture slot should have "Has Texture Transform" enabled.
        <add name="Unknown2" type="byte">Unknown.</add>
        <add name="Texture Slot" type="TexType"> The target texture slot.</add>
        <add name="Operation" type="TexTransform">Determines how this controller animates the UV Coordinates.</add>
        <add name="Data" type="Ref" template="NiFloatData" ver2="10.1.0.0">Link to NiFloatData.</add>
    </niobject>

    <niobject name="NiLightDimmerController" abstract="0" inherit="NiFloatInterpController">
        Unknown controller.
    </niobject>

    <niobject name="NiBoolInterpController" abstract="1" inherit="NiSingleInterpController">
        A controller that interpolates floating point numbers?
    </niobject>

    <niobject name="NiVisController" abstract="0" inherit="NiBoolInterpController">
        Time controller for visibility.
        <add name="Data" type="Ref" template="NiVisData" ver2="10.1.0.0">Visibility controller data object index.</add>
    </niobject>

    <niobject name="NiPoint3InterpController" abstract="1" inherit="NiSingleInterpController">
        A controller that interpolates point 3 data?
        <add name="Target Color" type="TargetColor" ver1="10.1.0.0">Selects which color to control.</add>
        <add name="Data" type="Ref" template="NiPosData" ver2="10.1.0.0">Material color controller data object index. Points to NiPosData.</add>
    </niobject>

    <niobject name="NiMaterialColorController" abstract="0" inherit="NiPoint3InterpController">
        Time controller for material color. Flags are used for color selection in versions below 10.1.0.0.
        
        Bits 4-5: Target Color (00 = Ambient, 01 = Diffuse, 10 = Specular, 11 = Emissive)
    </niobject>

    <niobject name="NiLightColorController" abstract="0" inherit="NiPoint3InterpController">
        Light color animation controller.
    </niobject>


    <niobject name="NiExtraDataController" abstract="1" inherit="NiSingleInterpController">
        An controller for extra data.
    </niobject>

    <niobject name="NiFloatExtraDataController" abstract="0" inherit="NiExtraDataController">
        Unknown.
        <add name="Controller Data" type="string" ver1="10.2.0.0">Refers to a NiFloatExtraData name.</add>
        <add name="Num Extra Bytes" type="byte" ver2="10.1.0.0">Number of extra bytes.</add>
        <add name="Unknown Bytes" type="byte" arr1="7" ver2="10.1.0.0">Unknown.</add>
        <add name="Unknown Extra Bytes" type="byte" arr1="Num Extra Bytes" ver2="10.1.0.0">Unknown.</add>
    </niobject>

    <niobject name="NiBoneLODController" abstract="0" inherit="NiTimeController">
        Level of detail controller for bones.  Priority is arranged from low to high.
        <add name="Unknown Int 1" type="uint">Unknown.</add>
        <add name="Num Node Groups" type="uint">Number of node groups.</add>
        <add name="Num Node Groups 2" type="uint">Number of node groups.</add>
        <add name="Node Groups" type="NodeGroup" arr1="Num Node Groups">A list of node groups (each group a sequence of bones).</add>
        <add name="Num Shape Groups" type="uint" ver1="4.2.2.0" userver="0">Number of shape groups.</add>
        <add name="Num Shape Groups" type="uint" ver1="10.2.0.0" ver2="10.2.0.0" userver="1">Number of shape groups.</add>
        <add name="Shape Groups 1" type="SkinShapeGroup" arr1="Num Shape Groups"  ver1="4.2.2.0" userver="0">List of shape groups.</add>
        <add name="Shape Groups 1" type="SkinShapeGroup" arr1="Num Shape Groups"  ver1="10.2.0.0" ver2="10.2.0.0" userver="1">List of shape groups.</add>
        <add name="Num Shape Groups 2" type="uint"  ver1="4.2.2.0" userver="0">The size of the second list of shape groups.</add>
        <add name="Num Shape Groups 2" type="uint"  ver1="10.2.0.0" ver2="10.2.0.0" userver="1">The size of the second list of shape groups.</add>
        <add name="Shape Groups 2" type="Ref" template="NiTriBasedGeom" arr1="Num Shape Groups 2"  ver1="4.2.2.0" userver="0">Group of NiTriShape indices.</add>
        <add name="Shape Groups 2" type="Ref" template="NiTriBasedGeom" arr1="Num Shape Groups 2"  ver1="10.2.0.0" ver2="10.2.0.0" userver="1">Group of NiTriShape indices.</add>
        <add name="Unknown Int 2" type="int" ver1="20.3.0.9" ver2="20.3.0.9" userver="131072">Unknown.</add>
        <add name="Unknown Int 3" type="int" ver1="20.3.0.9" ver2="20.3.0.9" userver="131072">Unknown.</add>
    </niobject>

    <niobject name="NiBSBoneLODController" abstract="0" inherit="NiBoneLODController">
        A simple LOD controller for bones.
    </niobject>

    <niobject name="NiGeometry" abstract="1" inherit="NiAVObject">
        Describes a visible scene element with vertices like a mesh, a particle system, lines, etc.
        <add name="Data" type="Ref" template="NiGeometryData">Data index (NiTriShapeData/NiTriStripData).</add>
        <add name="Skin Instance" type="Ref" template="NiSkinInstance" ver1="3.3.0.13">Skin instance index.</add>
        <add name="Num Materials" type="uint" ver1="20.2.0.7">Num Materials</add>
        <add name="Material Name" type="string" arr1="Num Materials" ver1="20.2.0.7">Unknown string.  Shader?</add>
        <add name="Material Extra Data" type="int" arr1="Num Materials" ver1="20.2.0.7">Unknown integer; often -1. (Is this a link, array index?)</add>
        <add name="Active Material" type="int" ver1="20.2.0.7" default="0">Active Material; often -1. (Is this a link, array index?)</add>
        <add name="Has Shader" type="bool" ver1="10.0.1.0" ver2="20.1.0.3">Shader.</add>
        <add name="Shader Name" type="string" cond="Has Shader" ver1="10.0.1.0" ver2="20.1.0.3">The shader name.</add>
        <add name="Unknown Integer" type="int" cond="Has Shader" ver1="10.0.1.0" ver2="20.1.0.3">Unknown value, usually -1. (Not a link)</add>
        <add name="Unknown Byte" type="byte" default="255" userver="1">Cyanide extension (only in version 10.2.0.0?).</add>
        <add name="Unknown Integer 2" type="int" ver1="10.4.0.1" ver2="10.4.0.1">Unknown.</add>
        <add name="Dirty Flag" type="bool" ver1="20.2.0.7">Dirty Flag?</add>
    </niobject>

    <niobject name="NiTriBasedGeom" abstract="1" inherit="NiGeometry">
        Describes a mesh, built from triangles.
    </niobject>

    <niobject name="NiGeometryData" abstract="1" inherit="NiObject">
        Mesh data: vertices, vertex normals, etc.
        <add name="Unknown Int" type="int" ver1="10.2.0.0">Unknown identifier. Always 0.</add>
        <add name="Num Vertices" type="ushort">Number of vertices. For NiPSysData this is max particles.</add>
        <add name="Keep Flags" type="byte" ver1="10.1.0.0">Used with NiCollision objects when OBB or TRI is set.</add>
        <add name="Compress Flags" type="byte" ver1="10.1.0.0">Unknown.</add>
        <add name="Has Vertices" type="bool" default="1">Is the vertex array present? (Always non-zero.)</add>
        <add name="Vertices" type="Vector3" arr1="Num Vertices" cond="Has Vertices">The mesh vertices.</add>
        <add name="Num UV Sets" type="ushort" vercond="((Version >= 10.0.1.0) &amp;&amp; (!((Version >= 20.2.0.7) &amp;&amp; (User Version == 11))))">Methods for saving binormals and tangents saved in upper byte.  Texture flags in lower byte.</add>
        <add name="BS Num UV Sets" type="ushort" vercond="((Version >= 20.2.0.7) &amp;&amp; (User Version == 11))">Bethesda's version of this field for nif versions 20.2.0.7 and up. Only a single bit denotes whether uv's are present. For example, see meshes/architecture/megaton/megatonrampturn45sml.nif in Fallout 3.</add>
        <add name="Has Normals" type="bool">Do we have lighting normals? These are essential for proper lighting: if not present, the model will only be influenced by ambient light.</add>
<<<<<<< HEAD
        <add name="Normals" type="Vector3" arr1="Num Vertices" cond="Has Normals != 0">The lighting normals.</add>
        <add name="Tangents" type="Vector3" arr1="Num Vertices" cond="(Has Normals != 0) &amp;&amp; ((Num UV Sets &amp; 61440) || (BS Num UV Sets &amp; 61440))" ver1="10.1.0.0">Tangent vectors.</add>
        <add name="Bitangents" type="Vector3" arr1="Num Vertices" cond="(Has Normals != 0) &amp;&amp; ((Num UV Sets &amp; 61440) || (BS Num UV Sets &amp; 61440))" ver1="10.1.0.0">Bitangent vectors.</add>
=======
        <add name="Normals" type="Vector3" arr1="Num Vertices" cond="Has Normals">The lighting normals.</add>
        <add name="Tangents" type="Vector3" arr1="Num Vertices" cond="(Has Normals) &amp;&amp; ((Num UV Sets &amp; 61440) || (BS Num UV Sets &amp; 61440))" ver1="10.1.0.0">Unknown. Binormal &amp; tangents?</add>
        <add name="Binormals" type="Vector3" arr1="Num Vertices" cond="(Has Normals) &amp;&amp; ((Num UV Sets &amp; 61440) || (BS Num UV Sets &amp; 61440))" ver1="10.1.0.0">Unknown. Binormal &amp; tangents? has_normals must be set as well for this field to be present.</add>
>>>>>>> f6a79704
        <add name="Center" type="Vector3">Center of the bounding box (smallest box that contains all vertices) of the mesh.</add>
        <add name="Radius" type="float">Radius of the mesh: maximal Euclidean distance between the center and all vertices.</add>
        <add name="Unknown 13 shorts" type="short" arr1="13" ver1="20.3.0.9" ver2="20.3.0.9" userver="131072">Unknown, always 0?</add>
        <add name="Has Vertex Colors" type="bool">
            Do we have vertex colors? These are usually used to fine-tune the lighting of the model.

            Note: how vertex colors influence the model can be controlled by having a NiVertexColorProperty object as a property child of the root node. If this property object is not present, the vertex colors fine-tune lighting.

            Note 2: set to either 0 or 0xFFFFFFFF for NifTexture compatibility.
        </add>
        <add name="Vertex Colors" type="Color4" arr1="Num Vertices" cond="Has Vertex Colors">The vertex colors.</add>
        <add name="Num UV Sets" type="ushort" ver2="4.2.2.0">The lower 6 (or less?) bits of this field represent the number of UV texture sets. The other bits are probably flag bits. For versions 10.1.0.0 and up, if bit 12 is set then extra vectors are present after the normals.</add>
        <add name="Has UV" type="bool" ver2="4.0.0.2">
            Do we have UV coordinates?

            Note: for compatibility with NifTexture, set this value to either 0x00000000 or 0xFFFFFFFF.
        </add>
        <add name="UV Sets" type="TexCoord" arr1="(Num UV Sets &amp; 63) | (BS Num UV Sets &amp; 1)" arr2="Num Vertices">The UV texture coordinates. They follow the OpenGL standard: some programs may require you to flip the second coordinate.</add>
        <add name="Consistency Flags" type="ConsistencyType" ver1="10.0.1.0" default="CT_MUTABLE">Consistency Flags</add>
        <add name="Additional Data" type="Ref" template="AbstractAdditionalGeometryData" ver1="20.0.0.4">Unknown.</add>
    </niobject>

    <niobject name="AbstractAdditionalGeometryData" abstract="1" inherit="NiObject">
    </niobject>

    <niobject name="NiTriBasedGeomData" abstract="1" inherit="NiGeometryData">
        Describes a mesh, built from triangles.
        <add name="Num Triangles" type="ushort">Number of triangles.</add>
    </niobject>

    <niobject name="bhkBlendController" abstract="0" inherit="NiTimeController">
        Unknown. Is apparently only used in skeleton.nif files.
        <add name="Unknown Int" type="uint">Seems to be always zero.</add>
    </niobject>

    <niobject name="BSBound" abstract="0" inherit="NiExtraData">
        Bethesda-specific collision bounding box for skeletons.
        <add name="Center" type="Vector3">Center of the bounding box.</add>
        <add name="Dimensions" type="Vector3">Dimensions of the bounding box from center.</add>
    </niobject>

    <niobject name="BSFurnitureMarker" abstract="0" inherit="NiExtraData">
        Unknown. Marks furniture sitting positions?
        <add name="Num Positions" type="uint">Number of positions.</add>
        <add name="Positions" type="FurniturePosition" arr1="Num Positions">Unknown. Probably has something to do with the furniture positions?</add>
    </niobject>

    <niobject name="BSParentVelocityModifier" abstract="0" inherit="NiPSysModifier">
        Particle modifier that adds a blend of object space translation and rotation to particles born in world space.
        <add name="Damping" type="float">Amount of blending?</add>
    </niobject>

    <niobject name="BSPSysArrayEmitter" abstract="0" inherit="NiPSysVolumeEmitter">
        Particle emitter that uses a node, its children and subchildren to emit from.  Emission will be evenly spread along points from nodes leading to their direct parents/children only.
    </niobject>

    <niobject name="BSWindModifier" abstract="0" inherit="NiPSysModifier">
        Particle Modifier that uses the wind value from the gamedata to alter the path of particles.
        <add name="Strength" type="float">The amount of force wind will have on particles.</add>
    </niobject>

    <niobject name="hkPackedNiTriStripsData" abstract="0" inherit="bhkShapeCollection">
        NiTriStripsData for havok data?
        <add name="Num Triangles" type="uint">Number of triangles?</add>
        <add name="Triangles" type="hkTriangle" arr1="Num Triangles">The physics triangles?</add>
        <add name="Num Vertices" type="uint">Number of vertices.</add>
        <add name="Unknown Byte 1" type="byte" ver1="20.2.0.7">Unknown.</add>
        <add name="Vertices" type="Vector3" arr1="Num Vertices">The vertices?</add>
        <add name="Num Sub Shapes" type="ushort" ver1="20.2.0.7">Number of subparts.</add>
        <add name="Sub Shapes" type="OblivionSubShape" arr1="Num Sub Shapes" ver1="20.2.0.7">The subparts.</add>
    </niobject>

    <niobject name="NiAlphaProperty" abstract="0" inherit="NiProperty">
        Transparency. Flags 0x00ED.
        <add name="Flags" type="Flags" default="237">
            Bit 0 : alpha blending enable
            Bits 1-4 : source blend mode
            Bits 5-8 : destination blend mode
            Bit 9 : alpha test enable
            Bit 10-12 : alpha test mode
            Bit 13 : no sorter flag ( disables triangle sorting )

            blend modes (glBlendFunc):
            0000 GL_ONE
            0001 GL_ZERO
            0010 GL_SRC_COLOR
            0011 GL_ONE_MINUS_SRC_COLOR
            0100 GL_DST_COLOR
            0101 GL_ONE_MINUS_DST_COLOR
            0110 GL_SRC_ALPHA
            0111 GL_ONE_MINUS_SRC_ALPHA
            1000 GL_DST_ALPHA
            1001 GL_ONE_MINUS_DST_ALPHA
            1010 GL_SRC_ALPHA_SATURATE

            test modes (glAlphaFunc):
            000 GL_ALWAYS
            001 GL_LESS
            010 GL_EQUAL
            011 GL_LEQUAL
            100 GL_GREATER
            101 GL_NOTEQUAL
            110 GL_GEQUAL
            111 GL_NEVER
        </add>
        <add name="Threshold" type="byte">Threshold for alpha testing (see: glAlphaFunc)</add>
    </niobject>

    <niobject name="NiAmbientLight" abstract="0" inherit="NiLight">
        Ambient light source.
    </niobject>

    <niobject name="NiParticlesData" abstract="0" inherit="NiGeometryData">
        <!-- for fallout 3 it seems that the vertices list has
             vercond="!((Version >= 20.2.0.7) &amp;&amp; (User Version == 11))" ? -->
        Generic rotating particles data object.
<<<<<<< HEAD
=======

        <add name="Name" type="string" ver1="10.2.0.0">Name of this object.</add>
        <add name="Num Vertices" type="ushort">Number of vertices. For NiPSysData this is max particles. (For Fallout 3 this is always zero)</add>
        <add name="Keep Flags" type="byte" ver1="10.1.0.0">Used with NiCollision objects when OBB or TRI is set.</add>
        <add name="Compress Flags" type="byte" ver1="10.1.0.0">Unknown.</add>
        <add name="Has Vertices" type="bool" default="1">Is the vertex array present? (Always non-zero.)</add>
        <add name="Vertices" type="Vector3" arr1="Num Vertices" cond="Has Vertices" vercond="!((Version >= 20.2.0.7) &amp;&amp; (User Version == 11))">The mesh vertices.</add>
        <add name="Num UV Sets" type="byte" ver1="10.0.1.0">Texture flags in lower byte.</add>
        <add name="TSpace Flag" type="byte" ver1="10.0.1.0">Methods for saving binormals and tangents saved in upper byte.</add>
        <add name="Has Normals" type="bool">Do we have lighting normals? These are essential for proper lighting: if not present, the model will only be influenced by ambient light.</add>
        <add name="Normals" type="Vector3" arr1="Num Vertices" cond="Has Normals" vercond="!((Version >= 20.2.0.7) &amp;&amp; (User Version == 11))">The lighting normals.</add>
        <add name="Tangents" type="Vector3" arr1="Num Vertices" cond="(Has Normals) &amp;&amp; (TSpace Flag &amp; 240)" ver1="10.1.0.0" vercond="!((Version >= 20.2.0.7) &amp;&amp; (User Version == 11))">Unknown. Binormal &amp; tangents?</add>
        <add name="Binormals" type="Vector3" arr1="Num Vertices" cond="(Has Normals) &amp;&amp; (TSpace Flag &amp; 240)" ver1="10.1.0.0" vercond="!((Version >= 20.2.0.7) &amp;&amp; (User Version == 11))">Unknown. Binormal &amp; tangents? has_normals must be set as well for this field to be present.</add>
        <add name="Center" type="Vector3">Center of the bounding box (smallest box that contains all vertices) of the mesh.</add>
        <add name="Radius" type="float">Radius of the mesh: maximal Euclidean distance between the center and all vertices.</add>
        <add name="Has Vertex Colors" type="bool">
            Do we have vertex colors? These are usually used to fine-tune the lighting of the model.

            Note: how vertex colors influence the model can be controlled by having a NiVertexColorProperty object as a property child of the root node. If this property object is not present, the vertex colors fine-tune lighting.

            Note 2: set to either 0 or 0xFFFFFFFF for NifTexture compatibility.
        </add>
        <add name="Vertex Colors" type="Color4" arr1="Num Vertices" cond="Has Vertex Colors" vercond="!((Version >= 20.2.0.7) &amp;&amp; (User Version == 11))">The vertex colors.</add>
        <add name="Num UV Sets" type="byte" ver2="4.2.2.0">Texture flags in lower byte.</add>
        <add name="TSpace Flag" type="byte" ver2="4.2.2.0">Methods for saving binormals and tangents saved in upper byte.</add>
        <add name="Has UV" type="bool" ver2="4.0.0.2">
            Do we have UV coordinates?

            Note: for compatibility with NifTexture, set this value to either 0x00000000 or 0xFFFFFFFF.
        </add>
        <add name="UV Sets" type="TexCoord" arr1="Num UV Sets &amp; 63" arr2="Num Vertices" vercond="!((Version >= 20.2.0.7) &amp;&amp; (User Version == 11))">The UV texture coordinates. They follow the OpenGL standard: some programs may require you to flip the second coordinate.</add>
        <!--<add name="UV Sets" type="TexCoord" arr1="Num UV Sets &amp; 1" arr2="Num Vertices">The UV texture coordinates. They follow the OpenGL standard: some programs may require you to flip the second coordinate.</add>-->
        <add name="Consistency Flags" type="ConsistencyType" ver1="10.0.1.0" default="CT_MUTABLE">Consistency Flags</add>
        <add name="Additional Data" type="Ref" template="NiAdditionalGeometryData" ver1="20.0.0.4">Unknown.</add>


>>>>>>> f6a79704
        <add name="Num Particles" type="ushort" ver2="4.0.0.2">The maximum number of particles (matches the number of vertices).</add>
        <add name="Particle Radius" type="float" ver2="10.0.1.0">The particles&#039; size.</add>
        <add name="Has Radii" type="bool" ver1="10.1.0.0">Is the particle size array present?</add>
        <add name="Radii" type="float" arr1="Num Vertices" cond="Has Radii" ver1="10.1.0.0" vercond="!((Version >= 20.2.0.7) &amp;&amp; (User Version == 11))">The individual particel sizes.</add>
        <add name="Num Active" type="ushort">The number of active particles at the time the system was saved. This is also the number of valid entries in the following arrays.</add>
        <add name="Has Sizes" type="bool">Is the particle size array present?</add>
        <add name="Sizes" type="float" arr1="Num Vertices" cond="Has Sizes" vercond="!((Version >= 20.2.0.7) &amp;&amp; (User Version == 11))">The individual particel sizes.</add>
        <add name="Has Rotations" type="bool" ver1="10.0.1.0">Is the particle rotation array present?</add>
        <add name="Rotations" type="Quaternion" arr1="Num Vertices" cond="Has Rotations" ver1="10.0.1.0" vercond="!((Version >= 20.2.0.7) &amp;&amp; (User Version == 11))">The individual particle rotations.</add>
        <add name="Has Rotation Angles" type="bool" ver1="20.0.0.4">Are the angles of rotation present?</add>
        <add name="Rotation Angles" type="float" arr1="Num Vertices" cond="Has Rotation Angles" vercond="!((Version >= 20.2.0.7) &amp;&amp; (User Version == 11))">Angles of rotation</add>
        <add name="Has Rotation Axes" type="bool" ver1="20.0.0.4">Are axes of rotation present?</add>
        <add name="Rotation Axes" type="Vector3" arr1="Num Vertices" cond="Has Rotation Axes" ver1="20.0.0.4" vercond="!((Version >= 20.2.0.7) &amp;&amp; (User Version == 11))">Unknown</add>

        <add name="Has Unknown Stuff 1" type="bool" vercond="(Version >= 20.2.0.7) &amp;&amp; (User Version == 11)">Unknown ushort</add>
        <add name="Num Unknown Stuff 1" type="short" vercond="(Version >= 20.2.0.7) &amp;&amp; (User Version == 11)">Unknown</add>
        <add name="Unknown Stuff 1" type="Vector4" arr1="Num Unknown Stuff 1" cond="Has Unknown Stuff 1" vercond="(Version >= 20.2.0.7) &amp;&amp; (User Version == 11)">Unknown</add>
    </niobject>

    <niobject name="NiRotatingParticlesData" abstract="0" inherit="NiParticlesData">
        Rotating particles data object.
        <add name="Has Rotations 2" type="bool" ver2="4.2.2.0">Is the particle rotation array present?</add>
        <add name="Rotations 2" type="Quaternion" arr1="Num Vertices" cond="Has Rotations 2" ver2="4.2.2.0">The individual particle rotations.</add>
    </niobject>

    <niobject name="NiAutoNormalParticlesData" abstract="0" inherit="NiParticlesData">
        Particle system data object (with automatic normals?).
    </niobject>

    <compound name="ParticleDesc">
        Particle Description.
        <add name="Translation" type="Vector3">Unknown.</add>
        <add name="Unknown Floats 1" type="float" arr1="3" ver2="10.4.0.1">Unknown.</add>
        <add name="Unknown Float 1" type="float" default="0.9">Unknown.</add>
        <add name="Unknown Float 2" type="float" default="0.9">Unknown.</add>
        <add name="Unknown Float 3" type="float" default="3.0">Unknown.</add>
        <add name="Unknown Int 1" type="int">Unknown.</add>
    </compound>

    <niobject name="NiPSysData" abstract="0" inherit="NiRotatingParticlesData">
        Particle system data.
        <add name="Particle Descriptions" type="ParticleDesc" arr1="Num Vertices" vercond="!((Version >= 20.2.0.7) &amp;&amp; (User Version == 11))">Unknown.</add>
        <add name="Has Unknown Floats 3" type="bool" ver1="20.0.0.4" vercond="!((Version >= 20.2.0.7) &amp;&amp; (User Version == 11))">Unknown.</add>
        <add name="Unknown Floats 3" type="float" arr1="Num Vertices" cond="Has Unknown Floats 3" ver1="20.0.0.4" vercond="!((Version >= 20.2.0.7) &amp;&amp; (User Version == 11))">Unknown.</add>
        <add name="Unknown Short 1" type="ushort" vercond="!((Version >= 20.2.0.7) &amp;&amp; (User Version == 11))">Unknown.</add>
        <add name="Unknown Short 2" type="ushort" vercond="!((Version >= 20.2.0.7) &amp;&amp; (User Version == 11))">Unknown.</add>
    </niobject>

    <niobject name="NiMeshPSysData" abstract="0" inherit="NiPSysData">
        Particle meshes data.
        <add name="Unknown Int 2" type="uint" ver1="10.2.0.0">Unknown. Possible vertex count but probably not.</add>
        <add name="Unknown Byte 3" type="byte" default="0" ver1="10.2.0.0">Unknown. 0?</add>
        <add name="Num Unknown Ints 1" type="uint" ver1="10.2.0.0">Unknown.</add>
        <add name="Unknown Ints 1" type="uint" ver1="10.2.0.0" arr1="Num Unknown Ints 1">Unknown integers</add>
        <add name="Unknown Node" type="Ref" template="NiNode">Unknown NiNode.</add>
    </niobject>

    <niobject name="NiBinaryExtraData" abstract="0" inherit="NiExtraData">
        Binary extra data object. Used to store normals and binormals in Oblivion.
        <add name="Binary Data" type="ByteArray">The binary data.</add>
    </niobject>

    <niobject name="NiBinaryVoxelExtraData" abstract="0" inherit="NiExtraData">
        Voxel extra data object.
        <add name="Unknown Int" type="uint" default="0">Unknown.  0?</add>
        <add name="Data" type="Ref" template="NiBinaryVoxelData">Link to binary voxel data.</add>
    </niobject>

    <niobject name="NiBinaryVoxelData" abstract="0" inherit="NiObject">
        Voxel data object.
        <add name="Unknown Short 1" type="ushort">Unknown.</add>
        <add name="Unknown Short 2" type="ushort">Unknown.</add>
        <add name="Unknown Short 3" type="ushort">Unknown. Is this^3 the Unknown Bytes 1 size?</add>
        <add name="Unknown 7 Floats" type="float" arr1="7">Unknown.</add>
        <add name="Unknown Bytes 1" type="byte" arr1="7" arr2="12">Unknown. Always a multiple of 7.</add>
        <add name="Num Unknown Vectors" type="uint">Unknown.</add>
        <add name="Unknown Vectors" type="Vector4" arr1="Num Unknown Vectors">Vectors on the unit sphere.</add>
        <add name="Num Unknown Bytes 2" type="uint">Unknown.</add>
        <add name="Unknown Bytes 2" type="byte" arr1="Num Unknown Bytes 2">Unknown.</add>
        <add name="Unknown 5 Ints" type="uint" arr1="5">Unknown.</add>
    </niobject>

    <niobject name="NiBlendBoolInterpolator" abstract="0" inherit="NiBlendInterpolator">
        An interpolator for a bool.
        <add name="Bool Value" type="byte">The interpolated bool?</add>
    </niobject>

    <niobject name="NiBlendFloatInterpolator" abstract="0" inherit="NiBlendInterpolator">
        An interpolator for a float.
        <add name="Float Value" type="float">The interpolated float?</add>
    </niobject>

    <niobject name="NiBlendPoint3Interpolator" abstract="0" inherit="NiBlendInterpolator">
        Interpolates a point?
        <add name="Point Value" type="Vector3">The interpolated point?</add>
    </niobject>

    <niobject name="NiBlendTransformInterpolator" abstract="0" inherit="NiBlendInterpolator">
        Unknown.
    </niobject>

    <niobject name="NiBoolData" abstract="0" inherit="NiObject">
        Timed boolean data.
        <add name="Data" type="KeyGroup" template="byte">The boolean keys.</add>
    </niobject>

    <niobject name="NiBooleanExtraData" abstract="0" inherit="NiExtraData">
        Boolean extra data.
        <add name="Boolean Data" type="byte">The boolean extra data value.</add>
    </niobject>

    <niobject name="NiBSplineBasisData" abstract="0" inherit="NiObject">
        Stores the number of control points of a B-spline.
        <add name="Num Control Points" type="uint">The number of control points of the B-spline (number of frames of animation plus degree of B-spline minus one).</add>
    </niobject>

    <niobject name="NiBSplineFloatInterpolator" abstract="1" inherit="NiBSplineInterpolator">
        Unknown.
    </niobject>

    <niobject name="NiBSplineCompFloatInterpolator" abstract="0" inherit="NiBSplineFloatInterpolator">
        Unknown.
        <add name="Base" type="float">Base value when curve not defined.</add>
        <add name="Offset" type="uint">Starting offset for the data. (USHRT_MAX for no data.)</add>
        <add name="Bias" type="float">Bias</add>
        <add name="Multiplier" type="float">Multiplier</add>
    </niobject>

    <niobject name="NiBSplinePoint3Interpolator" abstract="1" inherit="NiBSplineInterpolator">
        Unknown.
        <add name="Unknown Floats" type="float" arr1="6">Unknown.</add>
    </niobject>

    <niobject name="NiBSplineCompPoint3Interpolator" abstract="0" inherit="NiBSplinePoint3Interpolator">
        Unknown.
    </niobject>

    <niobject name="NiBSplineTransformInterpolator" abstract="0" inherit="NiBSplineInterpolator">
        An interpolator for storing transform keyframes via a B-spline.
        <add name="Translation" type="Vector3">Base translation when translate curve not defined.</add>
        <add name="Rotation" type="Quaternion">Base rotation when rotation curve not defined.</add>
        <add name="Scale" type="float">Base scale when scale curve not defined.</add>
        <add name="Translation Offset" type="uint">Starting offset for the translation data. (USHRT_MAX for no data.)</add>
        <add name="Rotation Offset" type="uint">Starting offset for the rotation data. (USHRT_MAX for no data.)</add>
        <add name="Scale Offset" type="uint">Starting offset for the scale data. (USHRT_MAX for no data.)</add>
    </niobject>

    <niobject name="NiBSplineCompTransformInterpolator" abstract="0" inherit="NiBSplineTransformInterpolator">
        An interpolator for storing transform keyframes via a compressed
        B-spline (that is, using shorts rather than floats in the B-spline
        data).
        <add name="Translation Bias" type="float">Translation Bias</add>
        <add name="Translation Multiplier" type="float">Translation Multiplier</add>
        <add name="Rotation Bias" type="float">Rotation Bias</add>
        <add name="Rotation Multiplier" type="float">Rotation Multiplier</add>
        <add name="Scale Bias" type="float">Scale Bias</add>
        <add name="Scale Multiplier" type="float">Scale Multiplier</add>
    </niobject>
	
	<niobject name="BSRotAccumTransfInterpolator" inherit="NiTransformInterpolator">
	</niobject>

    <niobject name="NiBSplineData" abstract="0" inherit="NiObject">
        B-spline data points as floats, or as shorts for compressed B-splines.
        <add name="Num Float Control Points" type="uint">Number of Float Data Points</add>
        <add name="Float Control Points" type="float" arr1="Num Float Control Points">Float values representing the control data.</add>
        <add name="Num Short Control Points" type="uint">Number of Short Data Points</add>
        <add name="Short Control Points" type="short" arr1="Num Short Control Points">Signed shorts representing the data from 0 to 1 (scaled by SHRT_MAX).</add>
    </niobject>

    <niobject name="NiCamera" abstract="0" inherit="NiAVObject">
        Camera object.
        <add name="Unknown Short" type="ushort" ver1="10.1.0.0">Unknown.</add>
        <add name="Frustum Left" type="float">Frustrum left.</add>
        <add name="Frustum Right" type="float">Frustrum right.</add>
        <add name="Frustum Top" type="float">Frustrum top.</add>
        <add name="Frustum Bottom" type="float">Frustrum bottom.</add>
        <add name="Frustum Near" type="float">Frustrum near.</add>
        <add name="Frustum Far" type="float">Frustrum far.</add>
        <add name="Use Orthographic Projection" type="bool" ver1="10.1.0.0">Determines whether perspective is used.  Orthographic means no perspective.</add>
        <add name="Viewport Left" type="float">Viewport left.</add>
        <add name="Viewport Right" type="float">Viewport right.</add>
        <add name="Viewport Top" type="float">Viewport top.</add>
        <add name="Viewport Bottom" type="float">Viewport bottom.</add>
        <add name="LOD Adjust" type="float">Level of detail adjust.</add>
        <add name="Unknown Link" type="Ref" template="NiObject">Unknown.</add>
        <add name="Unknown Int" type="uint">Unknown.  Changing value crashes viewer.</add>
        <add name="Unknown Int 2" type="uint" ver1="4.2.1.0">Unknown.  Changing value crashes viewer.</add>
        <add name="Unknown Int 3" type ="uint" ver2="3.1">Unknown.</add>
    </niobject>

    <niobject name="NiColorData" abstract="0" inherit="NiObject">
        Color data for material color controller.
        <add name="Data" type="KeyGroup" template="Color4">The color keys.</add>
    </niobject>

    <niobject name="NiColorExtraData" abstract="0" inherit="NiExtraData">
        Unknown.
        <add name="Data" type="Color4">RGBA Color?</add>
    </niobject>

    <niobject name="NiControllerManager" abstract="0" inherit="NiTimeController">
        Unknown. Root of all controllers?
        <add name="Cumulative" type="bool">Designates whether animation sequences are cumulative?</add>
        <add name="Num Controller Sequences" type="uint">The number of controller sequence objects.</add>
        <add name="Controller Sequences" type="Ref" template="NiControllerSequence" arr1="Num Controller Sequences">Refers to a list of NiControllerSequence object.</add>
        <add name="Object Palette" type="Ref" template="NiDefaultAVObjectPalette">Refers to a NiDefaultAVObjectPalette.</add>
    </niobject>

    <niobject name="NiSequence" abstract="0" inherit="NiObject">
        Root node used in some Empire Earth II .kf files (version 4.2.2.0).
        <add name="Name" type="string">Name of this object. This is also the name of the action associated with this file. For instance, if the original NIF file is called &quot;demon.nif&quot; and this animation file contains an attack sequence, then the file would be called &quot;demon_attack1.kf&quot; and this field would contain the string &quot;attack1&quot;.</add>
        <add name="Text Keys Name" type="string" ver2="10.1.0.0">Name of following referenced NiTextKeyExtraData class.</add>
        <add name="Text Keys" type="Ref" template="NiTextKeyExtraData" ver2="10.1.0.0">Link to NiTextKeyExtraData.</add>
        <add name="Unknown Int 4" type="int" ver1="20.3.0.9" ver2="20.3.0.9" userver="131072">Unknown</add>
        <add name="Unknown Int 5" type="int" ver1="20.3.0.9" ver2="20.3.0.9" userver="131072">Unknown</add>
        <add name="Num Controlled Blocks" type="uint">Number of controlled objects.</add>
        <add name="Unknown Int 1" type="uint" ver1="10.1.0.106">Unknown.</add>
        <add name="Controlled Blocks" type="ControllerLink" arr1="Num Controlled Blocks">Refers to controlled objects.</add>
    </niobject>

    <niobject name="NiControllerSequence" abstract="0" inherit="NiSequence">
        Root node in .kf files (version 10.0.1.0 and up).
        <add name="Weight" type="float" default="1.0" ver1="10.1.0.106">Weight/priority of animation?</add>
        <add name="Text Keys" type="Ref" template="NiTextKeyExtraData" ver1="10.1.0.106">Link to NiTextKeyExtraData. Replaces the other Text Keys field in versions 10.1.0.106 and up.</add>
        <add name="Cycle Type" type="CycleType" ver1="10.1.0.106">Anim cycle type? Is part of &quot;Flags&quot; in other objects?</add>
        <add name="Unknown Int 0" type="uint" ver1="10.1.0.106" ver2="10.1.0.106">Unknown.</add>
        <add name="Frequency" type="float" ver1="10.1.0.106">The animation frequency.</add>
        <add name="Start Time" type="float" ver1="10.1.0.106">The controller sequence start time?</add>
        <add name="Unknown Float 2" type="float" ver1="10.2.0.0" ver2="10.4.0.1">Unknown.</add>
        <add name="Stop Time" type="float" ver1="10.1.0.106">The controller sequence stop time?</add>
        <add name="Unknown Byte" type="byte" ver1="10.1.0.106" ver2="10.1.0.106">Unknown.</add>
        <add name="Manager" type="Ptr" template="NiControllerManager" ver1="10.1.0.106">Refers to NiControllerManager which references this object, if any.</add>
        <add name="Target Name" type="string" ver1="10.1.0.106">Name of target node Controller acts on.</add>
        <add name="String Palette" type="Ref" template="NiStringPalette" ver1="10.2.0.0" ver2="20.0.0.5">Refers to NiStringPalette.</add>
        <add name="Unknown Short 1" type="short" ver1="20.2.0.7" vercond="(User Version == 11) &amp;&amp; (User Version 2 >= 24)">Unknown</add>
        <add name="Unknown Short 2" type="short" ver1="20.2.0.7" vercond="(User Version == 11) &amp;&amp; (User Version 2 >= 24) &amp;&amp; (User Version 2 &lt;= 28)">Unknown</add>
        <add name="Unknown Int 3" type="uint" ver1="20.3.0.9" default="64">Unknown, found in some Lazeska and Krazy Rain .KFs (seems to be 64 when present).</add>
    </niobject>

    <niobject name="NiAVObjectPalette" abstract="1" inherit="NiObject">
        Unknown.
    </niobject>

    <niobject name="NiDefaultAVObjectPalette" abstract="0" inherit="NiAVObjectPalette">
        Unknown. Refers to a list of objects. Used by NiControllerManager.
        <add name="Unknown Int" type="uint">Unknown.</add>
        <add name="Num Objs" type="uint">Number of objects.</add>
        <add name="Objs" type="AVObject" arr1="Num Objs">The objects.</add>
    </niobject>

    <niobject name="NiDirectionalLight" abstract="0" inherit="NiLight">
        Directional light source.
    </niobject>

    <niobject name="NiDitherProperty" abstract="0" inherit="NiProperty">
        Unknown.
        <add name="Flags" type="Flags">1&#039;s Bit: Enable dithering</add>
    </niobject>

    <niobject name="NiRollController" abstract="0" inherit="NiSingleInterpController">
        Unknown.
        <add name="Data" type="Ref" template="NiFloatData">The data for the controller.</add>
    </niobject>

    <niobject name="NiFloatData" abstract="0" inherit="NiObject">
        Possibly the 1D position along a 3D path.
        <add name="Data" type="KeyGroup" template="float">The keys.</add>
    </niobject>

    <niobject name="NiFloatExtraData" abstract="0" inherit="NiExtraData">
        Float extra data.
        <add name="Float Data" type="float">The float data.</add>
    </niobject>

    <niobject name="NiFloatsExtraData" abstract="0" inherit="NiExtraData">
        Unknown.
        <add name="Num Floats" type="uint">Number of floats in the next field.</add>
        <add name="Data" type="float" arr1="Num Floats">Float data.</add>
    </niobject>

    <niobject name="NiFogProperty" abstract="0" inherit="NiProperty">
        Describes... fog?
        <add name="Flags" type="Flags">
            1&#039;s bit: Enables Fog
            2&#039;s bit: Sets Fog Function to FOG_RANGE_SQ
            4&#039;s bit: Sets Fog Function to FOG_VERTEX_ALPHA

            If 2&#039;s and 4&#039;s bit are not set, but fog is enabled, Fog function is FOG_Z_LINEAR.
        </add>
        <add name="Fog Depth" type="float">The thickness of the fog?  Default is 1.0</add>
        <add name="Fog Color" type="Color3">The color of the fog.</add>
    </niobject>

    <niobject name="NiGravity" abstract="0" inherit="NiParticleModifier">
        A particle modifier; applies a gravitational field on the particles.
        <add name="Unknown Float 1" type="float" ver1="4.0.0.2">Unknown.</add>
        <add name="Force" type="float">The strength/force of this gravity.</add>
        <add name="Type" type="FieldType">The force field&#039;s type.</add>
        <add name="Position" type="Vector3">The position of the mass point relative to the particle system. (TODO: check for versions &lt;= 3.1)</add>
        <add name="Direction" type="Vector3">The direction of the applied acceleration.</add>
    </niobject>

    <niobject name="NiIntegerExtraData" abstract="0" inherit="NiExtraData">
        Extra integer data.
        <add name="Integer Data" type="uint">The value of the extra data.</add>
    </niobject>

    <niobject name="BSXFlags" abstract="0" inherit="NiIntegerExtraData">
        Controls animation and collision.  Integer holds flags:
        Bit 0 : enable havok
        Bit 1 : enable collision
        Bit 2 : is skeleton nif?
        Bit 3 : enable animation
        Bit 4 : FlameNodes present
        Bit 5 : EditorMarkers present
    </niobject>

    <niobject name="NiIntegersExtraData" abstract="0" inherit="NiExtraData">
        Integers data.
        <add name="Num Integers" type="uint">Number of integers.</add>
        <add name="Data" type="uint" arr1="Num Integers">Integers.</add>
    </niobject>

    <niobject name="BSKeyframeController" abstract="0" inherit="NiKeyframeController">
        An extended keyframe controller.
        <add name="Data 2" type="Ref" template="NiKeyframeData">A link to more keyframe data.</add>
    </niobject>

    <niobject name="NiKeyframeData" abstract="0" inherit="NiObject">
        Keyframes for mesh animation.
        <add name="Num Rotation Keys" type="uint">The number of quaternion rotation keys. If the rotation type is XYZ (type 4) then this *must* be set to 1, and in this case the actual number of keys is stored in the XYZ Rotations field.</add>
        <add name="Rotation Type" type="KeyType" cond="Num Rotation Keys != 0">The type of interpolation to use for rotation.  Can also be 4 to indicate that separate X, Y, and Z values are used for the rotation instead of Quaternions.</add>
        <add name="Quaternion Keys" type="QuatKey" arg="Rotation Type" template="Quaternion" arr1="Num Rotation Keys" cond="Rotation Type != 4">The rotation keys if Quaternion rotation is used.</add>
        <add name="Unknown Float" type="float" cond="Rotation Type == 4" ver2="10.1.0.0">Possibly a vestigial time value?  Doesn&#039;t appear to be significant.</add>
        <add name="XYZ Rotations" type="KeyGroup" template="float" arr1="3" cond="Rotation Type == 4">Individual arrays of keys for rotating X, Y, and Z individually.</add>
        <add name="Translations" type="KeyGroup" template="Vector3">Translation keys.</add>
        <add name="Scales" type="KeyGroup" template="float">Scale keys.</add>
    </niobject>

    <niobject name="NiLookAtController" abstract="0" inherit="NiTimeController">
        Unknown. Start time is 3.4e+38 and stop time is -3.4e+38.
        <add name="Unknown1" type="ushort" ver1="10.1.0.0">Unknown.</add>
        <add name="Look At Node" type="Ref" template="NiNode">Link to the node to look at?</add>
    </niobject>

    <niobject name="NiLookAtInterpolator" abstract="0" inherit="NiInterpolator">
        Unknown.
        <add name="Unknown Short" type="ushort">Unknown.</add>
        <add name="Look At" type="Ptr" template="NiNode">Refers to a Node to focus on.</add>
        <add name="Target" type="string">Target node name.</add>
        <add name="Translation" type="Vector3" ver2="20.5.0.0">Translate.</add>
        <add name="Rotation" type="Quaternion" ver2="20.5.0.0">Rotation.</add>
        <add name="Scale" type="float" ver2="20.5.0.0">Scale.</add>
        <add name="Unknown Link 1" type="Ref" template="NiPoint3Interpolator">Refers to NiPoint3Interpolator.</add>
        <add name="Unknown Link 2" type="Ref" template="NiFloatInterpolator">Refers to a NiFloatInterpolator.</add>
        <add name="Unknown Link 3" type="Ref" template="NiFloatInterpolator">Refers to a NiFloatInterpolator.</add>
    </niobject>

    <niobject name="NiMaterialProperty" abstract="0" inherit="NiProperty">
        Describes the material shading properties.
        <add name="Flags" type="Flags" ver2="10.0.1.2">Property flags.</add>
        <add name="Ambient Color" type="Color3" vercond="!((Version == 20.2.0.7) &amp;&amp; (User Version == 11) &amp;&amp; (User Version 2 > 21))">How much the material reflects ambient light.</add>
        <add name="Diffuse Color" type="Color3" vercond="!((Version == 20.2.0.7) &amp;&amp; (User Version == 11) &amp;&amp; (User Version 2 > 21))">How much the material reflects diffuse light.</add>
        <add name="Specular Color" type="Color3">How much light the material reflects in a specular manner.</add>
        <add name="Emissive Color" type="Color3">How much light the material emits.</add>
        <add name="Glossiness" type="float">The material&#039;s glossiness.</add>
        <add name="Alpha" type="float">The material transparency (1=non-transparant). Refer to a NiAlphaProperty object in this material&#039;s parent NiTriShape object, when alpha is not 1.</add>
        <add name="Emit Multi" type="float" default="1.0" vercond="(Version == 20.2.0.7) &amp;&amp; (User Version == 11) &amp;&amp; (User Version 2 > 21)">Unknown</add>
    </niobject>

    <niobject name="NiMorphData" abstract="0" inherit="NiObject">
        Geometry morphing data.
        <add name="Num Morphs" type="uint">Number of morphing object.</add>
        <add name="Num Vertices" type="uint">Number of vertices.</add>
        <add name="Relative Targets" type="byte" default="1">This byte is always 1 in all official files.</add>
        <add name="Morphs" type="Morph" arg="Num Vertices" arr1="Num Morphs">The geometry morphing objects.</add>
    </niobject>

    <niobject name="NiNode" abstract="0" inherit="NiAVObject">
        Generic node object for grouping.
        <add name="Num Children" type="uint">The number of child objects.</add>
        <add name="Children" type="Ref" template="NiAVObject" arr1="Num Children">List of child node object indices.</add>
        <add name="Num Effects" type="uint">The number of references to effect objects that follow.</add>
        <add name="Effects" type="Ref" template="NiDynamicEffect" arr1="Num Effects">List of node effects. ADynamicEffect?</add>
    </niobject>

    <niobject name="NiBone" abstract="0" inherit="NiNode">
        A NiNode used as a skeleton bone?
    </niobject>

    <niobject name="AvoidNode" abstract="0" inherit="NiNode">
        Morrowind specific?
    </niobject>

    <niobject name="FxWidget" abstract="0" inherit="NiNode">
        Firaxis-specific UI widgets?
        <add name="Unknown 3" type="byte">Unknown.</add>
        <add name="Unknown 292 Bytes" type="byte" arr1="292">Looks like 9 links and some string data.</add>
    </niobject>

    <niobject name="FxButton" abstract="0" inherit="FxWidget">
        Unknown.
    </niobject>

    <niobject name="FxRadioButton" abstract="0" inherit="FxWidget">
        Unknown.
        <add name="Unknown Int 1" type="uint">Unknown.</add>
        <add name="Unknown Int  2" type="uint">Unknown.</add>
        <add name="Unknown Int 3" type="uint">Unknown.</add>
        <add name="Num Buttons" type="uint">Number of unknown links.</add>
        <add name="Buttons" type="Ptr" template="FxRadioButton" arr1="Num Buttons">Unknown pointers to other buttons.  Maybe other buttons in a group so they can be switch off if this one is switched on?</add>
    </niobject>

    <niobject name="NiBillboardNode" abstract="0" inherit="NiNode">
        These nodes will always be rotated to face the camera creating a billboard effect for any attached objects.

        In pre-10.1.0.0 the Flags field is used for BillboardMode.
        Bit 0: hidden
        Bits 1-2: collision mode
        Bit 3: unknown (set in most official meshes)
        Bits 5-6: billboard mode

        Collision modes:
        00 NONE
        01 USE_TRIANGLES
        10 USE_OBBS
        11 CONTINUE

        Billboard modes:
        00 ALWAYS_FACE_CAMERA
        01 ROTATE_ABOUT_UP
        10 RIGID_FACE_CAMERA
        11 ALWAYS_FACE_CENTER
        <add name="Billboard Mode" type="BillboardMode" ver1="10.1.0.0">The way the billboard will react to the camera.</add>
    </niobject>

    <niobject name="NiBSAnimationNode" abstract="0" inherit="NiNode">
        Bethesda-specific extension of Node with animation properties stored in the flags, often 42?
    </niobject>

    <niobject name="NiBSParticleNode" abstract="0" inherit="NiNode">
        Unknown.
    </niobject>

    <niobject name="NiSwitchNode" abstract="0" inherit="NiNode">
        A node used to switch between branches, such as for LOD levels?
        <add name="Unknown Flags 1" type="ushort" ver1="10.1.0.0">Flags</add>
        <add name="Unknown Int 1" type="int">Index?</add>
    </niobject>

    <niobject name="NiLODNode" abstract="0" inherit="NiSwitchNode">
        Level of detail selector. Links to different levels of detail of the same model, used to switch a geometry at a specified distance.
        <!--<add name="Unknown 4 Bytes" type="byte" arr1="4">Unknown.  0,0,0,0 or 1,0,0,0.</add>-->
        <add name="LOD Center" type="Vector3" ver1="4.0.0.2" ver2="10.0.1.0">Point to calculate distance from for switching?</add>
        <add name="Num LOD Levels" type="uint" ver2="10.0.1.0">Number of levels of detail.</add>
        <add name="LOD Levels" type="LODRange" arr1="Num LOD Levels" ver2="10.0.1.0">The ranges of distance that each level of detail applies in.</add>
        <!--<add name="Unknown Short" type="ushort" ver1="10.1.0.0">Zero?</add>-->
        <add name="LOD Level Data" type="Ref" template="NiLODData"  ver1="10.1.0.0">Refers to LOD level information, either distance or screen size based.</add>
    </niobject>

    <niobject name="NiPalette" abstract="0" inherit="NiObject">
        A color palette.
        <add name="Unknown Byte" type="byte">Unknown, Usually = 0.</add>
        <add name="Num Entries" type="uint" default="256">The number of palette entries.  Always = 256.</add>
        <add name="Palette" type="ByteColor4" arr1="256">The color palette.</add>
    </niobject>

    <niobject name="NiParticleBomb" abstract="0" inherit="NiParticleModifier">
        A particle modifier.
        <add name="Decay?" type="float">Unknown.</add>
        <add name="Duration?" type="float">Unknown.</add>
        <add name="DeltaV?" type="float">Unknown.</add>
        <add name="Start?" type="float">Unknown.</add>
        <add name="Decay Type?" type="DecayType">Unknown.</add>
        <add name="Symmetry Type?" type="SymmetryType" ver1="4.1.0.12">Unknown.</add>
        <add name="Position?" type="Vector3">The position of the mass point relative to the particle system?</add>
        <add name="Direction?" type="Vector3">The direction of the applied acceleration?</add>
    </niobject>

    <niobject name="NiParticleColorModifier" abstract="0" inherit="NiParticleModifier">
        Unknown.
        <add name="Color Data" type="Ref" template="NiColorData">Color data index.</add>
    </niobject>

    <niobject name="NiParticleGrowFade" abstract="0" inherit="NiParticleModifier">
        This particle system modifier controls the particle size. If it is present the particles start with size 0.0 . Then they grow to their original size and stay there until they fade to zero size again at the end of their lifetime cycle.
        <add name="Grow" type="float">The time from the beginning of the particle lifetime during which the particle grows.</add>
        <add name="Fade" type="float">The time from the end of the particle lifetime during which the particle fades.</add>
    </niobject>

    <niobject name="NiParticleMeshModifier" abstract="0" inherit="NiParticleModifier">
        Unknown.
        <add name="Num Particle Meshes" type="uint">The number of particle mesh references that follow.</add>
        <add name="Particle Meshes" arr1="Num Particle Meshes" type="Ref" template="NiAVObject">Links to nodes of particle meshes?</add>
    </niobject>

    <niobject name="NiParticleRotation" abstract="0" inherit="NiParticleModifier">
        Unknown.
        <add name="Random Initial Axis?" type="byte">Unknown.</add>
        <add name="Initial Axis?" type="Vector3">Unknown.</add>
        <add name="Rotation Speed?" type="float">Unknown.</add>
    </niobject>

    <niobject name="NiParticles" abstract="0" inherit="NiGeometry">
        Generic particle system node.
    </niobject>

    <niobject name="NiAutoNormalParticles" abstract="0" inherit="NiParticles">
        Unknown.
    </niobject>

    <niobject name="NiParticleMeshes" abstract="0" inherit="NiParticles">
        Mesh particle node?
    </niobject>

    <niobject name="NiParticleMeshesData" abstract="0" inherit="NiRotatingParticlesData">
        Particle meshes data.
        <add name="Unknown Link 2" type="Ref" template="NiAVObject">Refers to the mesh that makes up a particle?</add>
    </niobject>

    <niobject name="NiParticleSystem" abstract="0" inherit="NiParticles">
        A particle system.
        <add name="World Space" type="bool" ver1="10.1.0.0">If true, Particles are birthed into world space.  If false, Particles are birthed into object space.</add>
        <add name="Num Modifiers" type="uint" ver1="10.1.0.0">The number of modifier references.</add>
        <add name="Modifiers" type="Ref" template="NiPSysModifier" arr1="Num Modifiers" ver1="10.1.0.0">The list of particle modifiers.</add>
    </niobject>

    <niobject name="NiMeshParticleSystem" abstract="0" inherit="NiParticleSystem">
        Particle system.
    </niobject>

    <niobject name="NiParticleSystemController" abstract="0" inherit="NiTimeController">
        A generic particle system time controller object.
        <add name="Old Speed" type="uint" ver2="3.1">Particle speed in old files</add>
        <add name="Speed" type="float" ver1="3.3.0.13">Particle speed</add>
        <add name="Speed Random" type="float">Particle random speed modifier</add>
        <add name="Vertical Direction" type="float">
            vertical emit direction [radians]
            0.0 : up
            1.6 : horizontal
            3.1416 : down
        </add>
        <add name="Vertical Angle" type="float">emitter&#039;s vertical opening angle [radians]</add>
        <add name="Horizontal Direction" type="float">horizontal emit direction</add>
        <add name="Horizontal Angle" type="float">emitter&#039;s horizontal opening angle</add>
        <add name="Unknown Normal?" type="Vector3">Unknown.</add>
        <add name="Unknown Color?" type="Color4">Unknown.</add>
        <add name="Size" type="float">Particle size</add>
        <add name="Emit Start Time" type="float">Particle emit start time</add>
        <add name="Emit Stop Time" type="float">Particle emit stop time</add>
        <add name="Unknown Byte" type="byte" ver1="4.0.0.2">Unknown byte, (=0)</add>
        <add name="Old Emit Rate" type="uint" ver2="3.1">Particle emission rate in old files</add>
        <add name="Emit Rate" type="float" ver1="3.3.0.13">Particle emission rate (particles per second)</add>
        <add name="Lifetime" type="float">Particle lifetime</add>
        <add name="Lifetime Random" type="float">Particle lifetime random modifier</add>
        <add name="Emit Flags" type="ushort" ver1="4.0.0.2">Bit 0: Emit Rate toggle bit (0 = auto adjust, 1 = use Emit Rate value)</add>
        <add name="Start Random" type="Vector3">Particle random start translation vector</add>
        <add name="Emitter" type="Ptr" template="NiObject">This index targets the particle emitter object (TODO: find out what type of object this refers to).</add>
        <add name="Unknown Short 2?" type="ushort" ver1="4.0.0.2">? short=0 ?</add>
        <add name="Unknown Float 13?" type="float" ver1="4.0.0.2">? float=1.0 ?</add>
        <add name="Unknown Int 1?" type="uint" ver1="4.0.0.2">? int=1 ?</add>
        <add name="Unknown Int 2?" type="uint" ver1="4.0.0.2">? int=0 ?</add>
        <add name="Unknown Short 3?" type="ushort" ver1="4.0.0.2">? short=0 ?</add>
        <!-- <add name="Particle" type="Particle" ver2="3.1">The particle (older NIF versions only have a single particle per controller?)</add> -->
        <add name="Particle Velocity" type="Vector3" ver2="3.1">Particle velocity</add>
        <add name="Particle Unknown Vector" type="Vector3" ver2="3.1">Unknown</add>
        <add name="Particle Lifetime" type="float" ver2="3.1">The particle&#039;s age.</add>
        <add name="Particle Link" type="Ref" template="NiObject" ver2="3.1" />
        <add name="Particle Timestamp" type="uint" ver2="3.1">Timestamp of the last update.</add>
        <add name="Particle Unknown Short" type="ushort" ver2="3.1">Unknown short</add>
        <add name="Particle Vertex Id" type="ushort" ver2="3.1">Particle/vertex index matches array index</add>

        <add name="Num Particles" type="ushort" ver1="4.0.0.2">Size of the following array. (Maximum number of simultaneous active particles)</add>
        <add name="Num Valid" type="ushort" ver1="4.0.0.2">Number of valid entries in the following array. (Number of active particles at the time the system was saved)</add>
        <add name="Particles" type="Particle" arr1="Num Particles" ver1="4.0.0.2">Individual particle modifiers?</add>
        <add name="Unknown Link" type="Ref" template="NiObject" ver1="4.0.0.2">unknown int (=0xffffffff)</add>
        <add name="Particle Extra" type="Ref" template="NiParticleModifier">Link to some optional particle modifiers (NiGravity, NiParticleGrowFade, NiParticleBomb, ...)</add>
        <add name="Unknown Link 2" type="Ref" template="NiObject">Unknown int (=0xffffffff)</add>
        <add name="Trailer" type="byte" ver1="4.0.0.2">Trailing null byte</add>
        <add name="Color Data" type="Ref" template="NiColorData" ver2="3.1" />
        <add name="Unknown Float 1" type="float" ver2="3.1" />
        <add name="Unknown Floats 2" arr1="Particle Unknown Short" type="float" ver2="3.1" />
    </niobject>

    <niobject name="NiBSPArrayController" abstract="0" inherit="NiParticleSystemController">
        A particle system controller, used by BS in conjunction with NiBSParticleNode.
    </niobject>

    <niobject name="NiPathController" abstract="0" inherit="NiTimeController">
        Time controller for a path.
        <add name="Unknown Short 2" type="ushort" ver1="10.1.0.0">Unknown.</add>
        <add name="Unknown Int 1" type="uint">Unknown, always 1?</add>
        <add name="Unknown Float 2" type="float">Unknown, often 0?</add>
        <add name="Unknown Float 3" type="float">Unknown, often 0?</add>
        <add name="Unknown Short" type="ushort">Unknown, always 0?</add>
        <add name="Pos Data" type="Ref" template="NiPosData">Path controller data index (position data). ?</add>
        <add name="Float Data" type="Ref" template="NiFloatData">Path controller data index (float data). ?</add>
    </niobject>

    <enum name="ChannelType" storage="uint">
        <option value="0" name="CHNL_RED">Red</option>
        <option value="1" name="CHNL_GREEN">Green</option>
        <option value="2" name="CHNL_BLUE">Blue</option>
        <option value="3" name="CHNL_ALPHA">Alpha</option>
        <option value="4" name="CHNL_COMPRESSED">Compressed</option>
        <option value="16" name="CHNL_INDEX">Index</option>
        <option value="19" name="CHNL_EMPTY">Empty</option>
    </enum>

    <enum name="ChannelConvention" storage="uint">
        <option value="0" name="CC_FIXED">Fixed</option>
        <option value="3" name="CC_INDEX">Palettized</option>
        <option value="4" name="CC_COMPRESSED">Compressed</option>
        <option value="5" name="CC_EMPTY">Empty</option>
    </enum>

    <compound name="ChannelData">
        Channel data
        <add name="Type" type="ChannelType">Channel Type</add>
        <add name="Convention" type="ChannelConvention">Data Storage Convention</add>
        <add name="Bits Per Channel" type="byte">Bits per channel</add>
        <add name="Unknown Byte 1" type="byte">Unknown</add>
    </compound>

    <niobject name="ATextureRenderData" abstract="1" inherit="NiObject">
        <add name="Pixel Format" type="PixelFormat">The format of the pixels in this internally stored image.</add>
        <add name="Red Mask" type="uint" ver2="10.2.0.0">0x000000ff (for 24bpp and 32bpp) or 0x00000000 (for 8bpp)</add>
        <add name="Green Mask" type="uint" ver2="10.2.0.0">0x0000ff00 (for 24bpp and 32bpp) or 0x00000000 (for 8bpp)</add>
        <add name="Blue Mask" type="uint" ver2="10.2.0.0">0x00ff0000 (for 24bpp and 32bpp) or 0x00000000 (for 8bpp)</add>
        <add name="Alpha Mask" type="uint" ver2="10.2.0.0">0xff000000 (for 32bpp) or 0x00000000 (for 24bpp and 8bpp)</add>
        <add name="Bits Per Pixel" type="byte" ver2="10.2.0.0">Bits per pixel, 0 (?), 8, 24 or 32.</add>
        <add name="Unknown 3 Bytes" type="byte" arr1="3" ver2="10.2.0.0">Zero?</add>
        <add name="Unknown 8 Bytes" type="byte" arr1="8" ver2="10.2.0.0">
            [96,8,130,0,0,65,0,0] if 24 bits per pixel
            [129,8,130,32,0,65,12,0] if 32 bits per pixel
            [34,0,0,0,0,0,0,0] if 8 bits per pixel
            [4,0,0,0,0,0,0,0] if 0 (?) bits per pixel
        </add>
        <add name="Unknown Int" type="uint" ver1="10.1.0.0" ver2="10.2.0.0">Seems to always be zero.</add>
        <add name="Bits Per Pixel" type="byte" ver1="20.0.0.4">Bits per pixel, 0 (?), 8, 24 or 32.</add>
        <add name="Unknown Int 2" type="int" ver1="20.0.0.4">Unknown.  Could be reference pointer.</add>
        <add name="Unknown Int 3" type="uint" ver1="20.0.0.4">Seems to always be zero.</add>
        <add name="Flags" type="byte" ver1="20.0.0.4">Flags</add>
        <add name="Unknown Int 4" type="uint" ver1="20.0.0.4">Unkown. Often zero.</add>
        <add name="Unknown Byte 1" type="byte" ver1="20.3.0.6">Unknown.</add>
        <add name="Channels" type="ChannelData" arr1="4" ver1="20.0.0.4">Channel Data</add>
        <add name="Palette" type="Ref" template="NiPalette">Link to NiPalette, for 8-bit textures.</add>
        <add name="Num Mipmaps" type="uint">Number of mipmaps in the texture.</add>
        <add name="Bytes Per Pixel" type="uint">Bytes per pixel (Bits Per Pixel / 8).</add>
        <add name="Mipmaps" type="MipMap" arr1="Num Mipmaps">Mipmap descriptions (width, height, offset).</add>
    </niobject>

    <niobject name="NiPersistentSrcTextureRendererData" inherit="ATextureRenderData">
        <add name="Num Pixels" type="uint">Unknown</add>
        <add name="Unknown Int 6" type="uint">Unknown, same as the number of pixels? / number of blocks?</add>
        <add name="Num Faces" type="uint">Unknown</add>
        <add name="Unknown Int 7" type="uint">Unknown</add>
        <add name="Pixel Data" type="byte"  nifskopetype="blob" arr1="Num Faces" arr2="Num Pixels">Raw pixel data holding the mipmaps.  Mipmap zero is the full-size texture and they get smaller by half as the number increases.</add>
    </niobject>

    <niobject name="NiPixelData" abstract="0" inherit="ATextureRenderData">
        A texture.
        <add name="Pixel Data" type="ByteArray" ver2="10.2.0.0">Raw pixel data holding the mipmaps.  Mipmap zero is the full-size texture and they get smaller by half as the number increases.</add>
        <add name="Pixel Data Matrix" type="ByteMatrix" ver1="20.0.0.4" >Raw pixel data holding the mipmaps.  Mipmap zero is the full-size texture and they get smaller by half as the number increases.</add>
    </niobject>

    <niobject name="NiPlanarCollider" abstract="0" inherit="NiParticleModifier">
        Unknown.
        <add name="Unknown Short" type="ushort" ver1="10.0.1.0">Usually 0?</add>
        <add name="Unknown Float 1" type="float">Unknown.</add>
        <add name="Unknown Float 2" type="float">Unknown.</add>
        <add name="Unknown Short 2" type="ushort" ver1="4.2.2.0" ver2="4.2.2.0">Unknown.</add>
        <add name="Unknown Float 3" type="float">Unknown.</add>
        <add name="Unknown Float 4" type="float">Unknown.</add>
        <add name="Unknown Float 5" type="float">Unknown.</add>
        <add name="Unknown Float 6" type="float">Unknown.</add>
        <add name="Unknown Float 7" type="float">Unknown.</add>
        <add name="Unknown Float 8" type="float">Unknown.</add>
        <add name="Unknown Float 9" type="float">Unknown.</add>
        <add name="Unknown Float 10" type="float">Unknown.</add>
        <add name="Unknown Float 11" type="float">Unknown.</add>
        <add name="Unknown Float 12" type="float">Unknown.</add>
        <add name="Unknown Float 13" type="float">Unknown.</add>
        <add name="Unknown Float 14" type="float">Unknown.</add>
        <add name="Unknown Float 15" type="float">Unknown.</add>
        <add name="Unknown Float 16" type="float">Unknown.</add>
    </niobject>

    <niobject name="NiPointLight" abstract="0" inherit="NiLight">
        A point light.
        <add name="Constant Attenuation" type="float">Constant Attenuation</add>
        <add name="Linear Attenuation" type="float">Linear Attenuation</add>
        <add name="Quadratic Attenuation" type="float">Quadratic Attenuation (see glLight)</add>
    </niobject>

    <niobject name="NiPosData" abstract="0" inherit="NiObject">
        Position data.
        <add name="Data" type="KeyGroup" template="Vector3">The position keys.</add>
    </niobject>

    <niobject name="NiPSysAgeDeathModifier" abstract="0" inherit="NiPSysModifier">
        Unknown particle modifier.
        <add name="Spawn on Death" type="bool">Unknown.</add>
        <add name="Spawn Modifier" type="Ref" template="NiPSysSpawnModifier">Link to NiPSysSpawnModifier object?</add>
    </niobject>

    <niobject name="NiPSysBombModifier" abstract="0" inherit="NiPSysModifier">
        Particle modifier that uses a NiNode to use as a "Bomb Object" to alter the path of particles.
        <add name="Bomb Object" type="Ptr" template="NiNode">Link to a NiNode for bomb to function.</add>
        <add name="Bomb Axis" type="Vector3">Orientation of bomb object.</add>
        <add name="Decay" type="float">Falloff rate of the bomb object.</add>
        <add name="Delta V" type="float">DeltaV /  Strength?</add>
        <add name="Decay Type" type="DecayType">Decay type</add>
        <add name="Symmetry Type" type="SymmetryType">Shape/symmetry of the bomb object.</add>
    </niobject>

    <niobject name="NiPSysBoundUpdateModifier" abstract="0" inherit="NiPSysModifier">
        Unknown particle system modifier.
        <add name="Update Skip" type="ushort">Unknown.</add>
    </niobject>

    <niobject name="NiPSysBoxEmitter" abstract="0" inherit="NiPSysVolumeEmitter">
        Particle emitter that uses points within a defined Box shape to emit from..
        <add name="Width" type="float">Defines the Width of the box area.</add>
        <add name="Height" type="float">Defines the Height of the box area.</add>
        <add name="Depth" type="float">Defines the Depth of the box area.</add>
    </niobject>

    <niobject name="NiPSysColliderManager" abstract="0" inherit="NiPSysModifier">
        Particle modifier that adds a defined shape to act as a collision object for particles to interact with.
        <add name="Collider" type="Ref" template="NiPSysCollider">Link to a NiPSysPlanarCollider or NiPSysSphericalCollider.</add>
    </niobject>

    <niobject name="NiPSysColorModifier" abstract="0" inherit="NiPSysModifier">
        Particle modifier that adds keyframe data to modify color/alpha values of particles over time.
        <add name="Data" type="Ref" template="NiColorData">Refers to NiColorData object.</add>
    </niobject>

    <niobject name="NiPSysCylinderEmitter" abstract="0" inherit="NiPSysVolumeEmitter">
        Particle emitter that uses points within a defined Cylinder shape to emit from.
        <add name="Radius" type="float">Radius of the cylinder shape.</add>
        <add name="Height" type="float">Height of the cylinders shape.</add>
    </niobject>

    <niobject name="NiPSysDragModifier" abstract="0" inherit="NiPSysModifier">
        Unknown.
        <add name="Parent" type="Ptr" template="NiObject">Parent reference.</add>
        <add name="Drag Axis" type="Vector3">The drag axis.</add>
        <add name="Percentage" type="float">Drag percentage.</add>
        <add name="Range" type="float">The range.</add>
        <add name="Range Falloff" type="float">The range falloff.</add>
    </niobject>

    <niobject name="NiPSysEmitterCtlrData" abstract="0" inherit="NiObject">
        Particle system emitter controller data.
        <add name="Float Keys?" type="KeyGroup" template="float">Unknown.</add>
        <add name="Num Visibility Keys?" type="uint">Number of keys.</add>
        <add name="Visibility Keys?" type="Key" arg="1" template="byte" arr1="Num Visibility Keys?">Unknown.</add>
    </niobject>

    <niobject name="NiPSysGravityModifier" abstract="0" inherit="NiPSysModifier">
        Adds gravity to a particle system, when linked to a NiNode to use as a Gravity Object.
        <add name="Gravity Object" type="Ptr" template="NiNode">Refers to a NiNode for gravity location.</add>
        <add name="Gravity Axis" type="Vector3">Orientation of gravity.</add>
        <add name="Decay" type="float">Falloff range.</add>
        <add name="Strength" type="float">The strength of gravity.</add>
        <add name="Force Type" type="ForceType">Planar or Spherical type</add>
        <add name="Turbulence" type="float">Adds a degree of randomness.</add>
        <add name="Turbulence Scale" type="float" default="1.0">Range for turbulence.</add>
        <add name="Unknown Byte" type="byte" ver1="20.2.0.7" userver="11">Unknown</add>
    </niobject>

    <niobject name="NiPSysGrowFadeModifier" abstract="0" inherit="NiPSysModifier">
        Particle modifier that controls the time it takes to grow a particle from Size=0 to the specified Size in the emitter, and then back to 0.  This modifer has no control over alpha settings.
        <add name="Grow Time" type="float">Time in seconds to fade in.</add>
        <add name="Grow Generation" type="ushort">Unknown.</add>
        <add name="Fade Time" type="float">Time in seconds to fade out.</add>
        <add name="Fade Generation" type="ushort">Unknown.</add>
        <add name="Base Scale" type="float" ver1="20.2.0.7" userver="11">Unknown</add>
    </niobject>

    <niobject name="NiPSysMeshEmitter" abstract="0" inherit="NiPSysEmitter">
        Particle emitter that uses points on a specified mesh to emit from.
        <add name="Num Emitter Meshes" type="uint">The number of references to emitter meshes that follow.</add>
        <add name="Emitter Meshes" type="Ref" template="NiTriBasedGeom" arr1="Num Emitter Meshes">Links to meshes used for emitting.</add>
        <add name="Initial Velocity Type" type="VelocityType">The way the particles get their initial direction and speed.</add>
        <add name="Emission Type" type="EmitFrom">The parts of the mesh that the particles emit from.</add>
        <add name="Emission Axis" type="Vector3">The emission axis.</add>
    </niobject>

    <niobject name="NiPSysMeshUpdateModifier" abstract="0" inherit="NiPSysModifier">
        Unknown.
        <add name="Num Meshes" type="uint">The number of object references that follow.</add>
        <add name="Meshes" type="Ref" template="NiAVObject" arr1="Num Meshes">Group of target NiNodes or NiTriShapes?</add>
    </niobject>

    <niobject name="NiPSysPlanarCollider" abstract="0" inherit="NiPSysCollider">
        Particle Collider object which particles will interact with.
        <add name="Width" type="float">Defines the width of the plane.</add>
        <add name="Height" type="float">Defines the height of the plane.</add>
        <add name="X Axis" type="Vector3">Defines Orientation.</add>
        <add name="Y Axis" type="Vector3">Defines Orientation.</add>
    </niobject>

    <niobject name="NiPSysSphericalCollider" abstract="0" inherit="NiPSysCollider">
        Particle Collider object which particles will interact with.
        <add name="Radius" type="float">Defines the radius of the sphere object.</add>
    </niobject>

    <niobject name="NiPSysPositionModifier" abstract="0" inherit="NiPSysModifier">
        Unknown particle system modifier.
    </niobject>

    <niobject name="NiPSysResetOnLoopCtlr" abstract="0" inherit="NiTimeController">
        Unknown.
    </niobject>

    <niobject name="NiPSysRotationModifier" abstract="0" inherit="NiPSysModifier">
        Particle modifier that adds rotations to particles.
        <add name="Initial Rotation Speed" type="float">The initial speed of rotation.</add>
        <add name="Initial Rotation Speed Variation" type="float" ver1="20.0.0.4">Adds a ranged randomness to rotation speed.</add>
        <add name="Initial Rotation Angle" type="float" ver1="20.0.0.4">Sets the intial angle for particles to be birthed in.</add>
        <add name="Initial Rotation Angle Variation" type="float" ver1="20.0.0.4">Adds a random range to Initial angle.</add>
        <add name="Random Rot Speed Sign" type="bool" ver1="20.0.0.4">Unknown</add>
        <add name="Random Initial Axis" type="bool">Unknown.</add>
        <add name="Initial Axis" type="Vector3">Unknown.</add>
    </niobject>

    <niobject name="NiPSysSpawnModifier" abstract="0" inherit="NiPSysModifier">
        Unknown particle modifier.
        <add name="Num Spawn Generations" type="ushort">Unknown.</add>
        <add name="Percentage Spawned" type="float">Unknown.</add>
        <add name="Min Num to Spawn" type="ushort">Unknown.</add>
        <add name="Max Num to Spawn" type="ushort">Unknown.</add>
        <add name="Spawn Speed Chaos" type="float">Unknown.</add>
        <add name="Spawn Dir Chaos" type="float">Unknown.</add>
        <add name="Life Span" type="float">Unknown.</add>
        <add name="Life Span Variation" type="float">Unknown.</add>
        <add name="Unknown int" type="int" ver1="10.4.0.1" ver2="10.4.0.1">Unknown</add>
    </niobject>

    <niobject name="NiPSysSphereEmitter" abstract="0" inherit="NiPSysVolumeEmitter">
        Particle emitter that uses points within a sphere shape to emit from.
        <add name="Radius" type="float">The radius of the sphere shape</add>
    </niobject>

    <niobject name="NiPSysUpdateCtlr" abstract="0" inherit="NiTimeController">
        Particle system controller, used for ???.
    </niobject>

    <niobject name="NiPSysFieldModifier" abstract="1" inherit="NiPSysModifier">
        Base for all force field particle modifiers.
        <add name="Field Object" type="Ref" template="NiAVObject">Force Field Object</add>
        <add name="Magnitude" type="float">Magnitude of the force</add>
        <add name="Attenuation" type="float">Controls how quick the field diminishes</add>
        <add name="Use Max Distance" type="bool">Use maximum distance</add>
        <add name="Max Distance" type="float">Maximum distance</add>
    </niobject>

    <niobject name="NiPSysVortexFieldModifier" inherit="NiPSysFieldModifier">
        Particle system modifier, used for controlling the particle velocity in force field.
        <add name="Direction" type="Vector3">Direction of the particle velocity</add>
    </niobject>

    <niobject name="NiPSysGravityFieldModifier" inherit="NiPSysFieldModifier">
        Particle system modifier, used for controlling the particle velocity in gravity field.
        <add name="Direction" type="Vector3">Direction of the particle velocity</add>
    </niobject>

    <niobject name="NiPSysDragFieldModifier" inherit="NiPSysFieldModifier">
        Particle system modifier, used for controlling the particle velocity in drag space warp.
        <add name="Use Direction?" type="bool">Whether to use the direction field?</add>
        <add name="Direction" type="Vector3">Direction of the particle velocity</add>
    </niobject>

    <niobject name="NiPSysTurbulenceFieldModifier" inherit="NiPSysFieldModifier">
        Particle system modifier, used for controlling the particle velocity in drag space warp.
        <add name="Frequency" type="float">Frequency of the update.</add>
    </niobject>

    <niobject name="NiPSysFieldMagnitudeCtlr" inherit="NiPSysModifierFloatCtlr">
        Particle system controller for force field magnitude.
    </niobject>

    <niobject name="NiPSysFieldAttenuationCtlr" inherit="NiPSysModifierFloatCtlr">
        Particle system controller for force field attenuation.
    </niobject>

    <niobject name="NiPSysFieldMaxDistanceCtlr" inherit="NiPSysModifierFloatCtlr">
        Particle system controller for force field maximum distance.
    </niobject>

    <niobject name="NiPSysAirFieldAirFrictionCtlr" inherit="NiPSysModifierFloatCtlr">
        Particle system controller for air field air friction.
    </niobject>

    <niobject name="NiPSysAirFieldInheritVelocityCtlr" inherit="NiPSysModifierFloatCtlr">
        Particle system controller for air field inherit velocity.
    </niobject>

    <niobject name="NiPSysAirFieldSpreadCtlr" inherit="NiPSysModifierFloatCtlr">
        Particle system controller for air field spread.
    </niobject>

    <niobject name="NiPSysInitialRotSpeedCtlr" inherit="NiPSysModifierFloatCtlr">
        Particle system controller for emitter initial rotation speed.
    </niobject>

    <niobject name="NiPSysInitialRotSpeedVarCtlr" inherit="NiPSysModifierFloatCtlr">
        Particle system controller for emitter initial rotation speed variation.
    </niobject>

    <niobject name="NiPSysInitialRotAngleCtlr" inherit="NiPSysModifierFloatCtlr">
        Particle system controller for emitter initial rotation angle.
    </niobject>

    <niobject name="NiPSysInitialRotAngleVarCtlr" inherit="NiPSysModifierFloatCtlr">
        Particle system controller for emitter initial rotation angle variation.
    </niobject>

    <niobject name="NiPSysEmitterPlanarAngleCtlr" inherit="NiPSysModifierFloatCtlr">
        Particle system controller for emitter planar angle.
    </niobject>

    <niobject name="NiPSysEmitterPlanarAngleVarCtlr" inherit="NiPSysModifierFloatCtlr">
        Particle system controller for emitter planar angle variation.
    </niobject>

    <niobject name="NiPSysAirFieldModifier" inherit="NiPSysFieldModifier">
        Particle system modifier, used for controlling the particle velocity in a field like wind.
        <add name="Direction" type="Vector3">Direction of the particle velocity</add>
        <add name="Unknown Float 2" type="float">Unknown</add>
        <add name="Unknown Float 3" type="float">Unknown</add>
        <add name="Unknown Boolean 1" type="bool">Unknown</add>
        <add name="Unknown Boolean 2" type="bool">Unknown</add>
        <add name="Unknown Boolean 3" type="bool">Unknown</add>
        <add name="Unknown Float 4" type="float">Unknown</add>
    </niobject>
    
    <niobject name="NiPSysTrailEmitter" abstract="0" inherit="NiPSysEmitter">
        Guild 2-Specific node
        <add name="Unknown Int 1" type="int">Unknown</add>
        <add name="Unknown Float 1" type="float">Unknown</add>
        <add name="Unknown Float 2" type="float">Unknown</add>
        <add name="Unknown Float 3" type="float">Unknown</add>
        <add name="Unknown Int 2" type="int">Unknown</add>
        <add name="Unknown Float 4" type="float">Unknown</add>
        <add name="Unknown Int 3" type="int">Unknown</add>
        <add name="Unknown Float 5" type="float">Unknown</add>
        <add name="Unknown Int 4" type="int">Unknown</add>
        <add name="Unknown Float 6" type="float">Unknown</add>
        <add name="Unknown Float 7" type="float">Unknown</add>
    </niobject>

    <niobject name="NiLightIntensityController" inherit="NiFloatInterpController">
        Unknown controller
    </niobject>

    <niobject name="NiPSysRadialFieldModifier" inherit="NiPSysFieldModifier">
        Particle system modifier, used for controlling the particle
        velocity in force field.
        <add name="Radial Type" type="int">Unknown Enums?</add>
    </niobject>

    <niobject name ="NiLODData" abstract="1" inherit="NiObject">
        Abstract class used for different types of LOD selections.
    </niobject>

    <niobject name="NiRangeLODData" abstract="0" inherit="NiLODData">
        Describes levels of detail based on distance of object from camera.
        <add name="LOD Center" type="Vector3">?</add>
        <add name="Num LOD Levels" type="uint">Number of levels of detail.</add>
        <add name="LOD Levels" type="LODRange" arr1="Num LOD Levels">The ranges of distance that each level of detail applies in.</add>
    </niobject>

    <niobject name="NiScreenLODData" abstract="0" inherit="NiLODData">
        Describes levels of detail based on size of object on screen?
        <add name="Bound Center" type="Vector3">The center of the bounding sphere?</add>
        <add name="Bound Radius" type="float">The radius of the bounding sphere?</add>
        <add name="World Center" type="Vector3">The center of the bounding sphere in world space?</add>
        <add name="World Radius" type="float">The radius of the bounding sphere in world space?</add>
        <add name="Proportion Count" type="uint">The number of screen size based LOD levels.</add>
        <add name="Proportion Levels" type="float" arr1="Proportion Count">The LOD levels based on proportion of screen size?</add>
    </niobject>

    <niobject name="NiRotatingParticles" abstract="0" inherit="NiParticles">
        Unknown.
    </niobject>

    <niobject name="NiSequenceStreamHelper" abstract="0" inherit="NiObjectNET">
        Keyframe animation root node, in .kf files.
    </niobject>

    <niobject name="NiShadeProperty" abstract="0" inherit="NiProperty">
        Determines whether flat shading or smooth shading is used on a shape.
        <add name="Flags" type="Flags">
            1&#039;s Bit:  Enable smooth phong shading on this shape.

            If 1&#039;s bit is not set, hard-edged flat shading will be used on this shape.
        </add>
    </niobject>

    <niobject name="NiSkinData" abstract="0" inherit="NiObject">
        Skinning data.
        <add name="Rotation" type="Matrix33">
            The overall rotation offset of the skin from this bone in the bind position.
            (This is a guess, it has always been the identity matrix so far)
        </add>
        <add name="Translation" type="Vector3">The overall translation offset of the skin from this bone in the bind position. (This is a guess, it has always been (0.0, 0.0, 0.0) so far)</add>
        <add name="Scale" type="float">The scale offset of the skin from this bone in the bind position. (This is an assumption - it has always been 1.0 so far)</add>
        <add name="Num Bones" type="uint">Number of bones.</add>
        <add name="Skin Partition" type="Ref" template="NiSkinPartition" ver1="4.0.0.2" ver2="10.1.0.0">This optionally links a NiSkinPartition for hardware-acceleration information.</add>
        <add name="Has Vertex Weights" type="byte" ver1="4.2.1.0" default="1">Enables Vertex Weights for this NiSkinData.</add>
        <add name="Bone List" type="SkinData" arr1="Num Bones" arg="Has Vertex Weights">Contains offset data for each node that this skin is influenced by.</add>
    </niobject>

    <niobject name="NiSkinInstance" abstract="0" inherit="NiObject">
        Skinning instance.
        <add name="Data" type="Ref" template="NiSkinData">Skinning data reference.</add>
        <add name="Skin Partition" type="Ref" template="NiSkinPartition" ver1="10.2.0.0">Refers to a NiSkinPartition objects, which partitions the mesh such that every vertex is only influenced by a limited number of bones.</add>
        <add name="Skeleton Root" type="Ptr" template="NiNode">Armature root node.</add>
        <add name="Num Bones" type="uint">The number of node bones referenced as influences.</add>
        <add name="Bones" type="Ptr" template="NiNode" arr1="Num Bones">List of all armature bones.</add>
    </niobject>

    <niobject name="NiTriShapeSkinController" abstract="0" inherit="NiTimeController">
        Old version of skinning instance.
        <add name="Num Bones" type="uint">The number of node bones referenced as influences.</add>
        <add name="Vertex Counts" type="uint" arr1="Num Bones">The number of vertex weights stored for each bone.</add>
        <add name="Bones" type="Ptr" template="NiBone" arr1="Num Bones">List of all armature bones.</add>
        <add name="Bone Data" type="OldSkinData" arr1="Num Bones" arr2="Vertex Counts">Contains skin weight data for each node that this skin is influenced by.</add>
    </niobject>

    <niobject name="NiClodSkinInstance" abstract="0" inherit="NiSkinInstance">
        A copy of NISkinInstance for use with NiClod meshes.
    </niobject>

    <niobject name="NiSkinPartition" abstract="0" inherit="NiObject">
        Skinning data, optimized for hardware skinning. The mesh is partitioned in submeshes such that each vertex of a submesh is influenced only by a limited and fixed number of bones.
        <add name="Num Skin Partition Blocks" type="uint">Unknown.</add>
        <add name="Skin Partition Blocks" type="SkinPartition" arr1="Num Skin Partition Blocks">Skin partition objects.</add>
    </niobject>

    <niobject name="NiTexture" abstract="1" inherit="NiObjectNET">
        A texture.
    </niobject>

    <niobject name="NiSourceTexture" abstract="0" inherit="NiTexture">
        Describes texture source and properties.
        <add name="Use External" type="byte" default="1">Is the texture external?</add>
        <add name="File Name" type="FilePath" cond="Use External == 1">The external texture file name.</add>
        <add name="Unknown Link" type="Ref" template="NiObject" cond="Use External == 1" ver1="10.1.0.0">Unknown.</add>
        <add name="Unknown Byte" type="byte" default="1" cond="Use External == 0" ver2="10.0.1.0">Unknown. Seems to be set if Pixel Data is present?</add>
        <add name="File Name" type="FilePath" cond="Use External == 0" ver1="10.1.0.0">The original source filename of the image embedded by the referred NiPixelData object.</add>
        <add name="Pixel Data" type="Ref" template="ATextureRenderData" cond="Use External == 0">Pixel data object index. NiPixelData or NiPersistentSrcTextureRendererData</add>
        <add name="Pixel Layout" type="PixelLayout" default="PIX_LAY_PALETTISED_4">Specifies the way the image will be stored.</add>
        <add name="Use Mipmaps" type="MipMapFormat" default="MIP_FMT_DEFAULT">Specifies whether mip maps are used.</add>
        <add name="Alpha Format" type="AlphaFormat" default="ALPHA_DEFAULT"> Note: the NiTriShape linked to this object must have a NiAlphaProperty in its list of properties to enable material and/or texture transparency.</add>
        <add name="Is Static" type="byte" default="1">Is Static?</add>
        <add name="Direct Render" type="bool" default="1" ver1="10.1.0.106">Load direct to renderer</add>
        <add name="Persist Render Data" type="bool" default="0" ver1="20.2.0.7">Render data is persistant</add>
    </niobject>

    <niobject name="NiSpecularProperty" abstract="0" inherit="NiProperty">
        Gives specularity to a shape. Flags 0x0001.
        <add name="Flags" type="Flags">1&#039;s Bit = Enable specular lighting on this shape.</add>
    </niobject>

    <niobject name="NiSphericalCollider" abstract="0" inherit="NiParticleModifier">
        Unknown.
        <add name="Unknown Float 1" type="float">Unknown.</add>
        <add name="Unknown Short 1" type="ushort">Unknown.</add>
        <add name="Unknown Float 2" type="float">Unknown.</add>
        <add name="Unknown Short 2" type="ushort" ver2="4.2.0.2">Unknown.</add>
        <add name="Unknown Float 3" type="float" ver1="4.2.1.0">Unknown.</add>
        <add name="Unknown Float 4" type="float">Unknown.</add>
        <add name="Unknown Float 5" type="float">Unknown.</add>
    </niobject>

    <niobject name="NiSpotLight" abstract="0" inherit="NiPointLight">
        A spot.
        <add name="Cutoff Angle" type="float">The opening angle of the spot.</add>
        <add name="Unknown Float" type="float" ver1="20.2.0.7">Unknown</add>
        <add name="Exponent" type="float">Describes the distribution of light. (see: glLight)</add>
    </niobject>

    <niobject name="NiStencilProperty" abstract="0" inherit="NiProperty">
        Allows control of stencil testing.
        <add name="Flags" type="Flags" ver2="10.0.1.2">Property flags.</add>
        <add name="Stencil Enabled" type="byte" ver2="20.0.0.5">Enables or disables the stencil test.</add>
        <add name="Stencil Function" type="StencilCompareMode" ver2="20.0.0.5">Selects the compare mode function (see: glStencilFunc).</add>
        <add name="Stencil Ref" type="uint" ver2="20.0.0.5">Unknown.  Default is 0.</add>
        <add name="Stencil Mask" type="uint" default="4294967295" ver2="20.0.0.5">A bit mask. The default is 0xffffffff.</add>
        <add name="Fail Action" type="StencilAction" ver2="20.0.0.5"/>
        <add name="Z Fail Action" type="StencilAction" ver2="20.0.0.5"/>
        <add name="Pass Action" type="StencilAction" ver2="20.0.0.5"/>
        <add name="Draw Mode" default="DRAW_BOTH" type="FaceDrawMode" ver2="20.0.0.5">Used to enabled double sided faces. Default is 3 (DRAW_BOTH).</add>
        <add name="Flags" type="Flags" default="19840" ver1="20.1.0.3">
            Property flags:
            Bit 0: Stencil Enable
            Bits 1-3: Fail Action
            Bits 4-6: Z Fail Action
            Bits 7-9: Pass Action
            Bits 10-11: Draw Mode
            Bits 12-14: Stencil Function
        </add>
        <add name="Stencil Ref" type="uint" ver1="20.1.0.3">Unknown.  Default is 0.</add>
        <add name="Stencil Mask" type="uint" default="4294967295" ver1="20.1.0.3">A bit mask. The default is 0xffffffff.</add>
    </niobject>

    <niobject name="NiStringExtraData" abstract="0" inherit="NiExtraData">
        Apparently commands for an optimizer instructing it to keep things it would normally discard.
        Also refers to NiNode objects (through their name) in animation .kf files.
        <add name="Bytes Remaining" type="uint" ver2="4.2.2.0">The number of bytes left in the record.  Equals the length of the following string + 4.</add>
        <add name="String Data" type="string">The string.</add>
    </niobject>

    <niobject name="NiStringPalette" abstract="0" inherit="NiObject">
        List of 0x00-seperated strings, which are names of controlled objects and controller types. Used in .kf files in conjunction with NiControllerSequence.
        <add name="Palette" type="StringPalette">A bunch of 0x00 seperated strings.</add>
    </niobject>

    <niobject name="NiStringsExtraData" abstract="0" inherit="NiExtraData">
        List of strings; for example, a list of all bone names.
        <add name="Num Strings" type="uint">Number of strings.</add>
        <add name="Data" type="SizedString" arr1="Num Strings">The strings.</add>
    </niobject>

    <niobject name="NiTextKeyExtraData" abstract="0" inherit="NiExtraData">
        Extra data, used to name different animation sequences.
        <add name="Unknown Int 1" type="uint" ver2="4.2.2.0">Unknown.  Always equals zero in all official files.</add>
        <add name="Num Text Keys" type="uint">The number of text keys that follow.</add>
        <add name="Text Keys" type="Key" arg="1" template="string" arr1="Num Text Keys">List of textual notes and at which time they take effect. Used for designating the start and stop of animations and the triggering of sounds.</add>
    </niobject>

    <niobject name="NiTextureEffect" abstract="0" inherit="NiDynamicEffect">
        Enables environment mapping. Should be in both the children list and effects list of the NiTriShape object. For Morrowind: the bump map can be used to bump the environment map (note that the bump map is ignored if no NiTextureEffect object is present).
        <add name="Model Projection Matrix" type="Matrix33">Model projection matrix.  Always identity?</add>
        <add name="Model Projection Transform" type="Vector3">Model projection transform.  Always (0,0,0)?</add>
        <add name="Texture Filtering" type="TexFilterMode" default="FILTER_TRILERP">Texture Filtering mode.</add>
        <add name="Texture Clamping" type="TexClampMode" default="WRAP_S_WRAP_T">Texture Clamp mode.</add>
        <add name="Unknown" type="short" ver1="20.6.0.0" />
        <add name="Texture Type" default="EFFECT_ENVIRONMENT_MAP" type="EffectType">The type of effect that the texture is used for.</add>
        <add name="Coordinate Generation Type" default="CG_SPHERE_MAP" type="CoordGenType">The method that will be used to generate UV coordinates for the texture effect.</add>
        <add name="Image" type="Ref" template="NiImage" ver2="3.1">Image index.</add>
        <add name="Source Texture" type="Ref" template="NiSourceTexture" ver1="4.0.0.0">Source texture index.</add>
        <add name="Clipping Plane" default="0" type="byte">Determines whether a clipping plane is used.  0 means that a plane is not used.</add>
        <add name="Unknown Vector" type="Vector3" default="1.0, 0.0, 0.0">Unknown: (1,0,0)?</add>
        <add name="Unknown Float" type="float">Unknown. 0?</add>
        <add name="PS2 L" type="short" default="0" ver2="10.2.0.0">0?</add>
        <add name="PS2 K" type="short" default="-75" ver2="10.2.0.0">-75?</add>
        <add name="Unknown Short" type="ushort" ver2="4.1.0.12">Unknown: 0.</add>
    </niobject>

    <niobject name="NiTextureModeProperty" abstract="0" inherit="NiProperty">
        Unknown
        <add name="Unknown Short" type="short">Unknown. Either 210 or 194.</add>
        <add name="PS2 L" type="short" default="0" ver1="3.1" ver2="10.2.0.0">0?</add>
        <add name="PS2 K" type="short" default="-75" ver1="3.1" ver2="10.2.0.0">-75?</add>
    </niobject>

    <niobject name="NiImage" abstract="0" inherit="NiObject">
        <add name="Use External" type="byte">0 if the texture is internal to the NIF file.</add>
        <add name="File Name" type="FilePath" cond="Use External != 0">The filepath to the texture.</add>
        <add name="Image Data" type="Ref" template="NiRawImageData" cond="Use External == 0">Link to the internally stored image data.</add>
        <add name="Unknown Int" type="uint" default="7">Unknown.  Often seems to be 7. Perhaps m_uiMipLevels?</add>
        <add name="Unknown Float" type="float" ver1="3.1" default="128.5">Unknown.  Perhaps fImageScale?</add>
    </niobject>

    <niobject name="NiTextureProperty" abstract="0" inherit="NiProperty">
        <add name="Flags" type="Flags">Property flags.</add>
        <add name="Image" type="Ref" template="NiImage">Link to the texture image.</add>
        <add name="Unknown Int 1" type ="uint" ver2="3.03">Unknown.  0?</add>
        <add name="Unknown Int 2" type ="uint" ver2="3.03">Unknown.  0xFFFFFFFF?</add>
    </niobject>

    <niobject name="NiMultiTextureProperty" abstract="0" inherit="NiProperty">
        (note: not quite complete yet... but already reads most of the DAoC ones)
        <add name="Flags" type="Flags">Property flags.</add>
        <add name="Unknown Int" type="uint">Unknown. Always 5 for DAoC files, and always 6 for Bridge Commander.  Seems to have nothing to do with the number of Texture Element slots that follow.</add>
        <add name="Texture Elements" type="MultiTextureElement" arr1="5">Describes the various textures used by this mutli-texture property.  Each slot probably has special meaning like thoes in NiTexturingProperty.</add>
    </niobject>

    <niobject name="NiTexturingProperty" abstract="0" inherit="NiProperty">
        Describes an object&#039;s textures.
        <add name="Flags" type="Flags" ver2="10.0.1.2">Property flags.</add>
        <add name="Flags" type="Flags" ver1="20.1.0.3">Property flags.</add>
        <add name="Apply Mode" type="ApplyMode" default="APPLY_MODULATE" ver2="20.0.0.5">Determines how the texture will be applied.  Seems to have special functions in Oblivion.</add>
        <add name="Texture Count" type="uint" default="7">Number of textures. Always 7 in versions &lt; 20.0.0.4. Can also be 8 in &gt;= 20.0.0.4.</add>
        <add name="Has Base Texture" type="bool">Do we have a base texture?</add>
        <add name="Base Texture" type="TexDesc" cond="Has Base Texture">The base texture.</add>
        <add name="Has Dark Texture" type="bool">Do we have a dark texture?</add>
        <add name="Dark Texture" type="TexDesc" cond="Has Dark Texture">The dark texture.</add>
        <add name="Has Detail Texture" type="bool">Do we have a detail texture?</add>
        <add name="Detail Texture" type="TexDesc" cond="Has Detail Texture">The detail texture.</add>
        <add name="Has Gloss Texture" type="bool">Do we have a gloss texture?</add>
        <add name="Gloss Texture" type="TexDesc" cond="Has Gloss Texture">The gloss texture.</add>
        <add name="Has Glow Texture" type="bool">Do we have a glow texture?</add>
        <add name="Glow Texture" type="TexDesc" cond="Has Glow Texture">The glowing texture.</add>
        <add name="Has Bump Map Texture" type="bool">Do we have a bump map texture?</add>
        <add name="Bump Map Texture" type="TexDesc" cond="Has Bump Map Texture">The bump map texture.</add>
        <add name="Bump Map Luma Scale" type="float" cond="Has Bump Map Texture">Unknown.</add>
        <add name="Bump Map Luma Offset" type="float" cond="Has Bump Map Texture">Unknown.</add>
        <add name="Bump Map Matrix" type="Matrix22" cond="Has Bump Map Texture">Unknown.</add>
        <add name="Has Normal Texture" type="bool" ver1="20.2.0.7">Do we have a normal texture?  (Noraml guess based on file suffix in sample files)</add>
        <add name="Normal Texture" type="TexDesc" cond="Has Normal Texture" ver1="20.2.0.7">Normal texture.</add>
        <add name="Has Unknown2 Texture" type="bool" ver1="20.2.0.7">Do we have a unknown texture 2?</add>
        <add name="Unknown2 Texture" type="TexDesc" cond="Has Unknown2 Texture" ver1="20.2.0.7">Unknown texture 2.</add>
        <add name="Unknown2 Float" type="float" cond="Has Unknown2 Texture">Unknown.</add>
        <add name="Has Decal 0 Texture" type="bool">Do we have a decal 0 texture?</add>
        <add name="Decal 0 Texture" type="TexDesc" cond="Has Decal 0 Texture">The decal texture.</add>
        <add name="Has Decal 1 Texture" type="bool" cond="Texture Count &gt;= 8" ver2="20.1.0.3">Do we have a decal 1 texture?</add>
        <add name="Has Decal 1 Texture" type="bool" cond="Texture Count &gt;= 10" ver1="20.2.0.7">Do we have a decal 1 texture?</add>
        <add name="Decal 1 Texture" type="TexDesc" cond="Has Decal 1 Texture">Another decal texture.</add>
        <add name="Has Decal 2 Texture" type="bool" cond="Texture Count &gt;= 9" ver2="20.1.0.3">Do we have a decal 2 texture?</add>
        <add name="Has Decal 2 Texture" type="bool" cond="Texture Count &gt;= 11" ver1="20.2.0.7">Do we have a decal 2 texture?</add>
        <add name="Decal 2 Texture" type="TexDesc" cond="Has Decal 2 Texture">Another decal texture.</add>
        <add name="Has Decal 3 Texture" type="bool" cond="Texture Count &gt;= 10" ver2="20.1.0.3">Do we have a decal 3 texture?</add>
        <add name="Has Decal 3 Texture" type="bool" cond="Texture Count &gt;= 12" ver1="20.2.0.7">Do we have a decal 3 texture?</add>
        <add name="Decal 3 Texture" type="TexDesc" cond="Has Decal 3 Texture">Another decal texture. Who knows the limit.</add>
        <add name="Num Shader Textures" type="uint" ver1="10.0.1.0">Number of Shader textures that follow.</add>
        <add name="Shader Textures" type="ShaderTexDesc" arr1="Num Shader Textures" ver1="10.0.1.0">Shader textures.</add>
    </niobject>

    <niobject name="NiTransformData" abstract="0" inherit="NiKeyframeData">
        Mesh animation keyframe data.
    </niobject>

    <niobject name="NiTriShape" abstract="0" inherit="NiTriBasedGeom">
        A shape node that refers to singular triangle data.
    </niobject>

    <niobject name="NiTriShapeData" abstract="0" inherit="NiTriBasedGeomData">
        Holds mesh data using a list of singular triangles.
        <add name="Num Triangle Points" type="uint">Num Triangles times 3.</add>
        <add name="Has Triangles" type="bool" ver1="10.1.0.0">Do we have triangle data?</add>
        <add name="Triangles" type="Triangle" arr1="Num Triangles" ver2="10.0.1.2">Triangle data.</add>
        <add name="Triangles" type="Triangle" arr1="Num Triangles" cond="Has Triangles" ver1="10.0.1.3">Triangle face data.</add>
        <add name="Num Match Groups" type="ushort" ver1="3.1">Number of shared normals groups.</add>
        <add name="Match Groups" type="MatchGroup" arr1="Num Match Groups" ver1="3.1">The shared normals.</add>
    </niobject>

    <niobject name="NiTriStrips" abstract="0" inherit="NiTriBasedGeom">
        A shape node that refers to data organized into strips of triangles
    </niobject>

    <niobject name="NiTriStripsData" abstract="0" inherit="NiTriBasedGeomData">
        Holds mesh data using strips of triangles.
        <add name="Num Strips" type="ushort">Number of OpenGL triangle strips that are present.</add>
        <add name="Strip Lengths" type="ushort" arr1="Num Strips">The number of points in each triangle strip.</add>
        <add name="Has Points" type="bool" ver1="10.0.1.3">Do we have strip point data?</add>
        <add name="Points" type="ushort" arr1="Num Strips" arr2="Strip Lengths" ver2="10.0.1.2">The points in the Triangle strips.  Size is the sum of all entries in Strip Lengths.</add>
        <add name="Points" type="ushort" arr1="Num Strips" arr2="Strip Lengths" cond="Has Points" ver1="10.0.1.3">The points in the Triangle strips. Size is the sum of all entries in Strip Lengths.</add>
    </niobject>

    <niobject name="NiEnvMappedTriShape" abstract="0" inherit="NiObjectNET">
        Unknown
        <add name="Unknown 1" type="ushort">unknown (=4 - 5)</add>
        <add name="Unknown Matrix" type="Matrix44">unknown</add>
        <add name="Num Children" type="uint">The number of child objects.</add>
        <add name="Children" type="Ref" template="NiAVObject" arr1="Num Children">List of child node object indices.</add>
        <add name="Child 2" type="Ref" template="NiObject">unknown</add>
        <add name="Child 3" type="Ref" template="NiObject">unknown</add>
    </niobject>

    <!--
    <niobject name="NiEnvMappedTriShapeData" abstract="0" inherit="NiTriBasedGeomData">
        Holds mesh data using a list of singular triangles.
        <add name="Num Triangle Points" type="uint">Num Triangles times 3.</add>
        <add name="Has Triangles" type="bool">Do we have triangle data?</add>
        <add name="Triangles" type="Triangle" arr1="Num Triangles" cond="Has Triangles != 0">Triangle face data.</add>
        <add name="Num Match Groups" type="ushort">Number of shared normals groups.</add>
        <add name="Match Groups" type="MatchGroup" arr1="Num Match Groups">The shared normals.</add>
    </niobject>
    -->
    <niobject name="NiEnvMappedTriShapeData" abstract="0" inherit="NiTriShapeData">
        Holds mesh data using a list of singular triangles.
    </niobject>

    <niobject name="NiBezierTriangle4" abstract="0" inherit="NiObject">
        Sub data of NiBezierMesh
        <add name="Unknown 1" type="uint" arr1="6">unknown</add>
        <add name="Unknown 2" type="ushort">unknown</add>
        <add name="Matrix" type="Matrix33">unknown</add>
        <add name="Vector 1" type="Vector3">unknown</add>
        <add name="Vector 2" type="Vector3">unknown</add>
        <add name="Unknown 3" type="short" arr1="4">unknown</add>
        <add name="Unknown 4" type="byte">unknown</add>
        <add name="Unknown 5" type="uint">unknown</add>
        <add name="Unknown 6" type="short" arr1="24">unknown</add>
    </niobject>

    <niobject name="NiBezierMesh" abstract="0" inherit="NiAVObject">
        Unknown
        <add name="Num Bezier Triangles" type="uint">references.</add>
        <add name="Bezier Triangle" type="Ref" template="NiBezierTriangle4" arr1="Num Bezier Triangles">unknown</add>
        <add name="Unknown 3" type="uint">Unknown.</add>
        <add name="Count 1" type="ushort">Data count.</add>
        <add name="Unknown 4" type="ushort">Unknown.</add>
        <add name="Points 1" type="Vector3" arr1="Count 1">data.</add>
        <add name="Unknown 5" type="uint">Unknown (illegal link?).</add>
        <add name="Points 2" type="float" arr1="Count 1" arr2="2">data.</add>
        <add name="Unknown 6" type="uint">unknown</add>
        <add name="Count 2" type="ushort">data count 2.</add>
        <add name="Data 2" type="ushort" arr1="Count 2" arr2="4">data count.</add>
    </niobject>



    <niobject name="NiClod" abstract="0" inherit="NiTriBasedGeom">
        A shape node that holds continuous level of detail information.
        Seems to be specific to Freedom Force.
    </niobject>

    <niobject name="NiClodData" abstract="0" inherit="NiTriBasedGeomData">
        Holds mesh data for continuous level of detail shapes.
        Pesumably a progressive mesh with triangles specified by edge splits.
        Seems to be specific to Freedom Force.
        The structure of this is uncertain and highly experimental at this point.
        No file with this data can currently be read properly.
        <add name="Unknown Shorts" type="ushort"></add>
        <add name="Unknown Count 1" type ="ushort"></add>
        <add name="Unknown Count 2" type ="ushort"></add>
        <add name="Unknown Count 3" type ="ushort"></add>
        <add name="Unknown Float" type="float"></add>
        <add name="Unknown Short" type="ushort"></add>
        <add name="Unknown Clod Shorts 1" type="ushort" arr1="Unknown Count 1" arr2="6"></add>
        <add name="Unknown Clod Shorts 2" type ="ushort" arr1="Unknown Count 2"></add>
        <add name="Unknown Clod Shorts 3" type ="ushort" arr1="Unknown Count 3" arr2="6"></add>
    </niobject>

    <niobject name="NiUVController" abstract="0" inherit="NiTimeController">
        Time controller for texture coordinates.
        <add name="Unknown Short" type="ushort">Always 0?</add>
        <add name="Data" type="Ref" template="NiUVData">Texture coordinate controller data index.</add>
    </niobject>

    <niobject name="NiUVData" abstract="0" inherit="NiObject">
        Texture coordinate data.
        <add name="UV Groups" type="KeyGroup" template="float" arr1="4">
            Four UV data groups. Appear to be U translation, V translation, U scaling/tiling, V scaling/tiling.
        </add>
    </niobject>

    <niobject name="NiVectorExtraData" abstract="0" inherit="NiExtraData">
        Extra vector data.
        <add name="Vector Data" type="Vector3">The vector data.</add>
        <add name="Unknown Float" type="float">Not sure whether this comes before or after the vector data.</add>
    </niobject>

    <niobject name="NiVertexColorProperty" abstract="0" inherit="NiProperty">
        Property of vertex colors. This object is referred to by the root object of the NIF file whenever some NiTriShapeData object has vertex colors with non-default settings; if not present, vertex colors have vertex_mode=2 and lighting_mode=1.
        <add name="Flags" type="Flags">
            Property flags. Appears to be unused until 20.1.0.3.

            Bits 0-2: Unknown
            Bit 3: Lighting Mode?
            Bits 4-5: Vertex Mode?
        </add>
        <add name="Vertex Mode" type="VertMode" ver2="20.0.0.5">
            Determines how vertex and material colors are mixed.
            related gl function: glColorMaterial
            In Flags from version 20.1.0.3 onwards.
        </add>
        <add name="Lighting Mode" type="LightMode" ver2="20.0.0.5">The light mode. In Flags from 20.1.0.3 on.</add>
    </niobject>

    <niobject name="NiVertWeightsExtraData" abstract="0" inherit="NiExtraData">
        Not used in skinning.
        Unsure of use - perhaps for morphing animation or gravity.
        <add name="Num Bytes" type="uint">Number of bytes in this data object.</add>
        <add name="Num Vertices" type="ushort">Number of vertices.</add>
        <add name="Weight" type="float" arr1="Num Vertices">The vertex weights.</add>
    </niobject>

    <niobject name="NiVisData" abstract="0" inherit="NiObject">
        Visibility data for a controller.
        <add name="Num Keys" type="uint">The number of visibility keys that follow.</add>
        <add name="Keys" type="Key" arg="1" template="byte" arr1="Num Keys">The visibility keys.</add>
    </niobject>

    <niobject name="NiWireframeProperty" abstract="0" inherit="NiProperty">
        Unknown.
        <add name="Flags" type="Flags">
            Property flags.
            0 - Wireframe Mode Disabled
            1 - Wireframe Mode Enabled
        </add>
    </niobject>

    <niobject name="NiZBufferProperty" abstract="0" inherit="NiProperty">
        This Property controls the Z buffer (OpenGL: depth buffer).
        <add name="Flags" type="Flags" default="3">
            Bit 0 enables the z test
            Bit 1 controls wether the Z buffer is read only (0) or read/write (1)
        </add>
        <add name="Function" type="ZCompareMode" default="ZCOMP_LESS_EQUAL" ver1="4.1.0.12" ver2="20.0.0.5">
            Z-Test function (see: glDepthFunc). In Flags from 20.1.0.3 on.
        </add>
    </niobject>

    <niobject name="RootCollisionNode" abstract="0" inherit="NiNode">
        Morrowind-specific node for collision mesh.
    </niobject>

    <niobject name="NiRawImageData" abstract="0" inherit="NiObject">
        Raw image data.
        <add name="Width" type="uint">Image width</add>
        <add name="Height" type="uint">Image height</add>
        <add name="Image Type" type="ImageType">The format of the raw image data.</add>
        <add name="RGB Image Data" type="ByteColor3" arr1="Width" arr2="Height" cond="Image Type == 1" >Image pixel data.</add>
        <add name="RGBA Image Data" type="ByteColor4" arr1="Width" arr2="Height" cond="Image Type == 2" >Image pixel data.</add>
    </niobject>

    <niobject name="NiSortAdjustNode" abstract="0" inherit="NiNode">
        Unknown node.  Found in Loki.
        <add name="Sorting Mode" type="SortingMode" default="SORTING_INHERIT">Sorting</add>
        <add name="Unknown Int 2" type="int" default="-1" ver2="10.2.0.0">Unknown.</add>
    </niobject>

    <niobject name="NiSourceCubeMap" abstract="0" inherit="NiSourceTexture">
        Unknown node.  Found in Emerge Demo.
    </niobject>

    <niobject name="NiPhysXProp" abstract="0" inherit="NiObjectNET">
        Unknown PhysX node.
        <add name="Unknown Float 1" type="float">Unknown</add>
        <add name="Unknown Int 1" type="uint">Unknown</add>
        <add name="Unknown Refs 1" type="Ref" template="NiObject" arr1="Unknown Int 1">Unknown</add>
        <add name="Num Dests" type="int">Number of NiPhysXTransformDest references</add>
        <add name="Transform Dests" type="Ref" template="NiPhysXTransformDest" arr1="Num Dests">Unknown</add>
        <add name="Unknown Byte" type="byte">Unknown</add>
        <add name="Unknown Int" type="int" ver1="20.5.0.0">Unknown</add><!-- in Krazy Rain 20.5.0.0 nifs, missing in the copetech 20.3.0.9 nifs -->
        <add name="Prop Description" type="Ref" template="NiPhysXPropDesc">PhysX Property Description.</add>
    </niobject>

    <compound name="physXMaterialRef">
        <add name="Number" type="byte">Unknown</add>
        <add name="Unknown Byte 1" type="byte">Unknown</add>
        <add name="Material Desc" type="Ref" template="NiPhysXMaterialDesc" >PhysX Material Description</add>
    </compound>

    <niobject name="NiPhysXPropDesc" abstract="0" inherit="NiObject">
        Unknown PhysX node.
        <add name="Num Dests" type="int">Number of NiPhysXActorDesc references</add>
        <add name="Actor Descs" type="Ref" template="NiPhysXActorDesc" arr1="Num Dests">Unknown</add>
        <add name="Num Joints" type="uint">Unknown</add>
        <add name="Joint Descs" type="Ref" template="NiPhysXD6JointDesc" arr1="Num Joints">PhysX Joint Descriptions</add>
        <add name="Unknown Int 1" type="int">Unknown</add>
        <add name="Num Materials" type="uint">Unknown</add>
        <add name="Material Descs" type="physXMaterialRef"  arr1="Num Materials">PhysX Material Descriptions</add>
        <add name="Unknown Int 2" type="uint">Unknown</add>
        <add name="Unknown Int 3" type="uint" ver1="20.5.0.0">Unknown</add><!-- in Krazy Rain 20.5.0.0 nifs, not in copetech nifs -->
        <add name="Unknown String 4" type="string" ver1="20.5.0.0">Unknown</add><!-- in Krazy Rain 20.5.0.0 nifs, not in copetech nifs -->
        <add name="Unknown Int 5" type="uint" ver1="20.5.0.0">Unknown</add><!-- in Krazy Rain 20.5.0.0 nifs, not in copetech nifs -->
        <add name="Unknown Byte 6" type="byte" ver1="20.5.0.0">Unknown</add><!-- in Krazy Rain 20.5.0.0 nifs, not in copetech nifs -->
    </niobject>

    <niobject name="NiPhysXActorDesc" abstract="0" inherit="NiObject">
        Unknown PhysX node.
        <add name="Unknown Int 1" type="int">Unknown</add>
        <add name="Unknown Int 2" type="int">Unknown</add>
        <add name="Unknown Quat 1" type="Quaternion">Unknown</add>
        <add name="Unknown Quat 2" type="Quaternion">Unknown</add>
        <add name="Unknown Quat 3" type="Quaternion">Unknown</add>
        <add name="Unknown Ref 0" type="Ref" template="NiPhysXBodyDesc">Unknown</add>
        <add name="Unknown Int 4" type="float">Unknown</add>
        <add name="Unknown Int 5" type="int">Unknown</add>
        <add name="Unknown Byte 1" type="byte">Unknown</add>
        <add name="Unknown Byte 2" type="byte">Unknown</add>
        <add name="Unknown Int 6" type="int">Unknown</add>
        <add name="Shape Description" type="Ref" template="NiPhysXShapeDesc">PhysX Shape Description</add>
        <add name="Unknown Ref 1" type="Ref" template="NiObject">Unknown</add>
        <add name="Unknown Ref 2" type="Ref" template="NiObject">Unknown</add>
        <add name="Unknown Refs 3" type="Ref" template="NiObject" arr1="Unknown Int 6">Unknown</add>
    </niobject>

    <niobject name="NiPhysXBodyDesc" inherit="NiObject">
        Unknown PhysX node.
        <add name="Unknown Bytes" type="byte" arr1="136" ver1="20.3.0.6">Unknown</add>
    </niobject>

    <niobject name="NiPhysXD6JointDesc" inherit="NiObject">
        Unknown PhysX node.
        <add name="Unknown Bytes" type="byte" arr1="388" ver1="20.3.0.6">Unknown</add>
    </niobject>

    <niobject name="NiPhysXShapeDesc" abstract="0" inherit="NiObject">
        Unknown PhysX node.
        <add name="Unknown Int 1" type="int">Unknown</add>
        <add name="Unknown Quat 1" type="Quaternion">Unknown</add>
        <add name="Unknown Quat 2" type="Quaternion">Unknown</add>
        <add name="Unknown Quat 3" type="Quaternion">Unknown</add>
        <add name="Unknown Short 1" type="short">Unknown</add>
        <add name="Unknown Int 2" type="int">Unknown</add>
        <add name="Unknown Short 2" type="short">Unknown</add>
        <add name="Unknown Float 1" type="float">Unknown</add>
        <add name="Unknown Float 2" type="float">Unknown</add>
        <add name="Unknown Float 3" type="float">Unknown</add>
        <add name="Unknown Int 3" type="int">Unknown</add>
        <add name="Unknown Int 4" type="int">Unknown</add>
        <add name="Unknown Int 5" type="int">Unknown</add>
        <add name="Unknown Int 7" type="int">Unknown</add>
        <add name="Unknown Int 8" type="int">Unknown</add>
        <!--<add name="Unknown Bytes 1" type="byte" arr1="8" ver1="20.3.0.6">Unknown. Wrong, but better than nothing.</add>-->
        <add name="Mesh Description" type="Ref" template="NiPhysXMeshDesc">PhysX Mesh Description</add>
        <!-- todo: fix invalid link failure on Ficus.nif from the emerge demo -->
    </niobject>

    <niobject name="NiPhysXMeshDesc" abstract="0" inherit="NiObject">
        Unknown PhysX node.
        <add name="Unknown Short 1" type="short">Unknown</add>
        <add name="Unknown Float 1" type="float">Unknown</add>
        <add name="Unknown Short 2" type="short">Unknown</add>
        <add name="Unknown Bytes 0" type="byte" arr1="3">NXS</add>
        <add name="Unknown Byte 1" type="byte">Unknown</add>
        <add name="Unknown Bytes 1" type="byte" arr1="4">MESH</add>
        <add name="Unknown Bytes 2" type="byte" arr1="8">Unknown</add>
        <add name="Unknown Float 2" type="float">Unknown</add>
        <add name="Unknown Int 1" type="int">Unknown</add>
        <add name="Unknown Int 2" type="int">Unknown</add>
        <add name="Num Vertices" type="int">Number of mesh vertices</add>
        <add name="Unknown Int 4" type="int">Unknown</add>
        <add name="Vertices" type="Vector3" arr1="Num Vertices">Vertices</add>
        <add name="Unknown Bytes 3" type="byte" arr1="982">Unknown</add>
        <add name="Unknown Shorts 1" type="short" arr1="368">Unknown</add>
        <add name="Unknown Ints 1" type="uint" arr1="3328">Unknown</add>
        <add name="Unknown Byte 2" type="byte">Unknown</add>
    </niobject>

    <niobject name="NiPhysXMaterialDesc" abstract="0" inherit="NiObject">
        Unknown node.
        <add name="Unknown Int" type="uint" arr1="12">Unknown</add>
        <add name="Unknown Byte 1" type="byte">Unknown</add>
        <add name="Unknown Byte 2" type="byte">Unknown</add>
    </niobject>

    <niobject name="NiPhysXKinematicSrc" inherit="NiObject">
        Unknown PhysX node.
        <add name="Unknown Bytes" type="byte" arr1="6" ver1="20.3.0.6">Unknown</add>
    </niobject>

    <niobject name="NiPhysXTransformDest" inherit="NiObject">
        Unknown PhysX node.
        <add name="Unknown Byte 1" type="byte">Unknown. =1?</add>
        <add name="Unknown Byte 2" type="byte">Unknown. =0</add>
        <add name="Node" type="Ptr" template="NiNode" >Affected node?</add>

    </niobject>

    <niobject name="NiArkAnimationExtraData" inherit="NiExtraData">
        Unknown node.
        <add name="Unknown Ints" type="int" arr1="4" />
        <add name="Unknown Bytes" type="byte" arr1="37" ver2="4.1.0.12" />
    </niobject>

    <niobject name="NiArkImporterExtraData" inherit="NiExtraData">
        Unknown node.
        <add name="Unknown Int 1" type="int" />
        <add name="Unknown Int 2" type="int" ver2="4.1.0.12" />
        <add name="Importer Name" type="string">Contains a string like &quot;Gamebryo_1_1&quot; or &quot;4.1.0.12&quot;</add>
        <add name="Unknown Bytes" type="byte" arr1="13" />
        <add name="Unknown Floats" type="float" arr1="7" />
    </niobject>

    <niobject name="NiArkTextureExtraData" inherit="NiExtraData">
        Unknown node.
        <add name="Unknown Ints 1" type="int" arr1="2" />
        <add name="Unknown Byte" type="byte" />
        <add name="Unknown Int 2" type="int" ver2="4.1.0.12" />
        <add name="Num Textures" type="int" />
        <add name="Textures" type="ArkTexture" arr1="Num Textures" />
    </niobject>

    <niobject name="NiArkViewportInfoExtraData" inherit="NiExtraData">
        Unknown node.
        <add name="Unknown Bytes" type="byte" arr1="13" />
    </niobject>

    <niobject name="NiArkShaderExtraData" inherit="NiExtraData">
        Unknown node.
        <add name="Unknown Int" type="int" />
        <add name="Unknown String" type="string" />
    </niobject>

    <niobject name="NiLines" inherit="NiTriBasedGeom">
        Wireframe geometry.
    </niobject>

    <niobject name="NiLinesData" inherit="NiGeometryData">
        Wireframe geometry data.
        <add name="Lines" type="bool" arr1="Num Vertices">Is vertex connected to other (next?) vertex?</add>
    </niobject>

    <compound name="Polygon">
        Two dimensional screen elements.
        <add name="Num Vertices" type="ushort">Number of vertices in this polygon</add>
        <add name="Vertex Offset" type="ushort">Vertex Offset</add>
        <add name="Num Triangles" type="ushort">Number of faces in this polygon</add>
        <add name="Triangle Offset" type="ushort">Triangle offset in shape</add>
    </compound>

    <niobject name="NiScreenElementsData" inherit="NiTriShapeData">
        Two dimensional screen elements.
        <add name="Max Polygons" type="ushort">Maximum number of polygons?</add>
        <add name="Polygons" type="Polygon" arr1="Max Polygons">Polygons</add>
        <add name="Polygon Indices" type="ushort" arr1="Max Polygons">Polygon Indices</add>
        <add name="Unknown UShort 1" type="ushort" default="1">Unknown</add>
        <add name="Num Polygons" type="ushort">Number of Polygons actually in use</add>
        <add name="Used Vertices" type="ushort">Number of in-use vertices</add>
        <add name="Unknown UShort 2" type="ushort" default="1">Unknown</add>
        <add name="Used Triangle Points" type="ushort">Number of in-use triangles</add>
        <add name="Unknown UShort 3" type="ushort" default="1">Maximum number of faces</add>
    </niobject>

    <niobject name="NiScreenElements" inherit="NiTriShape">
        Two dimensional screen elements.
    </niobject>

    <niobject name="NiRoomGroup" inherit="NiNode">
        Grouping node for nodes in a Portal
        <add name="Shell Link" type="Ptr" template="NiNode" >Outer Shell Geometry Node?</add>
        <add name="Num Rooms" type="int">Number of rooms in this group</add>
        <add name="Rooms" type="Ptr" template="NiRoom" arr1="Num Rooms">Rooms associated with this group.</add>
    </niobject>

    <niobject name="NiRoom" inherit="NiNode">
        Grouping node for nodes in a Portal
        <add name="Num Walls" type="int">Number of walls in a room?</add>
        <add name="Wall Plane" type="Vector4" arr1="Num Walls">Face normal and unknown value.</add>
        <add name="Num In Portals" type="int">Number of doors into room</add>
        <add name="In Portals" type="Ptr" template="NiPortal" arr1="Num In Portals">Number of portals into room</add>
        <add name="Num Portals 2" type="int">Number of doors out of room</add>
        <add name="Portals 2" type="Ptr" template="NiPortal" arr1="Num Portals 2">Number of portals out of room</add>
        <add name="Num Items" type="int">Number of unknowns</add>
        <add name="Items" type="Ptr" template="NiAVObject" arr1="Num Items">All geometry associated with room.</add>
    </niobject>

    <niobject name="NiPortal" inherit="NiAVObject">
        A Portal
        <add name="Unknown Flags" type="Flags">Unknown flags.</add>
        <add name="Unknown Short 2" type="short">Unknown</add>
        <add name="Num Vertices" type="ushort">Number of vertices in this polygon</add>
        <add name="Vertices" type="Vector3" arr1="Num Vertices">Vertices</add>
        <add name="Target" type="Ptr" template="NiNode">Target portal or room</add>
    </niobject>

    <!-- Red Ocean Custom Objects
    <niobject name="Object" inherit="NiNode">
        Red Ocean Object class
        <add name="Unknown Short 1" type="short">Unknown</add>
        <add name="Unknown Link 1" type="Ref" template="NiObject">Unknown</add>
        <add name="Unknown Short 2" type="short">Unknown</add>
        <add name="Unknown Short 3" type="short">Unknown</add>
        <add name="Unknown Float 1" type="float">Unknown</add>
    </niobject>
    
    <niobject name="BoundingBoxExtraData" inherit="NiExtraData">
        Red Ocean Bounding Box
        <add name="Flags" type="Flags">Unknown</add>
        <add name="Center?" type="Vector3">Center of box?</add>
        <add name="Extent?" type="Vector3">Extents of box?</add>
    </niobject>
    
    <niobject name="Door" inherit="Object">
        Red Ocean Object class
        <add name="Unknown Short 1" type="short">Unknown</add>
        <add name="Unknown Float 1" type="float">Unknowns</add>
        <add name="Unknown Float 2" type="float">Unknowns</add>
        <add name="Unknown Short 2" type="short">Unknown</add>
        <add name="Unknown Int 1" type="int">Unknown</add>
        <add name="Unknown Short 3" type="short">Unknown</add>
        <add name="Unknown Bool 1" type="bool">Unknown</add>
        <add name="Unknown Short 4" type="short">Unknown</add>
        <add name="Unknown Float 3" type="float">Unknowns</add>
    </niobject>
    -->
    <niobject name="BSFadeNode" abstract="0" inherit="NiNode">
        Bethesda-specific fade node.
    </niobject>

    <enum name="BSShaderType" storage="uint">
        The type of animation interpolation (blending) that will be used on the associated key frames.
        <option value="0" name="SHADER_TALL_GRASS">Tall Grass Shader</option>
        <option value="1" name="SHADER_DEFAULT">Standard Lighting Shader</option>
        <option value="10" name="SHADER_SKY">Sky Shader</option>
		<option value="14" name="SHADER_SKIN">Skin Shader</option>
        <option value="17" name="SHADER_WATER">Water Shader</option>
        <option value="29" name="SHADER_LIGHTING30">Lighting 3.0 Shader</option>
        <option value="32" name="SHADER_TILE">Tiled Shader</option>
        <option value="33" name="SHADER_NOLIGHTING">No Lighting Shader</option>
    </enum>
    
    <bitflags name="BSShaderFlags" storage="uint">
        Shader Property Flags
		<option value="0" name="Zbuffer Test">ZBuffer Test (1=on)</option>
		<option value="1" name="Shadow Map">Shadow Map</option>
		<option value="2" name="External Emittance">External Emittance</option>
		<option value="3" name="Parallax Occlusion">Parallax Occlusion</option>
		<option value="4" name="Dynamic Decal">Dynamic Decal</option>
		<option value="5" name="Decal">Decal</option>
		<option value="6" name="Unknown 6">Unknown\Light fade? (if 0 and envmap is on, "envmap light fade" is not present)</option>
		<option value="7" name="Multiple Textures">Multiple Textures (base diff/norm become null)</option>
		<option value="8" name="Shadow Frustum">Shadow Frustum</option>
		<option value="9" name="Tree Billboard">Tree Billboard</option>
		<option value="10" name="Window Environment Mapping">Window Environment Mapping</option>
		<option value="11" name="Localmap Hide Secret">Localmap Hide Secret</option>
		<option value="12" name="Dynamic Alpha">Dynamic Alpha</option>
		<option value="13" name="Hair">Hair</option>
		<option value="14" name="Eye Environment Mapping">Eye Environment Mapping (does not use envmap light fade or envmap scale)</option>
		<option value="15" name="Fire Refraction">Fire Refraction (switches on refraction power/period)</option>
		<option value="16" name="Refraction">Refraction (switches on refraction power)</option>
		<option value="17" name="Unknown 17">Unknown/Crash</option>
		<option value="18" name="Non Projective Shadows">Non-Projective Shadows</option>
		<option value="19" name="Unknown 19">Unknown/Crash</option>
		<option value="20" name="Parallax">Parallax</option>
		<option value="21" name="Facegen Skin">Facegen\Skin</option>
		<option value="22" name="Unknown 22">Unknown (Always 0?)</option>
		<option value="23" name="Unknown 23">Unknown (usually 1)</option>
		<option value="24" name="Environment Mapping">Environment mapping (uses Envmap Scale)</option>
		<option value="25" name="Empty" default="1">EMPTY (usually seen w/texture animation)</option>
		<option value="26" name="Single Pass">Single Pass (uses same default shader path as diff/norm/spec setup BSSM_ADTS10)</option>
		<option value="27" name="Unknown 27">Unknown (Always 0?)</option>
		<option value="28" name="Vertex Alpha">Vertex Alpha</option>
		<option value="29" name="Low Detail">Low detail (seems to use standard diff/norm/spec shader)</option>
		<option value="30" name="Skinned">Skinned.</option>
		<option value="31" name="Unknown 31" default="1">Unknown</option>
    </bitflags>
    
    <niobject name="BSShaderProperty" abstract="0" inherit="NiProperty">
        Bethesda-specific Property node
        <add name="Flags" type="Flags" default="1">Unknown</add>
        <add name="Shader Type" type="BSShaderType" default="SHADER_DEFAULT">Unknown (Set to 0x21 for NoLighting, 0x11 for Water)</add>
        <add name="Shader Flags" type="BSShaderFlags" default="0x82000000">Shader Property Flags</add>
        <add name="Unknown Int 2" type="int" default="1">Unknown</add>
        <add name="Envmap Scale" type="float" default="1.0">Unknown</add>
    </niobject>

    <niobject name="BSShaderLightingProperty" abstract="1" inherit="BSShaderProperty">
        Bethesda-specific property.
        <add name="Unknown Int 3" type="int" default="3">Unknown</add>
    </niobject>

    <niobject name="BSShaderNoLightingProperty" abstract="0" inherit="BSShaderLightingProperty">
        Bethesda-specific property.
        <add name="File Name" type="SizedString">The texture glow map.</add>
        <add name="Unknown Float 2" type="float" default="1.0" vercond="(User Version == 11) &amp;&amp; (User Version 2 &gt; 26)">Unknown</add>
        <add name="Unknown Float 3" type="float" default="0.0" vercond="(User Version == 11) &amp;&amp; (User Version 2 &gt; 26)">
            Normally what appears to be a junk value (0xB33BBD2E). Appears to be related to glow when Unk Flags is (0x82000148).
        </add>
        <add name="Unknown Float 4" type="float" default="1.0" vercond="(User Version == 11) &amp;&amp; (User Version 2 &gt; 26)">Unknown</add>
        <add name="Unknown Float 5" type="float" default="0.0" vercond="(User Version == 11) &amp;&amp; (User Version 2 &gt; 26)">Unknown</add>
    </niobject>

    <niobject name="BSShaderPPLightingProperty" abstract="0" inherit="BSShaderLightingProperty">
        Bethesda-specific Shade node.
        <add name="Texture Set" type="Ref" template="BSShaderTextureSet">Texture Set</add>
        <add name="Unknown Float 2" type="float" default="0.0" vercond="(User Version == 11) &amp;&amp; (User Version 2 &gt; 14)">Unknown</add>
        <add name="Refraction Period" type="int" default="0" vercond="(User Version == 11) &amp;&amp; (User Version 2 &gt; 14)">Rate of texture movement for refraction shader.</add>
        <add name="Unknown Float 4" type="float" default="4.0" vercond="(User Version == 11) &amp;&amp; (User Version 2 &gt; 24)">Unknown</add>
        <add name="Unknown Float 5" type="float" default="1.0" vercond="(User Version == 11) &amp;&amp; (User Version 2 &gt; 24)">Unknown</add>
    </niobject>
    
    <niobject name="BSShaderTextureSet" abstract="0" inherit="NiObject">
        Bethesda-specific Texture Set.
        <add name="Num Textures" type="int" default="6">Number of Textures</add>
        <add name="Textures" type="SizedString" arr1="Num Textures">Textures.
            0: Diffuse
            1: Normal/Gloss
            2: Glow/Skin/Hair
            3: Height/Parallax
            4: Environment
            5: Environment Mask
        </add>
    </niobject>

    <niobject name="WaterShaderProperty" abstract="0" inherit="BSShaderProperty">
        Bethesda-specific node? Found in Fallout3
    </niobject>

    <niobject name="SkyShaderProperty" abstract="0" inherit="BSShaderProperty">
        Bethesda-specific node? Found in Fallout3
        <add name="Unknown Int 4" type="int">Unknown</add>
        <add name="File Name" type="SizedString">The texture.</add>
        <add name="Unknown Int 5" type="int" default="3">Unknown</add>
    </niobject>

    <niobject name="TileShaderProperty" abstract="0" inherit="BSShaderLightingProperty">
        Bethesda-specific node.
        <add name="File Name" type="SizedString">Texture file name</add>
    </niobject>

    <niobject name="DistantLODShaderProperty" abstract="0" inherit="BSShaderProperty">
        Bethesda-specific node.
    </niobject>

    <niobject name="BSDistantTreeShaderProperty" abstract="0" inherit="BSShaderProperty">
        Bethesda-specific node.
    </niobject>

    <niobject name="TallGrassShaderProperty" abstract="0" inherit="BSShaderProperty">
        Bethesda-specific node.
        <add name="File Name" type="SizedString">Texture file name</add>
    </niobject>

    <niobject name="VolumetricFogShaderProperty" abstract="0" inherit="BSShaderProperty">
        Bethesda-specific node.
    </niobject>

    <niobject name="HairShaderProperty" abstract="0" inherit="BSShaderProperty">
        Bethesda-specific node.
    </niobject>

    <niobject name="Lighting30ShaderProperty" abstract="0" inherit="BSShaderPPLightingProperty">
        Bethesda-specific node.
    </niobject>

    <niobject name="BSDismemberSkinInstance" abstract="0" inherit="NiSkinInstance">
        Bethesda-specific node.
        <add name="Num Partitions" type="int">Unknown</add>

        <add name="Partitions" type="BodyPartList" arr1="Num Partitions">Unknown</add>
    </niobject>

    <niobject name="BSDecalPlacementVectorExtraData" inherit="NiExtraData">
        Bethesda-specific node. (for dynamic decal projection?)
        <add name="Unknown Float 1" type="float">Unknown</add>
        <add name="Num Vector Blocks" type="short">Number of groups</add>
        <add name="Vector Blocks" type="DecalVectorArray" arr1="Num Vector Blocks">Number of Blocks</add>
    </niobject>

    <niobject name="BSPSysSimpleColorModifier" inherit="NiPSysModifier">
        Bethesda-Specific Particle node.
        <add name="Fade In Percent" type="float">Unknown</add>
        <add name="Fade out Percent" type="float">Unknown</add>
        <add name="Color 1 End Percent" type="float">Unknown</add>
        <add name="Color 1 Start Percent" type="float">Unknown</add>
        <add name="Color 2 End Percent" type="float">Unknown</add>
        <add name="Color 2 Start Percent" type="float">Unknown</add>
        <add name="Colors" type="Color4" arr1="3">Colors</add>
    </niobject>


    <niobject name="BSValueNode" inherit="NiNode">
        Bethesda-Specific node. Found on fxFire effects
        <add name="Value" type="int">Value</add>
        <add name="Unknown byte" type="byte">Unknown</add>
    </niobject>


    <niobject name="BSStripParticleSystem" inherit="NiParticleSystem">
        Bethesda-Specific (mesh?) Particle System.
    </niobject>


    <niobject name="BSStripPSysData" inherit="NiPSysData">
        Bethesda-Specific (mesh?) Particle System Data.
        <add name="Unknown Short 3" type="short">Unknown</add>
        <add name="Unknown byte 1" type="byte">Unknown</add>
        <add name="Unknown Int 2" type="int">Unknown</add>
        <add name="Unknown Int 3" type="int">Unknown</add>
    </niobject>


    <niobject name="BSPSysStripUpdateModifier" inherit="NiPSysModifier">
        Bethesda-Specific (mesh?) Particle System Modifier.
        <add name="Update Delta Time" type="float">Unknown</add>
    </niobject>


    <niobject name="BSMaterialEmittanceMultController" inherit="NiFloatInterpController">
        Bethesda-Specific node.
    </niobject>



    <niobject name="BSMasterParticleSystem" inherit="NiNode">
        Bethesda-Specific node.
        <add name="Max Emitter Objects" type="ushort">Unknown</add>
        <add name="Num Particle Systems" type="int">Unknown</add>
        <add name="Particle Systems" type="Ref" template="NiAVObject" arr1="Num Particle Systems">Unknown</add>

    </niobject>


    <niobject name="BSPSysMultiTargetEmitterCtlr" inherit="NiPSysModifierCtlr">
        Particle system (multi?) emitter controller.
        <add name="Data" type="Ref" template="NiPSysEmitterCtlrData" ver2="10.1.0.0">This controller's data</add>
        <add name="Visibility Interpolator" type="Ref" template="NiInterpolator" ver1="10.2.0.0">Links to a bool interpolator. Controls emitter&#039;s visibility status?</add>
        <add name="Unknown Short 1" type="short">Unknown</add>
        <add name="Unknown Int 1" type="int">Unknown</add>
    </niobject>


    <niobject name="BSRefractionStrengthController" inherit="NiFloatInterpController">
        Bethesda-Specific node.
    </niobject>


    <niobject name="BSOrderedNode" inherit="NiNode">
        Bethesda-Specific node.
        <add name="Alpha Sort Bound" type="Vector4">Unknown</add>
        <add name="Is Static Bound" type="byte">Unknown</add>
    </niobject>


    <niobject name="BSBlastNode" inherit="NiNode">
        Bethesda-Specific node.
        <add name="Unknown Byte 1" type="byte">Unknown</add>
        <add name="Unknown Short 2" type="short">Unknown</add><!-- Unknown Short 1 already used in NiNode -->
    </niobject>


    <niobject name="BSDamageStage" inherit="NiNode">
        Bethesda-Specific node.
        <add name="Unknown Byte 1" type="byte">Unknown</add>
        <add name="Unknown Short 2" type="short">Unknown</add><!-- Unknown Short 1 already used in NiNode -->
    </niobject>


    <niobject name="BSRefractionFirePeriodController" abstract="0" inherit="NiTimeController">
        Bethesda-specific node.
        <!-- interpolator present in fallout new vegas; potential issues with fallout 3? -->
        <add name="Interpolator" type="Ref" template="NiInterpolator" ver1="20.2.0.7">Link to Interpolator.</add>
    </niobject>

    <niobject name="bhkConvexListShape" abstract="0" inherit="bhkShape">
        A havok shape.
        A list of shapes.

        Do not put a bhkPackedNiTriStripsShape in the Sub Shapes. Use a
        separate collision nodes without a list shape for those.

        Also, shapes collected in a bhkListShape may not have the correct
        walking noise, so only use it for non-walkable objects.
        <add name="Num Sub Shapes" type="uint">The number of sub shapes referenced.</add>
        <add name="Sub Shapes" type="Ref" template="bhkShape" arr1="Num Sub Shapes">List of shapes.</add>
        <add name="Material" type="HavokMaterial">The shape&#039;s material.</add>
        <add name="Unknown Floats" type="float" arr1="6" default="0.0 0.0 -0.0 0.0 0.0 -0.0">Unknown. Set to (0.0,0.0,-0.0,0.0,0.0,-0.0), where -0.0 is 0x80000000 in hex.</add>
        <add name="Unknown Byte 1" type="byte" >Unknown Flag</add>
        <add name="Unknown Float 1" type="float">Unknown Flag</add>
    </niobject>

    <compound name="BSTreadTransfSubInfo">
        Bethesda-specific node.
        <add name="Unknown Int 1" type="int">Unknown</add>
        <add name="Unknown Int 2" type="int">Unknown</add>
        <add name="Unknown Int 3" type="int">Unknown</add>
        <add name="Unknown Int 4" type="int">Unknown</add>
        <add name="Unknown Int 5" type="int">Unknown</add>
        <add name="Unknown Int 6" type="int">Unknown</add>
        <add name="Unknown Int 7" type="int">Unknown</add>
        <add name="Unknown Int 8" type="int">Unknown</add>
    </compound>

    <compound name="BSTreadTransfInfo">
        Bethesda-specific node.
        <add name="Unknown Float 1" type="float">Unknown Flag</add>
        <add name="Data" type="BSTreadTransfSubInfo" arr1="2">Data</add>
    </compound>

    <niobject name="BSTreadTransfInterpolator" abstract="0" inherit="NiInterpolator">
        Bethesda-specific node.
        <add name="Num Transfers" type="int">Unknown</add>
        <add name="Tread Transfer Info" type="BSTreadTransfInfo" arr1="Num Transfers">Unknown</add>
        <add name="Unknown Int 1" type="int">Unknown</add>
    </niobject>

    <niobject name="BSAnimNotes" abstract="0" inherit="NiObject">
        Bethesda-specific node.
        <add name="Unknown Short 1" type="short">Unknown</add>
    </niobject>

    <niobject name="bhkLiquidAction" inherit="bhkSerializable">
        Bethesda-specific node.
        <add name="Unknown Int 1" type="int">Unknown Flag</add>
        <add name="Unknown Int 2" type="int">Unknown Flag</add>
        <add name="Unknown Int 3" type="int">Unknown Flag</add>
        <add name="Unknown Float 1" type="float">Unknown Flag</add>
        <add name="Unknown Float 2" type="float">Unknown Flag</add>
        <add name="Unknown Float 3" type="float">Unknown Flag</add>
        <add name="Unknown Float 4" type="float">Unknown Flag</add>
    </niobject>

    <niobject name="BSMultiBoundNode" inherit="NiNode">
        Bethesda-specific node.
        <add name="Multi Bound" type="Ref" template="BSMultiBound">Unknown.</add>
    </niobject>

    <niobject name="BSMultiBound" inherit="NiObject">
        Bethesda-specific node.
        <add name="Data" type="Ref" template="BSMultiBoundData">Unknown.</add>
    </niobject>

    <niobject name="BSMultiBoundData" inherit="NiObject">
        Abstract base type for bounding data.
    </niobject>

    <niobject name="BSMultiBoundSphere" inherit="BSMultiBoundData">
        Bethesda-specific node.
        <add name="Unknown Int 1" type="int">Unknown Flag</add>
        <add name="Unknown Int 2" type="int">Unknown Flag</add>
        <add name="Unknown Int 3" type="int">Unknown Flag</add>
        <add name="Radius" type="float">Radius</add>
    </niobject>

    <compound name="BSSegmentedTriangle">
        Bethesda-specific node.
        <add name="Unknown Int 1" type="int" >Unknown</add>
        <add name="Unknown Int 2" type="int" >Unknown</add>
        <add name="Unknown Byte 1" type="byte" >Unknown</add>
    </compound>

    <niobject name="BSSegmentedTriShape" inherit="NiTriShape">
        Bethesda-specific node.
        <add name="Num Seg Triangles" type="int" >Unknown</add>
        <add name="Seg Triangles" type="BSSegmentedTriangle" arr1="Num Seg Triangles">Unknown</add>
    </niobject>

    <niobject name="BSMultiBoundAABB" inherit="BSMultiBoundData">
        Bethesda-specific node.
        <add name="Unknown Floats 1" type="float" arr1="6">Unknown</add>
    </niobject>

    <compound name="AdditionalDataInfo">
        <add name="Data Type" type="int" >Type of data in this channel</add>
        <add name="Num Channel Bytes Per Element" type="int" >Number of bytes per element of this channel</add>
        <add name="Num Channel Bytes" type="int" >Total number of bytes of this channel (num vertices times num bytes per element)</add>
        <add name="Num Total Bytes Per Element" type="int" >Number of bytes per element in all channels together. Sum of num channel bytes per element over all block infos.</add>
        <add name="Block Index" type="int" >Unsure. The block in which this channel is stored? Usually there is only one block, and so this is zero.</add>
        <add name="Channel Offset" type="int" >Offset (in bytes) of this channel. Sum of all num channel bytes per element of all preceeding block infos.</add>
        <add name="Unknown Byte 1" type="byte" default="2">Unknown, usually equal to 2.</add>
    </compound>

    <compound name="AdditionalDataBlock">
        <!-- todo: check if this is essentially the same as BSPackedAdditionalData, i.e. if this is identical to BSPackedAdditionalData minus its last two fields -->
        <add name="Has Data" type="bool">Has data</add>
        <add name="Block Size" type="int" cond="Has Data">Size of Block</add>
        <add name="Num Blocks" type="int" cond="Has Data">Unknown</add>
        <add name="Block Offsets" type="int" arr1="Num Blocks" cond="Has Data">Unknown</add>

        <add name="Num Data" type="int" cond="Has Data">Unknown</add>
        <add name="Data Sizes" type="int" arr1="Num Data" cond="Has Data">Unknown</add>
        <add name="Data" type="byte" arr1="Num Data" arr2="Block Size" cond="Has Data">Unknown</add>
    </compound>

    <compound name="BSPackedAdditionalDataBlock">
        <!-- see Fallout NV (nvdlc01vaultposter01.nif) -->
        <add name="Has Data" type="bool">Has data</add>
        <add name="Num Total Bytes" type="int" cond="Has Data">Total number of bytes (over all channels and all elements, equals num total bytes per element times num vertices).</add>
        <add name="Num Blocks" type="int" cond="Has Data">Number of blocks? Usually equal to one.</add>
        <add name="Block Offsets" type="int" arr1="Num Blocks" cond="Has Data">Block offsets in the data? Usually equal to zero.</add>

        <add name="Num Atoms" type="int" cond="Has Data">Number of atoms?</add>
        <add name="Atom Sizes" type="int" arr1="Num Atoms" cond="Has Data">The sum of all of these equal num total bytes per element, so this probably describes how each data element breaks down into smaller chunks (i.e. atoms).</add>
        <add name="Data" type="byte" arr1="Num Total Bytes" cond="Has Data">Unknown</add>
        <add name="Unknown Int 1" type="int" />
        <add name="Num Total Bytes Per Element" type="int">Unsure, but this seems to correspond again to the number of total bytes per element.</add>
    </compound>

    <niobject name="NiAdditionalGeometryData" inherit="AbstractAdditionalGeometryData">
        <add name="Num Vertices" type="ushort">Number of vertices</add>
        <add name="Num Block Infos" type="uint">Information about additional data blocks</add>
        <add name="Block Infos" type="AdditionalDataInfo" arr1="Num Block Infos">Number of additional data blocks</add>
        <add name="Num Blocks" type="int">Number of additional data blocks</add>
        <add name="Blocks" type="AdditionalDataBlock" arr1="Num Blocks">Number of additional data blocks</add>
    </niobject>

    <!-- Fallout NV (nvdlc01vaultposter01.nif) -->
    <niobject name="BSPackedAdditionalGeometryData" inherit="AbstractAdditionalGeometryData">
        <add name="Num Vertices" type="ushort" />
        <add name="Num Block Infos" type="uint">Information about additional data blocks</add>
        <add name="Block Infos" type="AdditionalDataInfo" arr1="Num Block Infos">Number of additional data blocks</add>
        <add name="Num Blocks" type="int">Number of additional data blocks. Usually there is exactly one block.</add>
        <add name="Blocks" type="BSPackedAdditionalDataBlock" arr1="Num Blocks">Number of additional data blocks</add>
    </niobject>

    <niobject name="BSWArray" inherit="NiExtraData">
        Bethesda-specific node.
        <add name="Num Items" type="int">Unknown</add>
        <add name="Items" type="int" arr1="Num Items">Unknown</add>
    </niobject>

    <niobject name="bhkAabbPhantom" inherit="bhkShapePhantom">
        Bethesda-specific node.
        <add name="Unknown Ints 1" type="int" arr1="15" />
    </niobject>

    <niobject name="BSFrustumFOVController" inherit="NiTimeController">
        Bethesda-specific node.
        <add name="Interpolator" type="Ref" template="NiFloatInterpolator">Frustrum field of view animation interpolater and data.</add>
    </niobject>

    <niobject name="BSDebrisNode" inherit="NiNode">
        Bethesda-Specific node.
        <add name="Unknown byte 1" type="byte">Unknown</add>
        <add name="Unknown Short 2" type="short">Unknown</add>
    </niobject>

    <niobject name="bhkBreakableConstraint" abstract="0" inherit="bhkConstraint">
        Bethesda-Specific node.
        <add name="Unknown Ints 1" type="int" arr1="41" />
        <add name="Unknown Short 1" type="short">Unknown</add>
    </niobject>

    <niobject name="bhkOrientHingedBodyAction" abstract="0" inherit="bhkSerializable">
        Bethesda-Specific node.
        <add name="Unknown Ints 1" type="int" arr1="17" />
    </niobject>

<!--	
	
	<niobject name="bhkPoseArray" inherit="NiObject">
		Found in Fallout 3, extra ragdoll info for NPCs/creatures. (usually idleanims\deathposes.psa)
		<add name="Num Bones" type="int">Number of target bones</add>
        <add name="Bones" type="string" arr1="Num Bones">Bones in index</add>
        <add name="Num Poses" type="int">Unknown</add>
		<add name="Pose Array" type="BonePoseArray" arr1="Num Poses">Unknown</add>
	</niobject>

	<niobject name="bhkRagdollTemplate" inherit="NiObject">
		Found in Fallout 3, more ragdoll info?  (meshes\ragdollconstraint\*.rdt)
		<add name="Name" type="string"/>
		<add name="Num Bones" type="int">Number of target bones</add>
		<add name="Bones" type="Ref" template="NiObject" arr1="Num Bones">Bones in index</add>
	</niobject>
	<niobject name="bhkRagdollTemplateData" inherit="NiObject">
		Data for bhkRagdollTemplate
		<add name="Name" type="string"/>
		<add name="Unknown float 1" type="float" >Unknown</add>
		<add name="Translation" type="Vector3">Unknown</add>
		<add name="Unknown int 1" type="int" >Unknown</add>
		<add name="Unknown Flag 1" type="Flags">Unknown</add>
		<add name="Unknown Flag 2" type="Flags">Unknown</add>
		<add name="Unknown Set 1" type="RagdollTemplateSubData1" cond="Unknown int 1 == 7 ">Unknown</add>
		<add name="Unknown Set 2" type="RagdollTemplateSubData2" cond="Unknown Flag 1 != 0">Unknown</add>
	</niobject>
-->	

    <compound name="Region">
        A range of indices, which make up a region (such as a submesh).
        <add name="Start Index" type="uint" />
        <add name="Num Indices" type="uint" />
    </compound>

    <enum name="CloningBehavior" storage="uint">
        Sets how objects are to be cloned.
        <option value="0" name="CLONING_SHARE">Share this object pointer with the newly cloned scene.</option>
        <option value="1" name="CLONING_COPY">Create an exact duplicate of this object for use with the newly cloned scene.</option>
        <option value="2" name="CLONING_BLANK_COPY">Create a copy of this object for use with the newly cloned stream, leaving some of the data to be written later.</option>
    </enum>

    <enum name="ComponentFormat" storage="uint">
        The data format of components.
        <option value="0x00000000" name="F_UNKNOWN">Unknown, or don't care, format.</option>
        <option value="0x00010101" name="F_INT8_1"></option>
        <option value="0x00020102" name="F_INT8_2"></option>
        <option value="0x00030103" name="F_INT8_3"></option>
        <option value="0x00040104" name="F_INT8_4"></option>
        <option value="0x00010105" name="F_UINT8_1"></option>
        <option value="0x00020106" name="F_UINT8_2"></option>
        <option value="0x00030107" name="F_UINT8_3"></option>
        <option value="0x00040108" name="F_UINT8_4"></option>
        <option value="0x00010109" name="F_NORMINT8_1"></option>
        <option value="0x0002010A" name="F_NORMINT8_2"></option>
        <option value="0x0003010B" name="F_NORMINT8_3"></option>
        <option value="0x0004010C" name="F_NORMINT8_4"></option>
        <option value="0x0001010D" name="F_NORMUINT8_1"></option>
        <option value="0x0002010E" name="F_NORMUINT8_2"></option>
        <option value="0x0003010F" name="F_NORMUINT8_3"></option>
        <option value="0x00040110" name="F_NORMUINT8_4"></option>
        <option value="0x00010211" name="F_INT16_1"></option>
        <option value="0x00020212" name="F_INT16_2"></option>
        <option value="0x00030213" name="F_INT16_3"></option>
        <option value="0x00040214" name="F_INT16_4"></option>
        <option value="0x00010215" name="F_UINT16_1"></option>
        <option value="0x00020216" name="F_UINT16_2"></option>
        <option value="0x00030217" name="F_UINT16_3"></option>
        <option value="0x00040218" name="F_UINT16_4"></option>
        <option value="0x00010219" name="F_NORMINT16_1"></option>
        <option value="0x0002021A" name="F_NORMINT16_2"></option>
        <option value="0x0003021B" name="F_NORMINT16_3"></option>
        <option value="0x0004021C" name="F_NORMINT16_4"></option>
        <option value="0x0001021D" name="F_NORMUINT16_1"></option>
        <option value="0x0002021E" name="F_NORMUINT16_2"></option>
        <option value="0x0003021F" name="F_NORMUINT16_3"></option>
        <option value="0x00040220" name="F_NORMUINT16_4"></option>
        <option value="0x00010421" name="F_INT32_1"></option>
        <option value="0x00020422" name="F_INT32_2"></option>
        <option value="0x00030423" name="F_INT32_3"></option>
        <option value="0x00040424" name="F_INT32_4"></option>
        <option value="0x00010425" name="F_UINT32_1"></option>
        <option value="0x00020426" name="F_UINT32_2"></option>
        <option value="0x00030427" name="F_UINT32_3"></option>
        <option value="0x00040428" name="F_UINT32_4"></option>
        <option value="0x00010429" name="F_NORMINT32_1"></option>
        <option value="0x0002042A" name="F_NORMINT32_2"></option>
        <option value="0x0003042B" name="F_NORMINT32_3"></option>
        <option value="0x0004042C" name="F_NORMINT32_4"></option>
        <option value="0x0001042D" name="F_NORMUINT32_1"></option>
        <option value="0x0002042E" name="F_NORMUINT32_2"></option>
        <option value="0x0003042F" name="F_NORMUINT32_3"></option>
        <option value="0x00040430" name="F_NORMUINT32_4"></option>
        <option value="0x00010231" name="F_FLOAT16_1"></option>
        <option value="0x00020232" name="F_FLOAT16_2"></option>
        <option value="0x00030233" name="F_FLOAT16_3"></option>
        <option value="0x00040234" name="F_FLOAT16_4"></option>
        <option value="0x00010435" name="F_FLOAT32_1"></option>
        <option value="0x00020436" name="F_FLOAT32_2"></option>
        <option value="0x00030437" name="F_FLOAT32_3"></option>
        <option value="0x00040438" name="F_FLOAT32_4"></option>
        <option value="0x00010439" name="F_UINT_10_10_10_L1"></option>
        <option value="0x0001043A" name="F_NORMINT_10_10_10_L1"></option>
        <option value="0x0001043B" name="F_NORMINT_11_11_10"></option>
        <option value="0x0004013C" name="F_NORMUINT8_4_BGRA"></option>
        <option value="0x0001043D" name="F_NORMINT_10_10_10_2"></option>
        <option value="0x0001043E" name="F_UINT_10_10_10_2"></option>
    </enum>

    <enum name="DataStreamUsage" storage="uint">
        Determines how a data stream is used?
        <option value="0" name="USAGE_VERTEX_INDEX"></option>
        <option value="1" name="USAGE_VERTEX"></option>
        <option value="2" name="USAGE_SHADER_CONSTANT"></option>
        <option value="3" name="USAGE_USER"></option>
    </enum>
    
    <bitflags name="DataStreamAccess" storage="uint">
        Determines how the data stream is accessed?
        <option value="0" name="CPU Read"></option>
        <option value="1" name="CPU Write Static"></option>
        <option value="2" name="CPU Write Mutable"></option>
        <option value="3" name="CPU Write Volatile"></option>
        <option value="4" name="GPU Read"></option>
        <option value="5" name="GPU Write"></option>
        <option value="6" name="CPU Write Static Inititialized"></option>
    </bitflags>


    <niobject name="NiDataStream" inherit="NiObject" abstract="0">
        <add name="Usage" type="DataStreamUsage" abstract="1"></add>
        <add name="Access" type="DataStreamAccess" abstract="1"></add>
        <add name="Num Bytes" type="uint">The size in bytes of this data stream.</add>
        <add name="Cloning Behavior" type="CloningBehavior" default="CLONING_SHARE" />
        <add name="Num Regions" type="uint">Number of regions (such as submeshes).</add>
        <add name="Regions" type="Region" arr1="Num Regions">The regions in the mesh. Regions can be used to mark off submeshes which are independent draw calls.</add>
        <add name="Num Components" type="uint">Number of components of the data (matches corresponding field in MeshData).</add>
        <add name="Component Formats" type="ComponentFormat" arr1="Num Components">The format of each component in this data stream.</add>
        <!-- temporarily defined as blob until we have a way to handle this -->
        <add name="Data" type="byte" nifskopetype="blob" arr1="Num Bytes" />
        <add name="Streamable" type="bool" default="1" />
    </niobject>

    <compound name="SemanticData">
        <add name="Name" type="string">
            Type of data (POSITION, POSITION_BP, INDEX, NORMAL, NORMAL_BP,
            TEXCOORD, BLENDINDICES, BLENDWEIGHT, BONE_PALETTE, COLOR, DISPLAYLIST,
            MORPH_POSITION, BINORMAL_BP, TANGENT_BP).
        </add>
        <add name="Index" type="uint" default="0">
            An extra index of the data. For example, if there are 3 uv maps,
            then the corresponding TEXCOORD data components would have indices
            0, 1, and 2, respectively.
        </add>
    </compound>

    <compound name="MeshData">
        <add name="Stream" type="Ref" template="NiDataStream">
            Reference to a data stream object which holds the data used by
            this reference.
        </add>
        <add name="Is Per Instance" type="bool" default="0">
            Sets whether this stream data is per-instance data for use in
            hardware instancing.
        </add>
        <add name="Num Submeshes" type="ushort" default="1">
            The number of submesh-to-region mappings that this data stream
            has.
        </add>
        <add name="Submesh To Region Map" type="ushort" arr1="Num Submeshes">
            <!-- see Zorsis Zombie_Boy.nif -->
            A lookup table that maps submeshes to regions.
        </add>
        <add name="Num Components" type="int" default="1" />
        <add name="Component Semantics" type="SemanticData" arr1="Num Components">Describes the semantic of each component.</add>
    </compound>

    <compound name="MaterialData" ver1="20.5.0.0">
        Data stored per-material by NiRenderObject
        <add name="Material Name" type="string">The name of the material.</add>
        <add name="Material Extra Data" type ="uint">Extra data associated with the material?</add>
    </compound>

    <niobject name="NiRenderObject" inherit="NiAVObject">
        An object that can be rendered.
        <add name="Num Materials" type="uint">The number of materials affecting this renderable object.</add>
        <add name="Material Data" type="MaterialData" arr1="Num Materials">Per-material data.</add>
        <add name="Active Material" type="int" default="-1">The index of the currently active material.</add>
        <add name="Material Needs Update Default" type="bool">The initial value for the flag that determines if the internal cached shader is valid.</add>
    </niobject>

    <enum name="MeshPrimitiveType" storage="uint">
        Describes the type of primitives stored in a mesh object.
        <option value="0" name="MESH_PRIMITIVE_TRIANGLES">Triangle primitive type.</option>
        <option value="1" name="MESH_PRIMITIVE_TRISTRIPS">Triangle strip primitive type.</option>
        <option value="2" name="MESH_PRIMITIVE_LINESTRIPS">Line strip primitive type.</option>
        <option value="3" name="MESH_PRIMITIVE_QUADS">Quadrilateral primitive type.</option>
        <option value="4" name="MESH_PRIMITIVE_POINTS">Point primitive type.</option>
    </enum>

    <enum name="SyncPoint" storage="ushort">
        Specifies the time when an application must syncronize for some reason.
        <option value="0x8000" name="SYNC_ANY">Value used when no specific sync point is desired.</option>
        <option value="0x8010" name="SYNC_UPDATE">Synchronize when an object is updated.</option>
        <option value="0x8020" name="SYNC_POST_UPDATE">Synchronize when an entire scene graph has been updated.</option>
        <option value="0x8030" name="SYNC_VISIBLE">Synchronize when an object is determined to be potentially visible.</option>
        <option value="0x8040" name="SYNC_RENDER">Synchronize when an object is rendered.</option>
        <option value="0x8050" name="SYNC_PHYSICS_SIMULATE">Synchronize when a physics simulation step is about to begin.</option>
        <option value="0x8060" name="SYNC_PHYSICS_COMPLETED">Synchronize when a physics simulation step has produced results.</option>
        <option value="0x8070" name="SYNC_REFLECTIONS">Syncronize after all data necessary to calculate reflections is ready.</option>
    </enum>

    <niobject name="NiMeshModifier" inherit="NiObject">
        Base class for mesh modifiers.
        <add name="Num Submit Points" type="uint">The number of submit points used by this mesh modifier.</add>
        <add name="Submit Points" type="SyncPoint" arr1="Num Submit Points">The submit points used by this mesh modifier</add>
        <add name="Num Complete Points" type="uint">The number of complete points used by this mesh modifier.</add>
        <add name="Complete Points" type="SyncPoint" arr1="Num Complete Points">The complete points used by this mesh modifier</add>
    </niobject>

    <compound name="ExtraMeshDataEpicMickey">
        <add name="Unknown Int 1" type="int" />
        <add name="Unknown Int 2" type="int" />
        <add name="Unknown Int 3" type="int" />
        <add name="Unknown Int 4" type="float" />
        <add name="Unknown Int 5" type="float" />
        <add name="Unknown Int 6" type="float" />
    </compound>

    <compound name="ExtraMeshDataEpicMickey2">
        <add name="Start" type="int" />
        <add name="End" type="int" />
        <add name="Unknown Shorts" type="short" arr1="10" />
    </compound>

    <niobject name="NiMesh" inherit="NiRenderObject">
        <add name="Primitive Type" type="MeshPrimitiveType">The primitive type of the mesh, such as triangles or lines.</add>

        <!-- start: epic mickey (user version 15) unknowns -->
        <add name="Unknown 51" type="int" userver="15" /><!-- could also be some other type -->
        <add name="Unknown 52" type="int" userver="15" /><!-- could also be some other type -->
        <add name="Unknown 53" type="int" userver="15" /><!-- could also be some other type -->
        <add name="Unknown 54" type="int" userver="15" /><!-- could also be some other type -->
        <add name="Unknown 55" type="float" userver="15" /><!-- could also be some other type -->
        <add name="Unknown 56" type="int" userver="15" /><!-- could also be some other type -->
        <!-- end: epic mickey (user version 15) unknowns -->

        <add name="Num Submeshes" type="ushort">The number of submeshes contained in this mesh.</add>
        <add name="Instancing Enabled" type="bool">Sets whether hardware instancing is being used.</add>
        <add name="Bound" type="SphereBV">The combined bounding volume of all submeshes.</add>
        <add name="Num Datas" type="uint" />
        <add name="Datas" type="MeshData" arr1="Num Datas" />
        <add name="Num Modifiers" type="uint" />
        <add name="Modifiers" type="Ref" template="NiMeshModifier" arr1="Num Modifiers" /><!-- see Zorsis Zombie_Boy.nif -->

        <!-- start: epic mickey (user version 15) unknowns -->
        <add name="Unknown 100" type="byte" userver="15">Unknown.</add>
        <add name="Unknown 101" type="int" userver="15">Unknown.</add>
        <add name="Unknown 102" type="uint" userver="15">Size of additional data.</add>
        <add name="Unknown 103" type="float" arr1="Unknown 102" userver="15" />
        <add name="Unknown 200" type="int" userver="15" />
        <add name="Unknown 201" type="ExtraMeshDataEpicMickey" arr1="Unknown 200" userver="15" />
        <add name="Unknown 250" type="int" userver="15" />
        <add name="Unknown 251" type="int" arr1="Unknown 250" userver="15" />
        <add name="Unknown 300" type="int" userver="15" />
        <add name="Unknown 301" type="short" userver="15" />
        <add name="Unknown 302" type="int" userver="15" />
        <add name="Unknown 303" type="byte" arr1="Unknown 302" userver="15" />
        <add name="Unknown 350" type="int" userver="15" />
        <add name="Unknown 351" type="ExtraMeshDataEpicMickey2" arr1="Unknown 350" userver="15" />
        <add name="Unknown 400" type="int" userver="15" />
        <!-- end: epic mickey (user version 15) unknowns -->
    </niobject>

    <niobject name="NiMorphWeightsController" inherit="NiInterpController">
        <add name="Unknown 2" type="int"></add>
        <add name="Num Interpolators" type="uint"></add>
        <add name="Interpolators" type="Ref" template="NiObject" arr1="Num Interpolators"></add>
        <add name="Num Targets" type="uint">The number of morph targets.</add>
        <add name="Target Names" type="string" arr1="Num Targets">Name of each morph target.</add>
    </niobject>

    <compound name="ElementReference" ver1="20.5.0.0">
        <add name="Semantic" type="SemanticData">The element semantic.</add>
        <add name="Normalize Flag" type="uint">Whether or not to normalize the data.</add>
    </compound>

    <niobject name="NiMorphMeshModifier" inherit="NiMeshModifier">
        Performs linear-weighted blending between a set of target data streams.
        <add name="Flags" type="byte">
            FLAG_RELATIVETARGETS = 0x01
            FLAG_UPDATENORMALS   = 0x02
            FLAG_NEEDSUPDATE     = 0x04
            FLAG_ALWAYSUPDATE    = 0x08
            FLAG_NEEDSCOMPLETION = 0x10
            FLAG_SKINNED         = 0x20
            FLAG_SWSKINNED       = 0x40
        </add>
        <add name="Num Targets" type="ushort">The number of morph targets.</add>
        <add name="Num Elements" type="uint">The number of morphing data stream elements.</add>
        <add name="Elements" type="ElementReference" arr1="Num Elements">Semantics and normalization of the morphing data stream elements.</add>
    </niobject>

    <compound name="SkinTransform">
        <add name="Rotation" type="Matrix33">The rotation part of the transformation matrix.</add>
        <add name="Translation" type="Vector3">The translation vector.</add>
        <add name="Scale" type="float" default="1.0">Scaling part (only uniform scaling is supported).</add>
    </compound>

    <niobject name="NiSkinningMeshModifier" inherit="NiMeshModifier">
        <add name="Flags" type="ushort">
            USE_SOFTWARE_SKINNING = 0x0001
            RECOMPUTE_BOUNDS = 0x0002
        </add>
        <add name="Skeleton Root" type="Ptr" template="NiAVObject">The root bone of the skeleton.</add><!-- Root Bone Parent -->
        <add name="Skeleton Transform" type="SkinTransform">The transform that takes the root bone parent coordinate system into the skin coordinate system.</add><!-- Root Bone Parent To Skin Transform -->
        <add name="Num Bones" type="uint">The number of bones referenced by this mesh modifier.</add>
        <add name="Bones" type="Ptr" template="NiAVObject" arr1="Num Bones">Pointers to the bone nodes that affect this skin.</add>
        <add name="Bone Transforms" type="SkinTransform" arr1="Num Bones">The transforms that go from bind-pose space to bone space.</add><!-- Skin To Bone Transforms -->
        <add name="Bone Bounds" type="SphereBV" cond="Flags &amp; 2" arr1="Num Bones">The bounds of the bones.  Only stored if the RECOMPUTE_BOUNDS bit is set.</add> <!-- Note, "SphereBV" is actually "NiBound."-->
    </niobject>

    <niobject name="NiInstancingMeshModifier" inherit="NiMeshModifier">
        <!-- not yet decoded -->
    </niobject>

    <niobject name="NiSkinningLODController" inherit="NiTimeController">
    </niobject>
    
    <!-- This and NiPSMeshParticleSystem may inherit from something else -->
    <niobject name="NiPSParticleSystem" inherit="NiAVObject">
        <!-- note: Unknonw 1 and 2 already in use by NiAVObject -->
        <add name="Unknown 3" type="int">0?</add>
        <add name="Unknown 38" type="int" arr1="Unknown 3"></add>
        <add name="Unknown 4" type="int">-1?</add>
        <add name="Unknown 5" type="int">0?</add>
        <add name="Unknown 39" type="int" arr1="Unknown 3"></add>
        <add name="Unknown 6" type="int">256?</add>
        <add name="Unknown 7" type="int">0?</add>
        <add name="Unknown 8" type="int">0?</add>
        <add name="Unknown 9" type="int">0?</add>
        <add name="Unknown 10" type="float">0?</add>
        <add name="Unknown 11" type="int">0?</add>
        <add name="Unknown 12" type="int">Counter?</add>
        <add name="Simulator" type="Ref" template="NiObject">Simulator?</add>
        <add name="Generator" type="Ref" template="NiObject" cond="Unknown 12 > 1">Generator?</add>
        <add name="Unknown 15" type="int">Simulator?</add>
        <add name="Unknown 16" type="int">Updater?</add>
        <add name="Unknown 17" type="int">1?</add>
        <add name="Emitter" type="Ref" template="NiObject">Emitter?</add>
        <add name="Unknown 19" type="int">0?</add>
        <add name="Unknown 20" type="int">Spawner?</add>
        <add name="Unknown 21" type="int">Unknown</add>
        <add name="Unknown 22" type="byte" arr1="4">Unknown</add>
        <add name="Unknown 27" type="int" ver1="30.0.0.2"></add>
        <add name="Unknown 28" type="int" ver1="30.0.0.2"></add>
        <add name="Unknown 29" type="int" ver1="30.0.0.2"></add>
        <add name="Unknown 30" type="int" ver1="30.0.0.2"></add>
        <add name="Unknown 31" type="int" ver1="30.0.0.2"></add>
        <add name="Unknown 32" type="int" ver1="30.0.0.2"></add>
        <add name="Unknown 33" type="int" ver1="30.0.0.2"></add>
        <add name="Unknown 34" type="int" ver1="30.0.0.2"></add>
        <add name="Unknown 35" type="byte" ver1="30.0.0.2"></add>
        <add name="Unknown 36" type="int" ver1="30.0.0.2">-1?</add>
        <add name="Unknown 37" type="short" ver1="30.0.0.2"></add>
    </niobject>

    <niobject name="NiPSMeshParticleSystem" inherit="NiPSParticleSystem">
        <add name="Unknown 23" type="int"></add>
        <add name="Unknown 24" type="int">Unknown - may or may not be emitted mesh?</add>
        <add name="Unknown 25" type="int"></add>
        <add name="Unknown 26" type="byte"></add>
    </niobject>

    <niobject name="NiPSEmitParticlesCtlr" inherit="NiPSysEmitterCtlr">
    </niobject>

    <niobject name="NiPSForceActiveCtlr" inherit="NiTimeController">
        <add name="Interpolator" type="Ref" template="NiObject"></add>
        <add name="Unknown 2" type="int"></add>
    </niobject>

<niobject name="NiPSSimulator" inherit="NiMeshModifier">
        The mesh modifier that performs all particle system simulation.
        <add name="Num Simulation Steps" type="uint">The number of simulation steps in this modifier.</add>
        <add name="Simulation Steps" type="Ref" template="NiPSSimulatorStep" arr1="Num Simulation Steps">Links to the simulation steps.</add>
    </niobject>

    <niobject name="NiPSSimulatorStep" inherit="NiObject" abstract="1">
        Abstract base class for a single step in the particle system simulation process.  It has no seralized data.
    </niobject>

    <enum name="PSLoopBehavior" ver1="20.5.0.0" storage="uint">
        <option name="PS_LOOP_CLAMP_BIRTH" value="0">Key times map such that the first key occurs at the birth of the particle, and times later than the last key get the last key value.</option>
        <option name="PS_LOOP_CLAMP_DEATH" value="1">Key times map such that the last key occurs at the death of the particle, and times before the initial key time get the value of the initial key.</option>
        <option name="PS_LOOP_AGESCALE" value="2">Scale the animation to fit the particle lifetime, so that the first key is age zero, and the last key comes at the particle death.</option>
        <option name="PS_LOOP_LOOP" value="3">The time is converted to one within the time range represented by the keys, as if the key sequence loops forever in the past and future.</option>
        <option name="PS_LOOP_REFLECT" value="4">The time is reflection looped, as if the keys played forward then backward the forward then backward etc for all time.</option>
    </enum>

    <niobject name="NiPSSimulatorGeneralStep" inherit="NiPSSimulatorStep">
        Encapsulates a floodgate kernel that updates particle size, colors, and rotations.
        <!-- note: the ver2="30.0.0.2" conditions below are just guesses -->
        <add name="Num Size Keys" type="byte">The number of size animation keys.</add>
        <add name="Size Keys" type="Key" template="float" arg="1" arr1="Num Size Keys">The particle size keys.</add>
        <add name="Size Loop Behavior" type="PSLoopBehavior" ver1="30.0.0.2">The loop behavior for the size keys.</add>

        <add name="Unknown 1" type="float" ver2="20.6.0.0" />
        <add name="Unknown 2" type="float" ver2="20.6.0.0" />
        <add name="Unknown 3" type="float" ver2="20.6.0.0" />

        <add name="Num Color Keys" type="byte" ver1="30.0.0.2">The number of color animation keys.</add>
        <add name="Color Keys" type="Key" template="ByteColor4" arg="1" arr1="Num Color Keys" ver1="30.0.0.2">The particle color keys.</add>
        <add name="Color Loop Behavior" type="PSLoopBehavior" ver1="30.0.0.2">The loop behavior for the color keys.</add>
        <add name="Num Rotation Keys" type="byte" ver1="30.0.0.2">The number of rotatoin animation keys.</add>
        <add name="Rotation Keys" type="QuatKey" template="Quaternion" arg="1" arr1="Num Rotation Keys" ver1="30.0.0.2">The particle rotation keys.</add>
        <add name="Rotation Loop Behavior" type="PSLoopBehavior" ver1="30.0.0.2">The loop behavior for the rotation keys.</add>
        <add name="Grow Time" type="float" ver1="30.0.0.2"> The the amount of time over which a particle's size is ramped from 0.0 to 1.0 in seconds</add>
        <add name="Shrink Time" type="float" ver1="30.0.0.2">The the amount of time over which a particle's size is ramped from 1.0 to 0.0 in seconds</add>
        <add name="Grow Generation" type="ushort" ver1="30.0.0.2">Specifies the particle generation to which the grow effect should be applied. This is usually generation 0, so that newly created particles will grow.</add>
        <add name="Shrink Generation" type="ushort" ver1="30.0.0.2">Specifies the particle generation to which the shrink effect should be applied. This is usually the highest supported generation for the particle system, so that particles will shrink immediately before getting killed.</add>
    </niobject>

    <niobject name="NiPSSimulatorForcesStep" inherit="NiPSSimulatorStep">
        Encapsulates a floodgate kernel that simulates particle forces.
        <add name="Num Forces" type="uint">The number of forces affecting the particle system.</add>
        <add name="Forces" type="Ref" template="NiObject" arr1="Num Forces">The forces affecting the particle system.</add><!--Should be NiPSForce-->
    </niobject>

    <niobject name="NiPSSimulatorCollidersStep" inherit="NiPSSimulatorStep">
        Encapsulates a floodgate kernel that simulates particle colliders.
        <add name="Num Colliders" type="uint">The number of colliders affecting the particle system.</add>
        <add name="Colliders" type="Ref" template="NiObject" arr1="Num Colliders">The colliders affecting the particle system.</add><!--Should be NiPSCollider-->
    </niobject>

    <niobject name="NiPSSimulatorMeshAlignStep" inherit="NiPSSimulatorStep">
        Encapsulates a floodgate kernel that updates mesh particle alignment and transforms.
        <add name="Num Rotation Keys" type="byte">The number of rotation keys.</add>
        <add name="Rotation Keys" type="QuatKey" template="Quaternion" arg="1" arr1="Num Rotation Keys">The particle rotation keys.</add>
        <add name="Rotation Loop Behavior" type="PSLoopBehavior">The loop behavior for the rotation keys.</add>
    </niobject>

    <niobject name="NiPSSimulatorFinalStep" inherit="NiPSSimulatorStep">
        Encapsulates a floodgate kernel that updates particle positions and ages. As indicated by its name, this step should be attached last in the NiPSSimulator mesh modifier.
    </niobject>

    <niobject name="NiPSFacingQuadGenerator" inherit="NiObject">
        <add name="Unknown 1" type="byte"></add>
        <add name="Unknown 2" type="byte"></add>
        <add name="Unknown 3" type="byte"></add>
        <add name="Unknown 4" type="byte"></add>
        <add name="Unknown 5" type="byte"></add>
        <add name="Unknown 6" type="byte"></add>
        <add name="Unknown 7" type="byte"></add>
        <add name="Unknown 8" type="byte"></add>
        <add name="Unknown 9" type="byte"></add>
        <add name="Unknown 10" type="byte"></add>
        <add name="Unknown 11" type="byte"></add>
        <add name="Unknown 12" type="byte"></add>
    </niobject>

    <!-- from Zorsis demo (Scene.nif) -->
    <niobject name="NiShadowGenerator" inherit="NiObject">
        <!-- inheritance? -->
        <add name="Name" type="string" />
        <add name="Unknown Flags" type="ushort" />
        <add name="Num Unknown Links 1" type="uint" />
        <add name="Unknown Links 1" type="Ref" template="NiNode" arr1="Num Unknown Links 1" />
        <add name="Unkown Int 2" type="int" default="0" />
        <add name="Target" type="Ptr" template="NiLight" />
        <add name="Unkown Float 4" type="float" default="0.98" />
        <add name="Unkown Byte 5" type="byte" default="0" />
        <add name="Unkown Int 6" type="int" default="2" />
        <add name="Unkown Int 7" type="int" default="0" />
        <add name="Unkown Int 8" type="int" default="0" />
        <add name="Unkown Byte 9" type="byte" default="0" />
    </niobject>

    <niobject name="NiPSBoundUpdater" inherit="NiObject">
        <add name="Unknown 1" type="byte"></add>
        <add name="Unknown 2" type="byte"></add>
    </niobject>

    <niobject name="NiPSDragForce" inherit="NiObject">
        <add name="Unknown 1" type="int"></add>
        <add name="Unknown 2" type="int"></add>
        <add name="Unknown 3" type="byte"></add>
        <add name="Unknown 4" type="float"></add>
        <add name="Unknown 5" type="float"></add>
        <add name="Unknown 6" type="float"></add>
        <add name="Unknown 7" type="float"></add>
        <add name="Unknown 8" type="float"></add>
        <add name="Unknown 9" type="float"></add>
        <add name="Unknown 10" type="int"></add>
    </niobject>

    <niobject name="NiPSGravityForce" inherit="NiObject">
        <add name="Unknown 1" type="byte"></add>
        <add name="Unknown 2" type="byte"></add>
        <add name="Unknown 3" type="byte"></add>
        <add name="Unknown 4" type="byte"></add>
        <add name="Unknown 5" type="byte"></add>
        <add name="Unknown 6" type="byte"></add>
        <add name="Unknown 7" type="byte"></add>
        <add name="Unknown 8" type="byte"></add>
        <add name="Unknown 9" type="byte"></add>
        <add name="Unknown 10" type="byte"></add>
        <add name="Unknown 11" type="byte"></add>
        <add name="Unknown 12" type="byte"></add>
        <add name="Unknown 13" type="byte"></add>
        <add name="Unknown 14" type="byte"></add>
        <add name="Unknown 15" type="byte"></add>
        <add name="Unknown 16" type="byte"></add>
        <add name="Unknown 17" type="byte"></add>
        <add name="Unknown 18" type="float"></add>
        <add name="Unknown 19" type="byte"></add>
        <add name="Unknown 20" type="byte"></add>
        <add name="Unknown 21" type="byte"></add>
        <add name="Unknown 22" type="byte"></add>
        <add name="Unknown 23" type="byte"></add>
        <add name="Unknown 24" type="byte"></add>
        <add name="Unknown 25" type="byte"></add>
        <add name="Unknown 26" type="byte"></add>
        <add name="Unknown 27" type="byte"></add>
        <add name="Unknown 28" type="byte"></add>
        <add name="Unknown 29" type="byte"></add>
        <add name="Unknown 30" type="byte"></add>
        <add name="Unknown 31" type="byte"></add>
        <add name="Unknown 32" type="byte"></add>
        <add name="Unknown 33" type="byte"></add>
        <add name="Unknown 34" type="byte"></add>
        <add name="Unknown 35" type="float"></add>
        <add name="Unknown 36" type="Ref" template="NiObject">Gravity node?</add>
    </niobject>

    <niobject name="NiPSBoxEmitter" inherit="NiObject">
        <add name="Name" type="string"></add>
        <add name="Unknown 1" type="float"></add>
        <add name="Unknown 2" type="float"></add>
        <add name="Unknown 3" type="byte"></add>
        <add name="Unknown 4" type="byte"></add>
        <add name="Unknown 5" type="byte"></add>
        <add name="Unknown 6" type="byte"></add>
        <add name="Unknown 7" type="float"></add>
        <add name="Unknown 8" type="byte"></add>
        <add name="Unknown 9" type="byte"></add>
        <add name="Unknown 10" type="byte"></add>
        <add name="Unknown 11" type="byte"></add>
        <add name="Unknown 12" type="float"></add>
        <add name="Unknown 13" type="int"></add>
        <add name="Unknown 14" type="float"></add>
        <add name="Unknown 15" type="float"></add>
        <add name="Unknown 16" type="float"></add>
        <add name="Unknown 17" type="float"></add>
        <add name="Unknown 18" type="float"></add>
        <add name="Unknown 19" type="float"></add>
        <add name="Unknown 20" type="float"></add>
        <add name="Unknown 21" type="float"></add>
        <add name="Unknown 22" type="float"></add>
        <add name="Unknown 23" type="byte"></add>
        <add name="Unknown 24" type="byte"></add>
        <add name="Unknown 25" type="byte"></add>
        <add name="Unknown 26" type="byte"></add>
        <add name="Unknown 27" type="byte"></add>
        <add name="Unknown 28" type="byte"></add>
        <add name="Unknown 29" type="byte"></add>
        <add name="Unknown 30" type="byte"></add>
        <add name="Unknown 31" type="byte"></add>
        <add name="Unknown 32" type="byte"></add>
        <add name="Unknown 33" type="byte"></add>
        <add name="Unknown 34" type="byte"></add>
        <add name="Unknown 35" type="byte"></add>
        <add name="Unknown 36" type="byte"></add>
        <add name="Unknown 37" type="byte"></add>
        <add name="Unknown 38" type="byte"></add>
        <add name="Unknown 39" type="byte"></add>
        <add name="Unknown 40" type="byte"></add>
        <add name="Unknown 41" type="byte"></add>
        <add name="Unknown 42" type="byte"></add>
        <add name="Unknown 43" type="byte"></add>
        <add name="Unknown 44" type="byte"></add>
        <add name="Unknown 45" type="byte"></add>
        <add name="Unknown 46" type="byte"></add>
        <add name="Unknown 47" type="byte"></add>
        <add name="Unknown 48" type="byte"></add>
    </niobject>

    <niobject name="NiPSMeshEmitter" inherit="NiObject">
        <add name="Name" type="string"></add>
        <add name="Unknown 1" type="int"></add>
        <add name="Unknown 2" type="int"></add>
        <add name="Unknown 3" type="int"></add>
        <add name="Unknown 27" type="int" ver1="30.0.0.2"></add>
        <add name="Unknown 4" type="float"></add>
        <add name="Unknown 5" type="float"></add>
        <add name="Unknown 6" type="float"></add>
        <add name="Unknown 28" type="float" ver1="30.0.0.2"></add>
        <add name="Unknown 7" type="int"></add>
        <add name="Unknown 8" type="float"></add>
        <add name="Unknown 9" type="float"></add>
        <add name="Unknown 10" type="float"></add>
        <add name="Unknown 11" type="float"></add>
        <add name="Unknown 12" type="float"></add>
        <add name="Unknown 13" type="int"></add>
        <add name="Unknown 14" type="float"></add>
        <add name="Unknown 15" type="float"></add>
        <add name="Unknown 16" type="float"></add>
        <add name="Unknown 17" type="int" ver2="20.6.0.0"></add>
        <add name="Unknown 18" type="int" ver2="20.6.0.0"></add>
        <add name="Unknown 19" type="short"></add>
        <add name="Unknown 20" type="int"></add>
        <add name="Unknown 21" type="int"></add>
        <add name="Unknown 22" type="float" ver2="20.6.0.0"></add>
        <add name="Unknown 23" type="int" ver2="20.6.0.0"></add>
        <add name="Unknown 24" type="int"></add>
        <add name="Unknown 25" type="int"></add>
        <add name="Unknown 26" type="int"></add>
    </niobject>

    <niobject name="NiPSGravityStrengthCtlr" inherit="NiTimeController">
        <add name="Unknown 2" type="int"></add>
        <add name="Unknown 3" type="int"></add>
    </niobject>

    <niobject name="NiPSPlanarCollider" inherit="NiObject">
        <!-- inheritance? -->
        <add name="Name" type="string" />
        <add name="Unknown Int 1" type="int" />
        <add name="Unknown Int 2" type="int" />
        <add name="Unknown Short 3" type="short" />
        <add name="Unknown Byte 4" type="byte" />
        <add name="Unknown Floats 5" type="float" arr1="8" />
        <add name="Unknown Link 6" type="Ref" template="NiNode" />
    </niobject>

    <niobject name="NiPSEmitterSpeedCtlr" inherit="NiTimeController">
        <add name="Interpolator" type="Ref" template="NiObject"></add>
        <add name="Unknown 3" type="int"></add>
    </niobject>

    <!-- from Zorsis demo (hit_effect_meaty.nif) -->
    <niobject name="NiPSEmitterRadiusCtlr" inherit="NiTimeController">
        <add name="Interpolator" type="Ref" template="NiObject"></add>
        <add name="Unknown 2" type="int"></add>
    </niobject>

    <!-- from Zorsis demo (hit_effect_metal.nif) -->
    <niobject name="NiPSResetOnLoopCtlr" inherit="NiTimeController">
    </niobject>

    <niobject name="NiPSSphereEmitter" inherit="NiObject">
        <add name="Name" type="string"></add>
        <add name="Unknown 2" type="int"></add>
        <add name="Unknown 3" type="int"></add>
        <add name="Unknown 4" type="int"></add>
        <add name="Unknown 5" type="int"></add>
        <add name="Unknown 6" type="float"></add>
        <add name="Unknown 7" type="int"></add>
        <add name="Unknown 8" type="float"></add>
        <add name="Unknown 9" type="float"></add>
        <add name="Unknown 10" type="int"></add>
        <add name="Unknown 11" type="float"></add>
        <add name="Unknown 12" type="int"></add>
        <add name="Unknown 13" type="int"></add>
        <add name="Unknown 14" type="int"></add>
        <add name="Unknown 15" type="int"></add>
        <add name="Unknown 16" type="int"></add>
        <add name="Unknown 17" type="float"></add>
        <add name="Unknown 18" type="int"></add>
        <add name="Unknown 19" type="int"></add>
        <add name="Unknown 20" type="short"></add>
        <add name="Unknown 21" type="int">Target node?</add>
        <add name="Unknown 22" type="float"></add>
    </niobject>
    
    <niobject name="NiPSCylinderEmitter" inherit="NiPSSphereEmitter">
        <add name="Unknown 23" type="float"></add>
    </niobject>
    
    <niobject name="NiPSEmitterDeclinationCtlr" inherit="NiPSysModifierCtlr">
    </niobject>
    
    <niobject name="NiPSEmitterDeclinationVarCtlr" inherit="NiPSEmitterDeclinationCtlr">
    </niobject>
    
    <niobject name="NiPSEmitterPlanarAngleCtlr" inherit="NiPSysModifierCtlr">
    </niobject>
    
    <niobject name="NiPSEmitterPlanarAngleVarCtlr" inherit="NiPSEmitterPlanarAngleCtlr">
    </niobject>
    
    <niobject name="NiPSEmitterRotAngleCtlr" inherit="NiPSysModifierCtlr">
    </niobject>
    
    <niobject name="NiPSEmitterRotAngleVarCtlr" inherit="NiPSEmitterRotAngleCtlr">
    </niobject>
    
    <niobject name="NiPSEmitterRotSpeedCtlr" inherit="NiPSysModifierCtlr">
    </niobject>

    <niobject name="NiPSEmitterRotSpeedVarCtlr" inherit="NiPSEmitterRotSpeedCtlr">
    </niobject>

    <niobject name="NiPSEmitterLifeSpanCtlr" inherit="NiPSysModifierCtlr">
    </niobject>

    <niobject name="NiPSBombForce" inherit="NiObject">
        <add name="Name" type="string"></add>
        <add name="Unknown 1" type="byte"></add>
        <add name="Unknown 2" type="int"></add>
        <add name="Unknown 3" type="int"></add>
        <add name="Unknown 4" type="int"></add>
        <add name="Unknown 5" type="int"></add>
        <add name="Unknown 6" type="int"></add>
        <add name="Unknown 7" type="int"></add>
        <add name="Unknown 8" type="int"></add>
        <add name="Unknown 9" type="int"></add>
        <add name="Unknown 10" type="int"></add>
    </niobject>

    <niobject name="NiPSSphericalCollider" inherit="NiObject"><!-- possibly inherit="NiPSysSphericalCollider"? -->
        <add name="Unknown 1" type="int"></add>
        <add name="Unknown 2" type="int"></add>
        <add name="Unknown 3" type="byte"></add>
        <add name="Unknown 4" type="float"></add>
        <add name="Unknown 5" type="int"></add>
        <add name="Unknown 6" type="short"></add>
        <add name="Unknown 7" type="int"></add>
    </niobject>

    <niobject name="NiPSSpawner" inherit="NiObject">
        <!-- not yet decoded -->
    </niobject>

    <niobject name="NiSequenceData" inherit="NiObject">
        <!-- not yet decoded -->
    </niobject>

    <niobject name="NiTransformEvaluator" inherit="NiObject">
        <!-- not yet decoded -->
    </niobject>

    <niobject name="NiBSplineCompTransformEvaluator" inherit="NiObject">
        <!-- not yet decoded -->
    </niobject>

    <niobject name="NiMeshHWInstance" inherit="NiObject">
        <!-- not yet decoded -->
    </niobject>

    <niobject name="NiFurSpringController" inherit="NiTimeController"><!-- BloodBowl -->
        <add name="Unknown Float" type="float"></add>
        <add name="Unknown Float 2" type="float"></add>
        <add name="Num Bones" type="uint">The number of node bones referenced as influences.</add>
        <add name="Bones" type="Ptr" template="NiNode" arr1="Num Bones">List of all armature bones.</add>
        <add name="Num Bones 2" type="uint">The number of node bones referenced as influences.</add>
        <add name="Bones 2" type="Ptr" template="NiNode" arr1="Num Bones 2">List of all armature bones.</add>
    </niobject>

    <!-- Divinity 2 (P_Island_VerySmall_A.item) -->
    <niobject name="CStreamableAssetData" inherit="NiObject">
        <add name="Root" type="Ref" template="NiNode" />
        <add name="Unknown Bytes" type="byte" arr1="5" />
    </niobject>

    <!-- vim: set ts=4 sw=4 et: -->

</niftoolsxml><|MERGE_RESOLUTION|>--- conflicted
+++ resolved
@@ -2208,15 +2208,9 @@
         <add name="Num UV Sets" type="ushort" vercond="((Version >= 10.0.1.0) &amp;&amp; (!((Version >= 20.2.0.7) &amp;&amp; (User Version == 11))))">Methods for saving binormals and tangents saved in upper byte.  Texture flags in lower byte.</add>
         <add name="BS Num UV Sets" type="ushort" vercond="((Version >= 20.2.0.7) &amp;&amp; (User Version == 11))">Bethesda's version of this field for nif versions 20.2.0.7 and up. Only a single bit denotes whether uv's are present. For example, see meshes/architecture/megaton/megatonrampturn45sml.nif in Fallout 3.</add>
         <add name="Has Normals" type="bool">Do we have lighting normals? These are essential for proper lighting: if not present, the model will only be influenced by ambient light.</add>
-<<<<<<< HEAD
-        <add name="Normals" type="Vector3" arr1="Num Vertices" cond="Has Normals != 0">The lighting normals.</add>
-        <add name="Tangents" type="Vector3" arr1="Num Vertices" cond="(Has Normals != 0) &amp;&amp; ((Num UV Sets &amp; 61440) || (BS Num UV Sets &amp; 61440))" ver1="10.1.0.0">Tangent vectors.</add>
-        <add name="Bitangents" type="Vector3" arr1="Num Vertices" cond="(Has Normals != 0) &amp;&amp; ((Num UV Sets &amp; 61440) || (BS Num UV Sets &amp; 61440))" ver1="10.1.0.0">Bitangent vectors.</add>
-=======
         <add name="Normals" type="Vector3" arr1="Num Vertices" cond="Has Normals">The lighting normals.</add>
-        <add name="Tangents" type="Vector3" arr1="Num Vertices" cond="(Has Normals) &amp;&amp; ((Num UV Sets &amp; 61440) || (BS Num UV Sets &amp; 61440))" ver1="10.1.0.0">Unknown. Binormal &amp; tangents?</add>
-        <add name="Binormals" type="Vector3" arr1="Num Vertices" cond="(Has Normals) &amp;&amp; ((Num UV Sets &amp; 61440) || (BS Num UV Sets &amp; 61440))" ver1="10.1.0.0">Unknown. Binormal &amp; tangents? has_normals must be set as well for this field to be present.</add>
->>>>>>> f6a79704
+        <add name="Tangents" type="Vector3" arr1="Num Vertices" cond="(Has Normals) &amp;&amp; ((Num UV Sets &amp; 61440) || (BS Num UV Sets &amp; 61440))" ver1="10.1.0.0">Tangent vectors.</add>
+        <add name="Bitangents" type="Vector3" arr1="Num Vertices" cond="(Has Normals) &amp;&amp; ((Num UV Sets &amp; 61440) || (BS Num UV Sets &amp; 61440))" ver1="10.1.0.0">Bitangent vectors.</add>
         <add name="Center" type="Vector3">Center of the bounding box (smallest box that contains all vertices) of the mesh.</add>
         <add name="Radius" type="float">Radius of the mesh: maximal Euclidean distance between the center and all vertices.</add>
         <add name="Unknown 13 shorts" type="short" arr1="13" ver1="20.3.0.9" ver2="20.3.0.9" userver="131072">Unknown, always 0?</add>
@@ -2333,45 +2327,6 @@
         <!-- for fallout 3 it seems that the vertices list has
              vercond="!((Version >= 20.2.0.7) &amp;&amp; (User Version == 11))" ? -->
         Generic rotating particles data object.
-<<<<<<< HEAD
-=======
-
-        <add name="Name" type="string" ver1="10.2.0.0">Name of this object.</add>
-        <add name="Num Vertices" type="ushort">Number of vertices. For NiPSysData this is max particles. (For Fallout 3 this is always zero)</add>
-        <add name="Keep Flags" type="byte" ver1="10.1.0.0">Used with NiCollision objects when OBB or TRI is set.</add>
-        <add name="Compress Flags" type="byte" ver1="10.1.0.0">Unknown.</add>
-        <add name="Has Vertices" type="bool" default="1">Is the vertex array present? (Always non-zero.)</add>
-        <add name="Vertices" type="Vector3" arr1="Num Vertices" cond="Has Vertices" vercond="!((Version >= 20.2.0.7) &amp;&amp; (User Version == 11))">The mesh vertices.</add>
-        <add name="Num UV Sets" type="byte" ver1="10.0.1.0">Texture flags in lower byte.</add>
-        <add name="TSpace Flag" type="byte" ver1="10.0.1.0">Methods for saving binormals and tangents saved in upper byte.</add>
-        <add name="Has Normals" type="bool">Do we have lighting normals? These are essential for proper lighting: if not present, the model will only be influenced by ambient light.</add>
-        <add name="Normals" type="Vector3" arr1="Num Vertices" cond="Has Normals" vercond="!((Version >= 20.2.0.7) &amp;&amp; (User Version == 11))">The lighting normals.</add>
-        <add name="Tangents" type="Vector3" arr1="Num Vertices" cond="(Has Normals) &amp;&amp; (TSpace Flag &amp; 240)" ver1="10.1.0.0" vercond="!((Version >= 20.2.0.7) &amp;&amp; (User Version == 11))">Unknown. Binormal &amp; tangents?</add>
-        <add name="Binormals" type="Vector3" arr1="Num Vertices" cond="(Has Normals) &amp;&amp; (TSpace Flag &amp; 240)" ver1="10.1.0.0" vercond="!((Version >= 20.2.0.7) &amp;&amp; (User Version == 11))">Unknown. Binormal &amp; tangents? has_normals must be set as well for this field to be present.</add>
-        <add name="Center" type="Vector3">Center of the bounding box (smallest box that contains all vertices) of the mesh.</add>
-        <add name="Radius" type="float">Radius of the mesh: maximal Euclidean distance between the center and all vertices.</add>
-        <add name="Has Vertex Colors" type="bool">
-            Do we have vertex colors? These are usually used to fine-tune the lighting of the model.
-
-            Note: how vertex colors influence the model can be controlled by having a NiVertexColorProperty object as a property child of the root node. If this property object is not present, the vertex colors fine-tune lighting.
-
-            Note 2: set to either 0 or 0xFFFFFFFF for NifTexture compatibility.
-        </add>
-        <add name="Vertex Colors" type="Color4" arr1="Num Vertices" cond="Has Vertex Colors" vercond="!((Version >= 20.2.0.7) &amp;&amp; (User Version == 11))">The vertex colors.</add>
-        <add name="Num UV Sets" type="byte" ver2="4.2.2.0">Texture flags in lower byte.</add>
-        <add name="TSpace Flag" type="byte" ver2="4.2.2.0">Methods for saving binormals and tangents saved in upper byte.</add>
-        <add name="Has UV" type="bool" ver2="4.0.0.2">
-            Do we have UV coordinates?
-
-            Note: for compatibility with NifTexture, set this value to either 0x00000000 or 0xFFFFFFFF.
-        </add>
-        <add name="UV Sets" type="TexCoord" arr1="Num UV Sets &amp; 63" arr2="Num Vertices" vercond="!((Version >= 20.2.0.7) &amp;&amp; (User Version == 11))">The UV texture coordinates. They follow the OpenGL standard: some programs may require you to flip the second coordinate.</add>
-        <!--<add name="UV Sets" type="TexCoord" arr1="Num UV Sets &amp; 1" arr2="Num Vertices">The UV texture coordinates. They follow the OpenGL standard: some programs may require you to flip the second coordinate.</add>-->
-        <add name="Consistency Flags" type="ConsistencyType" ver1="10.0.1.0" default="CT_MUTABLE">Consistency Flags</add>
-        <add name="Additional Data" type="Ref" template="NiAdditionalGeometryData" ver1="20.0.0.4">Unknown.</add>
-
-
->>>>>>> f6a79704
         <add name="Num Particles" type="ushort" ver2="4.0.0.2">The maximum number of particles (matches the number of vertices).</add>
         <add name="Particle Radius" type="float" ver2="10.0.1.0">The particles&#039; size.</add>
         <add name="Has Radii" type="bool" ver1="10.1.0.0">Is the particle size array present?</add>
