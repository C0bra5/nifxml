<?xml version="1.0" encoding="UTF-8"?>
<!DOCTYPE niftoolsxml>
<niftoolsxml version="0.7.0.0">
    <!--These are the version numbers marked as supported by NifSkope.
        The num argument is the numeric representation created by storing
        each part of the version in a byte.  For example, 4.0.0.2 is
        0x04000002 and 10.1.0.0 is 0x0A010000.-->

    <version num="2.3">Dark Age of Camelot</version>
    <version num="3.0">Star Trek: Bridge Commander</version>
    <version num="3.03">Dark Age of Camelot</version>
    <version num="3.1">Dark Age of Camelot, Star Trek: Bridge Commander</version>
    <version num="3.3.0.13">Oblivion</version>
    <version num="4.0.0.0">Freedom Force</version>
    <version num="4.0.0.2">Morrowind, Freedom Force</version>
    <version num="4.1.0.12">Dark Age of Camelot</version>
    <version num="4.2.0.2">Civilization IV</version>
    <version num="4.2.1.0">Dark Age of Camelot, Civilization IV</version>
    <version num="4.2.2.0">Dark Age of Camelot, Civilization IV, Empire Earth II, Culpa Innata</version>
    <version num="10.0.1.0">Zoo Tycoon 2, Civilization IV, Oblivion</version>
    <version num="10.0.1.2">Oblivion</version>
    <version num="10.0.1.3">?</version>
    <version num="10.1.0.0">Dark Age of Camelot, Civilization IV, Freedom Force vs. the 3rd Reich, Axis and Allies, Kohan 2, Entropia Universe, Wildlife Park 2, The Guild 2, NeoSteam, Empire Earth II</version>
    <version num="10.1.0.101">Oblivion</version>
    <version num="10.1.0.106">Oblivion</version>
    <version num="10.2.0.0">Civilization IV, Oblivion, Loki, Pro Cycling Manager, Prison Tycoon, Red Ocean, Wildlife Park 2</version>
    <version num="10.2.0.1">Worldshift</version>
    <version num="10.4.0.1">Worldshift</version>
    <version num="20.0.0.4">Civilization IV, Oblivion, Sid Meier's Railroads</version>
    <version num="20.0.0.5">Oblivion</version>
    <version num="20.1.0.3">Megami Tensei: Imagine</version>
    <version num="20.2.0.7">Emerge, Empire Earth III, Fallout 3, Skyrim</version>
    <version num="20.2.0.8">Emerge, Empire Earth III, Atlantica</version>
    <!-- version 20.3.0.1 is found in Props/GDCLargeContainer.nif-->
    <version num="20.3.0.1">Emerge</version>
    <!-- version 20.3.0.2 is found in PFX/fx_muzzle_flash_example.nif -->
    <version num="20.3.0.2">Emerge</version>
    <version num="20.3.0.3">Emerge</version>
    <version num="20.3.0.6">Emerge</version>
    <version num="20.3.0.9">Warhammer, Lazeska, Divinity 2, Howling Sword, Bully SE</version>
    <version num="20.5.0.0">KrazyRain</version>
    <version num="20.6.0.0">KrazyRain</version>
    <version num="20.6.5.0">Epic Mickey</version>
    <version num="30.0.0.2">Emerge</version>

    <!--Basic Types-->

    <basic name="bool" count="1" niflibtype="bool" nifskopetype="bool">
        A boolean; 32-bit from 4.0.0.2, and 8-bit from 4.1.0.1 on.
    </basic>

    <basic name="byte" count="1" niflibtype="byte" nifskopetype="byte">
        An unsigned 8-bit integer.
    </basic>

    <basic name="uint" count="1" niflibtype="unsigned int" nifskopetype="uint">
        An unsigned 32-bit integer.
    </basic>

    <basic name="ulittle32" count="1" niflibtype="unsigned int" nifskopetype="uint">
        A litte-endian unsigned 32-bit integer.
    </basic>

    <basic name="ushort" count="1" niflibtype="unsigned short" nifskopetype="ushort">
        An unsigned 16-bit integer.
    </basic>

    <basic name="int" count="1" niflibtype="int" nifskopetype="int">
        A signed 32-bit integer.
    </basic>

    <basic name="short" count="1" niflibtype="short" nifskopetype="short">
        A signed 16-bit integer.
    </basic>

    <basic name="BlockTypeIndex" count="0" niflibtype="unsigned short" nifskopetype="blocktypeindex">
        A 16-bit (signed?) integer, which is used in the header to refer to a particular object type in a object type string array.
        The upper bit appears to be a flag used for PhysX block types.
    </basic>

    <basic name="char" count="0" niflibtype="byte" nifskopetype="char">
        An 8-bit character.
    </basic>

    <basic name="FileVersion" count="0" niflibtype="unsigned int" nifskopetype="fileversion">
        A 32-bit integer that stores the version in hexadecimal format with each byte representing a number in the version string.

        Some widely-used versions and their hex representation:
        4.0.0.2:    0x04000002
        4.1.0.12:   0x0401000C
        4.2.0.2:    0x04020002
        4.2.1.0:    0x04020100
        4.2.2.0:    0x04020200
        10.0.1.0:   0x0A000100
        10.1.0.0:   0x0A010000
        10.2.0.0:   0x0A020000
        20.0.0.4:   0x14000004
        20.0.0.5:   0x14000005
    </basic>

    <basic name="Flags" count="0" niflibtype="unsigned short" nifskopetype="flags">
        A 16-bit integer, used for bit flags.  Function varies by object type.
    </basic>

    <basic name="float" count="0" niflibtype="float" nifskopetype="float">
        A standard 32-bit floating point number.
    </basic>

    <basic name="HeaderString" count="0" niflibtype="HeaderString" nifskopetype="headerstring">
        A variable length string that ends with a newline character (0x0A).  The string starts as follows depending on the version:

        Version &lt;= 10.0.1.0:  &#039;NetImmerse File Format&#039;
        Version &gt;= 10.1.0.0:  &#039;Gamebryo File Format&#039;
    </basic>

    <basic name="LineString" count="0" niflibtype="LineString" nifskopetype="linestring">
        A variable length string that ends with a newline character (0x0A).
    </basic>

    <basic name="Ptr" count="0" niflibtype="*" nifskopetype="uplink" istemplate="1">
        A signed 32-bit integer, referring to a object before this one in the hierarchy.  Examples:  Bones, gravity objects.
    </basic>

    <basic name="Ref" count="0" niflibtype="Ref" nifskopetype="link" istemplate="1">
        A signed 32-bit integer, used to refer to another object; -1 means no reference. These should always point down the hierarchy. Other types are used for indexes that point to objects higher up.
    </basic>

    <basic name="StringOffset" count="0" niflibtype="unsigned int" nifskopetype="stringoffset">
        A 32-bit unsigned integer, used to refer to strings in a NiStringPalette.
    </basic>

    <basic name="StringIndex" count="0" niflibtype="IndexString" nifskopetype="stringindex">
        A 32-bit unsigned integer, used to refer to strings in the header.
    </basic>
    
    <!--Enumerations
        These are like C enums and consist of a list of options.  They can appear
        as parts of compounds or niobjects.-->

    <enum name="AlphaFormat" storage="uint">
        An unsigned 32-bit integer, describing how transparency is handled in a texture.
        <option value="0" name="ALPHA_NONE">No alpha blending; the texture is fully opaque.</option>
        <option value="1" name="ALPHA_BINARY">Texture is either fully transparent or fully opaque.  There are no partially transparent areas.</option>
        <option value="2" name="ALPHA_SMOOTH">Full range of alpha values can be used from fully transparent to fully opaque including all partially transparent values in between.</option>
        <option value="3" name="ALPHA_DEFAULT">Use default setting.</option>
    </enum>

    <enum name="ApplyMode" storage="uint">
        An unsigned 32-bit integer, describing the apply mode of a texture.
        <option value="0" name="APPLY_REPLACE">Replaces existing color</option>
        <option value="1" name="APPLY_DECAL">For placing images on the object like stickers.</option>
        <option value="2" name="APPLY_MODULATE">Modulates existing color. (Default)</option>
        <option value="3" name="APPLY_HILIGHT">PS2 Only.  Function Unknown.</option>
        <option value="4" name="APPLY_HILIGHT2">Parallax Flag in some Oblivion meshes.</option>
    </enum>

    <enum name="TexType" storage="uint">
        The type of texture.
        <option value="0" name="BASE_MAP">The basic texture used by most meshes.</option>
        <option value="1" name="DARK_MAP">Used to darken the model with false lighting.</option>
        <option value="2" name="DETAIL_MAP">Combined with base map for added detail.  Usually tiled over the mesh many times for close-up view.</option>
        <option value="3" name="GLOSS_MAP">Allows the specularity (glossyness) of an object to differ across its surface.</option>
        <option value="4" name="GLOW_MAP">Creates a glowing effect.  Basically an incandescence map.</option>
        <option value="5" name="BUMP_MAP">Used to make the object appear to have more detail than it really does.</option>
        <option value="6" name="NORMAL_MAP">Used to make the object appear to have more detail than it really does.</option>
        <option value="7" name="UNKNOWN2_MAP">Unknown map.</option>
        <option value="8" name="DECAL_0_MAP">For placing images on the object like stickers.</option>
        <option value="9" name="DECAL_1_MAP">For placing images on the object like stickers.</option>
        <option value="10" name="DECAL_2_MAP">For placing images on the object like stickers.</option>
        <option value="11" name="DECAL_3_MAP">For placing images on the object like stickers.</option>
    </enum>

    <enum name="KeyType" storage="uint">
        The type of animation interpolation (blending) that will be used on the associated key frames.
        <option value="1" name="LINEAR_KEY">Use linear interpolation.</option>
        <option value="2" name="QUADRATIC_KEY">Use quadratic interpolation.  Forward and back tangents will be stored.</option>
        <option value="3" name="TBC_KEY">Use Tension Bias Continuity interpolation.  Tension, bias, and continuity will be stored.</option>
        <option value="4" name="XYZ_ROTATION_KEY">For use only with rotation data.  Separate X, Y, and Z keys will be stored instead of using quaternions.</option>
        <option value="5" name="CONST_KEY">Step function. Used for visibility keys in NiBoolData.</option>
    </enum>

    <enum name="LightMode" storage="uint">
        An unsigned 32-bit integer, describing how vertex colors influence lighting.
        <option value="0" name="LIGHT_MODE_EMISSIVE">Emissive.</option>
        <option value="1" name="LIGHT_MODE_EMI_AMB_DIF">Emissive + Ambient + Diffuse. (Default)</option>
    </enum>

    <enum name="HavokMaterial" storage="uint">
        A material, used by havok shape objects.
        <option value="0" name="HAV_MAT_STONE">Stone</option>
        <option value="1" name="HAV_MAT_CLOTH">Cloth</option>
        <option value="2" name="HAV_MAT_DIRT">Dirt</option>
        <option value="3" name="HAV_MAT_GLASS">Glass</option>
        <option value="4" name="HAV_MAT_GRASS">Grass</option>
        <option value="5" name="HAV_MAT_METAL">Metal</option>
        <option value="6" name="HAV_MAT_ORGANIC">Organic</option>
        <option value="7" name="HAV_MAT_SKIN">Skin</option>
        <option value="8" name="HAV_MAT_WATER">Water</option>
        <option value="9" name="HAV_MAT_WOOD">Wood</option>
        <option value="10" name="HAV_MAT_HEAVY_STONE">Heavy Stone</option>
        <option value="11" name="HAV_MAT_HEAVY_METAL">Heavy Metal</option>
        <option value="12" name="HAV_MAT_HEAVY_WOOD">Heavy Wood</option>
        <option value="13" name="HAV_MAT_CHAIN">Chain</option>
        <option value="14" name="HAV_MAT_SNOW">Snow</option>
        <option value="15" name="HAV_MAT_STONE_STAIRS">Stone Stairs</option>
        <option value="16" name="HAV_MAT_CLOTH_STAIRS">Cloth Stairs</option>
        <option value="17" name="HAV_MAT_DIRT_STAIRS">Dirt Stairs</option>
        <option value="18" name="HAV_MAT_GLASS_STAIRS">Glass Stairs</option>
        <option value="19" name="HAV_MAT_GRASS_STAIRS">Grass Stairs</option>
        <option value="20" name="HAV_MAT_METAL_STAIRS">Metal Stairs</option>
        <option value="21" name="HAV_MAT_ORGANIC_STAIRS">Organic Stairs</option>
        <option value="22" name="HAV_MAT_SKIN_STAIRS">Skin Stairs</option>
        <option value="23" name="HAV_MAT_WATER_STAIRS">Water Stairs</option>
        <option value="24" name="HAV_MAT_WOOD_STAIRS">Wood Stairs</option>
        <option value="25" name="HAV_MAT_HEAVY_STONE_STAIRS">Heavy Stone Stairs</option>
        <option value="26" name="HAV_MAT_HEAVY_METAL_STAIRS">Heavy Metal Stairs</option>
        <option value="27" name="HAV_MAT_HEAVY_WOOD_STAIRS">Heavy Wood Stairs</option>
        <option value="28" name="HAV_MAT_CHAIN_STAIRS">Chain Stairs</option>
        <option value="29" name="HAV_MAT_SNOW_STAIRS">Snow Stairs</option>
        <option value="30" name="HAV_MAT_ELEVATOR">Elevator</option>
        <option value="31" name="HAV_MAT_RUBBER">Rubber</option>
    </enum>

    <enum name="OblivionLayer" storage="byte">
        Sets mesh color in Oblivion Construction Set.  Anything higher than 57 is also null.
        <option value="0" name="OL_UNIDENTIFIED">Unidentified (white)</option>
        <option value="1" name="OL_STATIC">Static (red)</option>
        <option value="2" name="OL_ANIM_STATIC">AnimStatic (magenta)</option>
        <option value="3" name="OL_TRANSPARENT">Transparent (light pink)</option>
        <option value="4" name="OL_CLUTTER">Clutter (light blue)</option>
        <option value="5" name="OL_WEAPON">Weapon (orange)</option>
        <option value="6" name="OL_PROJECTILE">Projectile (light orange)</option>
        <option value="7" name="OL_SPELL">Spell (cyan)</option>
        <option value="8" name="OL_BIPED">Biped (green) Seems to apply to all creatures/NPCs</option>
        <option value="9" name="OL_TREES">Trees (light brown)</option>
        <option value="10" name="OL_PROPS">Props (magenta)</option>
        <option value="11" name="OL_WATER">Water (cyan)</option>
        <option value="12" name="OL_TRIGGER">Trigger (light grey)</option>
        <option value="13" name="OL_TERRAIN">Terrain (light yellow)</option>
        <option value="14" name="OL_TRAP">Trap (light grey)</option>
        <option value="15" name="OL_NONCOLLIDABLE">NonCollidable (white)</option>
        <option value="16" name="OL_CLOUD_TRAP">CloudTrap (greenish grey)</option>
        <option value="17" name="OL_GROUND">Ground (none)</option>
        <option value="18" name="OL_PORTAL">Portal (green)</option>
        <option value="19" name="OL_STAIRS">Stairs (white)</option>
        <option value="20" name="OL_CHAR_CONTROLLER">CharController (yellow)</option>
        <option value="21" name="OL_AVOID_BOX">AvoidBox (dark yellow)</option>
        <option value="22" name="OL_UNKNOWN1">? (white)</option>
        <option value="23" name="OL_UNKNOWN2">? (white)</option>
        <option value="24" name="OL_CAMERA_PICK">CameraPick (white)</option>
        <option value="25" name="OL_ITEM_PICK">ItemPick (white)</option>
        <option value="26" name="OL_LINE_OF_SIGHT">LineOfSight (white)</option>
        <option value="27" name="OL_PATH_PICK">PathPick (white)</option>
        <option value="28" name="OL_CUSTOM_PICK_1">CustomPick1 (white)</option>
        <option value="29" name="OL_CUSTOM_PICK_2">CustomPick2 (white)</option>
        <option value="30" name="OL_SPELL_EXPLOSION">SpellExplosion (white)</option>
        <option value="31" name="OL_DROPPING_PICK">DroppingPick (white)</option>
        <option value="32" name="OL_OTHER">Other (white)</option>
        <option value="33" name="OL_HEAD">Head</option>
        <option value="34" name="OL_BODY">Body</option>
        <option value="35" name="OL_SPINE1">Spine1</option>
        <option value="36" name="OL_SPINE2">Spine2</option>
        <option value="37" name="OL_L_UPPER_ARM">LUpperArm</option>
        <option value="38" name="OL_L_FOREARM">LForeArm</option>
        <option value="39" name="OL_L_HAND">LHand</option>
        <option value="40" name="OL_L_THIGH">LThigh</option>
        <option value="41" name="OL_L_CALF">LCalf</option>
        <option value="42" name="OL_L_FOOT">LFoot</option>
        <option value="43" name="OL_R_UPPER_ARM">RUpperArm</option>
        <option value="44" name="OL_R_FOREARM">RForeArm</option>
        <option value="45" name="OL_R_HAND">RHand</option>
        <option value="46" name="OL_R_THIGH">RThigh</option>
        <option value="47" name="OL_R_CALF">RCalf</option>
        <option value="48" name="OL_R_FOOT">RFoot</option>
        <option value="49" name="OL_TAIL">Tail</option>
        <option value="50" name="OL_SIDE_WEAPON">SideWeapon</option>
        <option value="51" name="OL_SHIELD">Shield</option>
        <option value="52" name="OL_QUIVER">Quiver</option>
        <option value="53" name="OL_BACK_WEAPON">BackWeapon</option>
        <option value="54" name="OL_BACK_WEAPON2">BackWeapon (?)</option>
        <option value="55" name="OL_PONYTAIL">PonyTail</option>
        <option value="56" name="OL_WING">Wing</option>
        <option value="57" name="OL_NULL">Null</option>
    </enum>

    <enum name="MipMapFormat" storage="uint">
        An unsigned 32-bit integer, describing how mipmaps are handled in a texture.
        <option value="0" name="MIP_FMT_NO">Texture does not use mip maps.</option>
        <option value="1" name="MIP_FMT_YES">Texture uses mip maps.</option>
        <option value="2" name="MIP_FMT_DEFAULT">Use default setting.</option>
    </enum>

    <enum name="PixelFormat" storage="uint">
        Specifies the pixel format used by the NiPixelData object to store a texture.
        <option value="0" name="PX_FMT_RGB8">24-bit color: uses 8 bit to store each red, blue, and green component.</option>
        <option value="1" name="PX_FMT_RGBA8">32-bit color with alpha: uses 8 bits to store each red, blue, green, and alpha component.</option>
        <option value="2" name="PX_FMT_PAL8">8-bit palette index: uses 8 bits to store an index into the palette stored in a NiPalette object.</option>
        <option value="4" name="PX_FMT_DXT1">DXT1 compressed texture.</option>
        <option value="5" name="PX_FMT_DXT5">DXT5 compressed texture.</option>
        <option value="6" name="PX_FMT_DXT5_ALT">DXT5 compressed texture. It is not clear what the difference is with PX_FMT_DXT5.</option>
    </enum>

    <enum name="PixelLayout" storage="uint">
        An unsigned 32-bit integer, describing the color depth of a texture.
        <option value="0" name="PIX_LAY_PALETTISED">Texture is in 8-bit paletized format.</option>
        <option value="1" name="PIX_LAY_HIGH_COLOR_16">Texture is in 16-bit high color format.</option>
        <option value="2" name="PIX_LAY_TRUE_COLOR_32">Texture is in 32-bit true color format.</option>
        <option value="3" name="PIX_LAY_COMPRESSED">Texture is compressed.</option>
        <option value="4" name="PIX_LAY_BUMPMAP">Texture is a grayscale bump map.</option>
        <option value="5" name="PIX_LAY_PALETTISED_4">Texture is in 4-bit paletized format.</option>
        <option value="6" name="PIX_LAY_DEFAULT">Use default setting.</option>
    </enum>

    <enum name="TexClampMode" storage="uint">
        Specifies the availiable texture clamp modes.  That is, the behavior of pixels outside the range of the texture.
        <option value="0" name="CLAMP_S_CLAMP_T">Clamp in both directions.</option>
        <option value="1" name="CLAMP_S_WRAP_T">Clamp in the S(U) direction but wrap in the T(V) direction.</option>
        <option value="2" name="WRAP_S_CLAMP_T">Wrap in the S(U) direction but clamp in the T(V) direction.</option>
        <option value="3" name="WRAP_S_WRAP_T">Wrap in both directions.</option>
    </enum>

    <enum name="TexFilterMode" storage="uint">
        Specifies the availiable texture filter modes.  That is, the way pixels within a texture are blended together when textures are displayed on the screen at a size other than their original dimentions.
        <option value="0" name="FILTER_NEAREST">Simply uses the nearest pixel.  Very grainy.</option>
        <option value="1" name="FILTER_BILERP">Uses bilinear filtering.</option>
        <option value="2" name="FILTER_TRILERP">Uses trilinear filtering.</option>
        <option value="3" name="FILTER_NEAREST_MIPNEAREST">Uses the nearest pixel from the mipmap that is closest to the display size.</option>
        <option value="4" name="FILTER_NEAREST_MIPLERP">Blends the two mipmaps closest to the display size linearly, and then uses the nearest pixel from the result.</option>
        <option value="5" name="FILTER_BILERP_MIPNEAREST">Uses the closest mipmap to the display size and then uses bilinear filtering on the pixels.</option>
    </enum>

    <enum name="VertMode" storage="uint">
        An unsigned 32-bit integer, which describes how to apply vertex colors.
        <option value="0" name="VERT_MODE_SRC_IGNORE">Source Ignore.</option>
        <option value="1" name="VERT_MODE_SRC_EMISSIVE">Source Emissive.</option>
        <option value="2" name="VERT_MODE_SRC_AMB_DIF">Source Ambient/Diffuse. (Default)</option>
    </enum>

    <enum name="CycleType" storage="uint">
        The animation cyle behavior.
        <option value="0" name="CYCLE_LOOP">Loop</option>
        <option value="1" name="CYCLE_REVERSE">Reverse</option>
        <option value="2" name="CYCLE_CLAMP">Clamp</option>
    </enum>

    <enum name="FieldType" storage="uint">
        The force field&#039;s type.
        <option value="0" name="FIELD_WIND">Wind (fixed direction)</option>
        <option value="1" name="FIELD_POINT">Point (fixed origin)</option>
    </enum>

    <enum name="BillboardMode" storage="ushort">
        Determines the way the billboard will react to the camera.
        <option value="0" name="ALWAYS_FACE_CAMERA">The billboard will always face the camera.</option>
        <option value="1" name="ROTATE_ABOUT_UP">The billboard will only rotate around the up axis.</option>
        <option value="2" name="RIGID_FACE_CAMERA">Rigid Face Camera.</option>
        <option value="3" name="ALWAYS_FACE_CENTER">Always Face Center.</option>
        <option value="4" name="RIGID_FACE_CENTER">Rigid Face Center.</option>
        <option value="9" name="ROTATE_ABOUT_UP2">The billboard will only rotate around the up axis (same as ROTATE_ABOUT_UP?).</option>
    </enum>

    <enum name="StencilCompareMode" storage="uint">
        This enum contains the options for doing stencil buffer tests.
        <option value="0" name="TEST_NEVER">Test will allways return false. Nothing is drawn at all.</option>
        <option value="1" name="TEST_LESS">The test will only succeed if the pixel is nearer than the previous pixel.</option>
        <option value="2" name="TEST_EQUAL">Test will only succeed if the z value of the pixel to be drawn is equal to the value of the previous drawn pixel.</option>
        <option value="3" name="TEST_LESS_EQUAL">Test will succeed if the z value of the pixel to be drawn is smaller than or equal to the value in the Stencil Buffer.</option>
        <option value="4" name="TEST_GREATER">Opposite of TEST_LESS.</option>
        <option value="5" name="TEST_NOT_EQUAL">Test will succeed if the z value of the pixel to be drawn is NOT equal to the value of the previously drawn pixel.</option>
        <option value="6" name="TEST_GREATER_EQUAL">Opposite of TEST_LESS_EQUAL.</option>
        <option value="7" name="TEST_ALWAYS">Test will allways succeed. The Stencil Buffer value is ignored.</option>
    </enum>

    <enum name="ZCompareMode" storage="uint">
        This enum contains the options for doing z buffer tests.
        <option value="0" name="ZCOMP_ALWAYS">Test will allways succeed. The Z Buffer value is ignored.</option>
        <option value="1" name="ZCOMP_LESS">The test will only succeed if the pixel is nearer than the previous pixel.</option>
        <option value="2" name="ZCOMP_EQUAL">Test will only succeed if the z value of the pixel to be drawn is equal to the value of the previous drawn pixel.</option>
        <option value="3" name="ZCOMP_LESS_EQUAL">Test will succeed if the z value of the pixel to be drawn is smaller than or equal to the value in the Z Buffer.</option>
        <option value="4" name="ZCOMP_GREATER">Opposite of TEST_LESS.</option>
        <option value="5" name="ZCOMP_NOT_EQUAL">Test will succeed if the z value of the pixel to be drawn is NOT equal to the value of the previously drawn pixel.</option>
        <option value="6" name="ZCOMP_GREATER_EQUAL">Opposite of TEST_LESS_EQUAL.</option>
        <option value="7" name="ZCOMP_NEVER">Test will allways return false. Nothing is drawn at all.</option>
    </enum>

    <enum name="StencilAction" storage="uint">
        This enum defines the various actions used in conjunction with the stencil buffer.
        For a detailed description of the individual options please refer to the OpenGL docs.
        <option value="0" name="ACTION_KEEP" />
        <option value="1" name="ACTION_ZERO" />
        <option value="2" name="ACTION_REPLACE" />
        <option value="3" name="ACTION_INCREMENT" />
        <option value="4" name="ACTION_DECREMENT" />
        <option value="5" name="ACTION_INVERT" />
    </enum>

    <enum name="FaceDrawMode" storage="uint">
        This enum lists the different face culling options.
        <option value="0" name="DRAW_CCW_OR_BOTH">use application defaults?</option>
        <option value="1" name="DRAW_CCW">Draw counter clock wise faces, cull clock wise faces. This is the default for most (all?) Nif Games so far.</option>
        <option value="2" name="DRAW_CW">Draw clock wise faces, cull counter clock wise faces. This will flip all the faces.</option>
        <option value="3" name="DRAW_BOTH">Draw double sided faces.</option>
    </enum>

    <enum name="MotionSystem" storage="byte">
        The motion system. 4 (Box) is used for everything movable. 7 (Keyframed) is used on statics and animated stuff.

        <option value="0" name="MO_SYS_INVALID">Invalid</option>
        <option value="1" name="MO_SYS_DYNAMIC">A fully-simulated, movable rigid body. At construction time the engine checks the input inertia and selects MO_SYS_SPHERE_INERTIA or MO_SYS_BOX_INERTIA as appropriate.</option>
        <option value="2" name="MO_SYS_SPHERE">Simulation is performed using a sphere inertia tensor.</option>
        <option value="3" name="MO_SYS_SPHERE_INERTIA">This is the same as MO_SYS_SPHERE_INERTIA, except that simulation of the rigid body is "softened".</option>
        <option value="4" name="MO_SYS_BOX">Simulation is performed using a box inertia tensor.</option>
        <option value="5" name="MO_SYS_BOX_STABILIZED">This is the same as MO_SYS_BOX_INERTIA, except that simulation of the rigid body is "softened".</option>
        <option value="6" name="MO_SYS_KEYFRAMED">Simulation is not performed as a normal rigid body. The keyframed rigid body has an infinite mass when viewed by the rest of the system. (used for creatures)</option>
        <option value="7" name="MO_SYS_FIXED">This motion type is used for the static elements of a game scene, e.g. the landscape. Faster than MO_SYS_KEYFRAMED at velocity 0. (used for weapons)</option>
        <option value="8" name="MO_SYS_THIN_BOX">A box inertia motion which is optimized for thin boxes and has less stability problems</option>
        <option value="9" name="MO_SYS_CHARACTER">A specialized motion used for character controllers</option>
    </enum>

    <enum name="DeactivatorType" storage="byte">
        <option value="0" name="DEACTIVATOR_INVALID">Invalid</option>
        <option value="1" name="DEACTIVATOR_NEVER">This will force the rigid body to never deactivate.</option>
        <option value="2" name="DEACTIVATOR_SPATIAL">Tells Havok to use a spatial deactivation scheme. This makes use of high and low frequencies of positional motion to determine when deactivation should occur.</option>
    </enum>

    <enum name="SolverDeactivation" storage="byte">
        A list of possible solver deactivation settings. This value defines how the
        solver deactivates objects. The solver works on a per object basis.
        Note: Solver deactivation does not save CPU, but reduces creeping of
        movable objects in a pile quite dramatically.
        <option value="0" name="SOLVER_DEACTIVATION_INVALID">Invalid</option>
        <option value="1" name="SOLVER_DEACTIVATION_OFF">No solver deactivation</option>
        <option value="2" name="SOLVER_DEACTIVATION_LOW">Very conservative deactivation, typically no visible artifacts.</option>
        <option value="3" name="SOLVER_DEACTIVATION_MEDIUM">Normal deactivation, no serious visible artifacts in most cases</option>
        <option value="4" name="SOLVER_DEACTIVATION_HIGH">Fast deactivation, visible artifacts</option>
        <option value="5" name="SOLVER_DEACTIVATION_MAX">Very fast deactivation, visible artifacts</option>
    </enum>

    <enum name="MotionQuality" storage="byte">
        The motion type. Determines quality of motion?
        <option value="0" name="MO_QUAL_INVALID">Automatically assigned to MO_QUAL_FIXED, MO_QUAL_KEYFRAMED or MO_QUAL_DEBRIS</option>
        <option value="1" name="MO_QUAL_FIXED">Use this for fixed bodies. </option>
        <option value="2" name="MO_QUAL_KEYFRAMED">Use this for moving objects with infinite mass.</option>
        <option value="3" name="MO_QUAL_DEBRIS">Use this for all your debris objects</option>
        <option value="4" name="MO_QUAL_MOVING">Use this for moving bodies, which should not leave the world.</option>
        <option value="5" name="MO_QUAL_CRITICAL">Use this for all objects, which you cannot afford to tunnel through the world at all</option>
        <option value="6" name="MO_QUAL_BULLET">Use this for very fast objects </option>
        <option value="7" name="MO_QUAL_USER">For user.</option>
        <option value="8" name="MO_QUAL_CHARACTER">Use this for rigid body character controllers</option>
        <option value="9" name="MO_QUAL_KEYFRAMED_REPORT">
            Use this for moving objects with infinite mass which should report contact points and Toi-collisions against all other bodies, including other fixed and keyframed bodies.
        </option>
    </enum>

    <enum name="ForceType" storage="uint">
        The type of force?  May be more valid values.
        <option value="0" name="FORCE_PLANAR"></option>
        <option value="1" name="FORCE_SPHERICAL"></option>
        <option value="2" name="FORCE_UNKNOWN"></option>
    </enum>

    <enum name="TexTransform" storage="uint">
        Determines how a NiTextureTransformController animates the UV coordinates.
        <option value="0" name="TT_TRANSLATE_U">Means this controller moves the U texture cooridnates.</option>
        <option value="1" name="TT_TRANSLATE_V">Means this controller moves the V texture cooridnates.</option>
        <option value="2" name="TT_ROTATE">Means this controller roates the UV texture cooridnates.</option>
        <option value="3" name="TT_SCALE_U">Means this controller scales the U texture cooridnates.</option>
        <option value="4" name="TT_SCALE_V">Means this controller scales the V texture cooridnates.</option>
    </enum>

    <enum name="DecayType" storage="uint">
        Determines decay function.  Used by NiPSysBombModifier.
        <option value="0" name="DECAY_NONE">No decay.</option>
        <option value="1" name="DECAY_LINEAR">Linear decay.</option>
        <option value="2" name="DECAY_EXPONENTIAL">Exponential decay.</option>
    </enum>

    <enum name="SymmetryType" storage="uint">
        Determines symetry type used by NiPSysBombModifier.
        <option value="0" name="SPHERICAL_SYMMETRY">Spherical Symmetry.</option>
        <option value="1" name="CYLINDRICAL_SYMMETRY">Cylindrical Symmetry.</option>
        <option value="2" name="PLANAR_SYMMETRY">Planar Symmetry.</option>
    </enum>

    <enum name="VelocityType" storage="uint">
        Controls the way the a particle mesh emitter determines the starting speed and direction of the particles that are emitted.
        <option value="0" name="VELOCITY_USE_NORMALS">Uses the normals of the meshes to determine staring velocity.</option>
        <option value="1" name="VELOCITY_USE_RANDOM">Starts particles with a random velocity.</option>
        <option value="2" name="VELOCITY_USE_DIRECTION">Uses the emission axis to determine initial particle direction?</option>
    </enum>

    <enum name="EmitFrom" storage="uint">
        Controls which parts of the mesh that the particles are emitted from.
        <option value="0" name="EMIT_FROM_VERTICES">Emit particles from the vertices of the mesh.</option>
        <option value="1" name="EMIT_FROM_FACE_CENTER">Emit particles from the center of the faces of the mesh.</option>
        <option value="2" name="EMIT_FROM_EDGE_CENTER">Emit particles from the center of the edges of the mesh.</option>
        <option value="3" name="EMIT_FROM_FACE_SURFACE">Perhaps randomly emit particles from anywhere on the faces of the mesh?</option>
        <option value="4" name="EMIT_FROM_EDGE_SURFACE">Perhaps randomly emit particles from anywhere on the edges of the mesh?</option>
    </enum>

    <enum name="EffectType" storage="uint">
        The type of information that's store in a texture used by a NiTextureEffect.
        <option value="0" name="EFFECT_PROJECTED_LIGHT">Apply a projected light texture.</option>
        <option value="1" name="EFFECT_PROJECTED_SHADOW">Apply a projected shaddow texture.</option>
        <option value="2" name="EFFECT_ENVIRONMENT_MAP">Apply an environment map texture.</option>
        <option value="3" name="EFFECT_FOG_MAP">Apply a fog map texture.</option>
    </enum>

    <enum name="CoordGenType" storage="uint">
        Determines the way that UV texture coordinates are generated.
        <option value="0" name="CG_WORLD_PARALLEL">Use plannar mapping.</option>
        <option value="1" name="CG_WORLD_PERSPECTIVE">Use perspective mapping.</option>
        <option value="2" name="CG_SPHERE_MAP">Use spherical mapping.</option>
        <option value="3" name="CG_SPECULAR_CUBE_MAP">Use specular cube mapping.</option>
        <option value="4" name="CG_DIFFUSE_CUBE_MAP">Use Diffuse cube mapping.</option>
    </enum>

    <enum name="EndianType" storage="byte">
        <option value="0" name="ENDIAN_BIG">The numbers are stored in big endian format, such as those used by PowerPC Mac processors.</option>
        <option value="1" name="ENDIAN_LITTLE">The numbers are stored in little endian format, such as those used by Intel and AMD x86 processors.</option>
    </enum>

    <enum name="TargetColor" storage="ushort">
        Used by NiPoint3InterpControllers to select which type of color in the controlled object that will be animated.
        <option value="0" name="TC_AMBIENT">Control the ambient color.</option>
        <option value="1" name="TC_DIFFUSE">Control the diffuse color.</option>
        <option value="2" name="TC_SPECULAR">Control the specular color.</option>
        <option value="3" name="TC_SELF_ILLUM">Control the self illumination color.</option>
    </enum>

    <enum name="ConsistencyType" storage="ushort">
        Used by NiGeometryData to control the volatility of the mesh.  While they appear to be flags they behave as an enum.
        <option value="0x0000" name="CT_MUTABLE">Mutable Mesh</option>
        <option value="0x4000" name="CT_STATIC">Static Mesh</option>
        <option value="0x8000" name="CT_VOLATILE">Volatile Mesh</option>
    </enum>

    <enum name="SortingMode" storage="uint">
        <option value="0" name="SORTING_INHERIT">Inherit</option>
        <option value="1" name="SORTING_OFF">Disable</option>
    </enum>

    <enum name="PropagationMode" storage="uint">
        <option value="0" name="PROPAGATE_ON_SUCCESS">On Success</option>
        <option value="1" name="PROPAGATE_ON_FAILURE">On Failure</option>
        <option value="2" name="PROPAGATE_ALWAYS">Always</option>
        <option value="3" name="PROPAGATE_NEVER">Never</option>
    </enum>

    <enum name="CollisionMode" storage="uint">
        <option value="0" name="CM_USE_OBB">Use Bounding Box</option>
        <option value="1" name="CM_USE_TRI">Use Triangles</option>
        <option value="2" name="CM_USE_ABV">Use Alternate Bounding Volumes</option>
        <option value="3" name="CM_NOTEST">No Test</option>
        <option value="4" name="CM_USE_NIBOUND">Use NiBound</option>
    </enum>

    <enum name="BoundVolumeType" storage="uint">
        <option value="-1" name="BASE_BV">Default</option>
        <option value="0" name="SPHERE_BV">Sphere</option>
        <option value="1" name="BOX_BV">Box</option>
        <option value="2" name="CAPSULE_BV">Capsule</option>
        <option value="4" name="UNION_BV">Union</option>
        <option value="5" name="HALFSPACE_BV">Half Space</option>
    </enum>

    <enum name="hkResponseType" storage="byte">
        <option value="0" name="RESPONSE_INVALID">Invalid Response</option>
        <option value="1" name="RESPONSE_SIMPLE_CONTACT">Do normal collision resolution</option>
        <option value="2" name="RESPONSE_REPORTING">No collision resolution is performed but listeners are called</option>
        <option value="3" name="RESPONSE_NONE">Do nothing, ignore all the results.</option>
    </enum>
    
    <enum name="BSDismemberBodyPartType" storage="ushort">
        <option value="0" name="BP_TORSO">Torso</option>
        <option value="1" name="BP_HEAD">Head</option>
        <option value="2" name="BP_HEAD2">Head 2</option>
        <option value="3" name="BP_LEFTARM">Left Arm</option>
        <option value="4" name="BP_LEFTARM2">Left Arm 2</option>
        <option value="5" name="BP_RIGHTARM">Right Arm</option>
        <option value="6" name="BP_RIGHTARM2">Right Arm 2</option>
        <option value="7" name="BP_LEFTLEG">Left Leg</option>
        <option value="8" name="BP_LEFTLEG2">Left Leg 2</option>
        <option value="9" name="BP_LEFTLEG3">Left Leg 3</option>
        <option value="10" name="BP_RIGHTLEG">Right Leg</option>
        <option value="11" name="BP_RIGHTLEG2">Right Leg 2</option>
        <option value="12" name="BP_RIGHTLEG3">Right Leg 3</option>
        <option value="13" name="BP_BRAIN">Brain</option>
        
        <option value="101" name="BP_SECTIONCAP_HEAD">Section Cap | Head</option>
        <option value="102" name="BP_SECTIONCAP_HEAD2">Section Cap | Head 2</option>
        <option value="103" name="BP_SECTIONCAP_LEFTARM">Section Cap | Left Arm</option>
        <option value="104" name="BP_SECTIONCAP_LEFTARM2">Section Cap | Left Arm 2</option>
        <option value="105" name="BP_SECTIONCAP_RIGHTARM">Section Cap | Right Arm</option>
        <option value="106" name="BP_SECTIONCAP_RIGHTARM2">Section Cap | Right Arm 2</option>
        <option value="107" name="BP_SECTIONCAP_LEFTLEG">Section Cap | Left Leg</option>
        <option value="108" name="BP_SECTIONCAP_LEFTLEG2">Section Cap | Left Leg 2</option>
        <option value="109" name="BP_SECTIONCAP_LEFTLEG3">Section Cap | Left Leg 3</option>
        <option value="110" name="BP_SECTIONCAP_RIGHTLEG">Section Cap | Right Leg</option>
        <option value="111" name="BP_SECTIONCAP_RIGHTLEG2">Section Cap | Right Leg 2</option>
        <option value="112" name="BP_SECTIONCAP_RIGHTLEG3">Section Cap | Right Leg 3</option>
        <option value="113" name="BP_SECTIONCAP_BRAIN">Section Cap | Brain</option>

        <option value="201" name="BP_TORSOCAP_HEAD">Torso Cap | Head</option>
        <option value="202" name="BP_TORSOCAP_HEAD2">Torso Cap | Head 2</option>
        <option value="203" name="BP_TORSOCAP_LEFTARM">Torso Cap | Left Arm</option>
        <option value="204" name="BP_TORSOCAP_LEFTARM2">Torso Cap | Left Arm 2</option>
        <option value="205" name="BP_TORSOCAP_RIGHTARM">Torso Cap | Right Arm</option>
        <option value="206" name="BP_TORSOCAP_RIGHTARM2">Torso Cap | Right Arm 2</option>
        <option value="207" name="BP_TORSOCAP_LEFTLEG">Torso Cap | Left Leg</option>
        <option value="208" name="BP_TORSOCAP_LEFTLEG2">Torso Cap | Left Leg 2</option>
        <option value="209" name="BP_TORSOCAP_LEFTLEG3">Torso Cap | Left Leg 3</option>
        <option value="210" name="BP_TORSOCAP_RIGHTLEG">Torso Cap | Right Leg</option>
        <option value="211" name="BP_TORSOCAP_RIGHTLEG2">Torso Cap | Right Leg 2</option>
        <option value="212" name="BP_TORSOCAP_RIGHTLEG3">Torso Cap | Right Leg 3</option>
        <option value="213" name="BP_TORSOCAP_BRAIN">Torso Cap | Brain</option>

        <option value="1000" name="BP_TORSOSECTION_HEAD">Torso Section | Head</option>
        <option value="2000" name="BP_TORSOSECTION_HEAD2">Torso Section | Head 2</option>
        <option value="3000" name="BP_TORSOSECTION_LEFTARM">Torso Section | Left Arm</option>
        <option value="4000" name="BP_TORSOSECTION_LEFTARM2">Torso Section | Left Arm 2</option>
        <option value="5000" name="BP_TORSOSECTION_RIGHTARM">Torso Section | Right Arm</option>
        <option value="6000" name="BP_TORSOSECTION_RIGHTARM2">Torso Section | Right Arm 2</option>
        <option value="7000" name="BP_TORSOSECTION_LEFTLEG">Torso Section | Left Leg</option>
        <option value="8000" name="BP_TORSOSECTION_LEFTLEG2">Torso Section | Left Leg 2</option>
        <option value="9000" name="BP_TORSOSECTION_LEFTLEG3">Torso Section | Left Leg 3</option>
        <option value="10000" name="BP_TORSOSECTION_RIGHTLEG">Torso Section | Right Leg</option>
        <option value="11000" name="BP_TORSOSECTION_RIGHTLEG2">Torso Section | Right Leg 2</option>
        <option value="12000" name="BP_TORSOSECTION_RIGHTLEG3">Torso Section | Right Leg 3</option>
        <option value="13000" name="BP_TORSOSECTION_BRAIN">Torso Section | Brain</option>       
    </enum>

    <!--Compounds
        These are like C structures and are used as sub-parts of more complex
        classes when there are multiple pieces of data repeated in an array.-->

    <compound name="SizedString" niflibtype="string" nifskopetype="sizedstring">
        A string of given length.
        <add name="Length" type="uint">The string length.</add>
        <add name="Value" type="char" arr1="Length">The string itself.</add>
    </compound>

    <compound name="string" niflibtype="IndexString" nifskopetype="string">
        A string type.
        <add name="String" type="SizedString" ver2="20.0.0.5">The normal string.</add>
        <add name="Index" type="StringIndex" ver1="20.1.0.3">The string index.</add>
    </compound>

    <compound name="ByteArray" nifskopetype="bytearray">
        An array of bytes.
        <add name="Data Size" type="uint">The number of bytes in this array</add>
        <add name="Data" type="byte" arr1="Data Size">The bytes which make up the array</add>
    </compound>

    <compound name="ByteMatrix" nifskopetype="bytematrix">
        An array of bytes.
        <add name="Data Size 1" type="uint">The number of bytes in this array</add>
        <add name="Data Size 2" type="uint">The number of bytes in this array</add>
        <add name="Data" type="byte" arr1="Data Size 2" arr2="Data Size 1">The bytes which make up the array</add>
    </compound>

    <compound name="Color3" niflibtype="Color3" nifskopetype="color3">
        A color without alpha (red, green, blue).
        <add name="r" type="float">Red color component.</add>
        <add name="g" type="float">Green color component.</add>
        <add name="b" type="float">Blue color component.</add>
    </compound>

    <compound name="ByteColor3"><!-- niflibtype="Color3" nifskopetype="color3" -->
        A color without alpha (red, green, blue).
        <add name="r" type="byte">Red color component.</add>
        <add name="g" type="byte">Green color component.</add>
        <add name="b" type="byte">Blue color component.</add>
    </compound>

    <compound name="Color4" niflibtype="Color4" nifskopetype="color4">
        A color with alpha (red, green, blue, alpha).
        <add name="r" type="float">Red component.</add>
        <add name="g" type="float">Green component.</add>
        <add name="b" type="float">Blue component.</add>
        <add name="a" type="float">Alpha.</add>
    </compound>

    <compound name="ByteColor4"><!-- niflibtype="Color4" nifskopetype="color4" -->
        A color with alpha (red, green, blue, alpha).
        <add name="r" type="byte">Red color component.</add>
        <add name="g" type="byte">Green color component.</add>
        <add name="b" type="byte">Blue color component.</add>
        <add name="a" type="byte">Alpha color component.</add>
    </compound>

    <compound name="FilePath" niflibtype="IndexString" nifskopetype="filepath">
        A string that contains the path to a file.
        <add name="String" type="SizedString" ver2="20.0.0.5">The normal string.</add>
        <add name="Index" type="StringIndex" ver1="20.1.0.3">The string index.</add>
    </compound>

    <compound name="Footer">
        The NIF file footer.
        <add name="Num Roots" type="uint" ver1="3.3.0.13">The number of root references.</add>
        <add name="Roots" type="Ref" template="NiObject" arr1="Num Roots" ver1="3.3.0.13">List of root NIF objects. If there is a camera, for 1st person view, then this NIF object is referred to as well in this list, even if it is not a root object (usually we want the camera to be attached to the Bip Head node).</add>
    </compound>

    <compound name="LODRange">
        The distance range where a specific level of detail applies.
        <add name="Near Extent" type="float">Begining of range.</add>
        <add name="Far Extent" type="float">End of Range.</add>
        <add name="Unknown Ints" type="uint" arr1="3" ver2="3.1">Unknown (0,0,0).</add>
    </compound>

    <compound name="MatchGroup">
        Group of vertex indices of vertices that match.
        <add name="Num Vertices" type="ushort">Number of vertices in this group.</add>
        <add name="Vertex Indices" type="ushort" arr1="Num Vertices">The vertex indices.</add>
    </compound>

    <compound name="Vector3" niflibtype="Vector3" nifskopetype="vector3">
        A vector in 3D space (x,y,z).
        <add name="x" type="float">First coordinate.</add>
        <add name="y" type="float">Second coordinate.</add>
        <add name="z" type="float">Third coordinate.</add>
    </compound>

    <compound name="Vector4" niflibtype="Vector4" nifskopetype="vector4">
        A 4-dimensional vector.
        <add name="x" type="float">First coordinate.</add>
        <add name="y" type="float">Second coordinate.</add>
        <add name="z" type="float">Third coordinate.</add>
        <add name="w" type="float">Fourth coordinate.</add>
    </compound>

    <compound name="Quaternion" niflibtype="Quaternion" nifskopetype="quaternion">
        A quaternion.
        <add name="w" type="float" default="1.0">The w-coordinate.</add>
        <add name="x" type="float" default="0.0">The x-coordinate.</add>
        <add name="y" type="float" default="0.0">The y-coordinate.</add>
        <add name="z" type="float" default="0.0">The z-coordinate.</add>
    </compound>

    <compound name="QuaternionXYZW" nifskopetype="quaternion_xyzw">
        A quaternion as it appears in the havok objects.
        <add name="x" type="float" default="0.0">The x-coordinate.</add>
        <add name="y" type="float" default="0.0">The y-coordinate.</add>
        <add name="z" type="float" default="0.0">The z-coordinate.</add>
        <add name="w" type="float" default="1.0">The w-coordinate.</add>
    </compound>

    <compound name="Matrix22" niflibtype="Matrix22">
        A 2x2 matrix of float values.  Stored in OpenGL column-major format.
        <add name="m11" type="float" default="1.0">Member 1,1 (top left)</add>
        <add name="m21" type="float" default="0.0">Member 2,1 (bottom left)</add>
        <add name="m12" type="float" default="0.0">Member 1,2 (top right)</add>
        <add name="m22" type="float" default="1.0">Member 2,2 (bottom right)</add>
    </compound>

    <compound name="Matrix33" niflibtype="Matrix33" nifskopetype="matrix33">
        A 3x3 rotation matrix; M^T M=identity, det(M)=1.    Stored in OpenGL column-major format.
        <add name="m11" type="float" default="1.0">Member 1,1 (top left)</add>
        <add name="m21" type="float" default="0.0">Member 2,1</add>
        <add name="m31" type="float" default="0.0">Member 3,1 (bottom left)</add>
        <add name="m12" type="float" default="0.0">Member 1,2</add>
        <add name="m22" type="float" default="1.0">Member 2,2</add>
        <add name="m32" type="float" default="0.0">Member 3,2</add>
        <add name="m13" type="float" default="0.0">Member 1,3 (top right)</add>
        <add name="m23" type="float" default="0.0">Member 2,3</add>
        <add name="m33" type="float" default="1.0">Member 3,3 (bottom left)</add>
    </compound>

    <compound name="Matrix44" niflibtype="Matrix44" nifskopetype="matrix44">
        A 4x4 transformation matrix.
        <add name="m11" type="float" default="1.0">The (1,1) element.</add>
        <add name="m21" type="float" default="0.0">The (2,1) element.</add>
        <add name="m31" type="float" default="0.0">The (3,1) element.</add>
        <add name="m41" type="float" default="0.0">The (4,1) element.</add>
        <add name="m12" type="float" default="0.0">The (1,2) element.</add>
        <add name="m22" type="float" default="1.0">The (2,2) element.</add>
        <add name="m32" type="float" default="0.0">The (3,2) element.</add>
        <add name="m42" type="float" default="0.0">The (4,2) element.</add>
        <add name="m13" type="float" default="0.0">The (1,3) element.</add>
        <add name="m23" type="float" default="0.0">The (2,3) element.</add>
        <add name="m33" type="float" default="1.0">The (3,3) element.</add>
        <add name="m43" type="float" default="0.0">The (4,3) element.</add>
        <add name="m14" type="float" default="0.0">The (1,4) element.</add>
        <add name="m24" type="float" default="0.0">The (2,4) element.</add>
        <add name="m34" type="float" default="0.0">The (3,4) element.</add>
        <add name="m44" type="float" default="1.0">The (4,4) element.</add>
    </compound>

    <compound name="MipMap">
        Description of a MipMap within a NiPixelData object.
        <add name="Width" type="uint">Width of the mipmap image.</add>
        <add name="Height" type="uint">Height of the mipmap image.</add>
        <add name="Offset" type="uint">Offset into the pixel data array where this mipmap starts.</add>
    </compound>

    <compound name="NodeGroup">
        A group of NiNodes references.
        <add name="Num Nodes" type="uint">Number of node references that follow.</add>
        <add name="Nodes" type="Ptr" template="NiNode" arr1="Num Nodes">The list of NiNode references.</add>
    </compound>
<!--
    <compound name="ns keylin" istemplate="1">
        Linear key type (!!! for NifSkope optimizer only, use key, keyrot, or keyvec for regular use).
        <add name="Time" type="float">Key time.</add>
        <add name="Value" type="TEMPLATE">The key value.</add>
    </compound>

    <compound name="ns keyarray" istemplate="1">
        Array of keys, not interpolated (!!! for NifSkope only, use keyarray for regular use).
        <add name="Num Keys" type="uint">Number of keys.</add>
        <add name="Keys" type="ns keylin" template="TEMPLATE" arr1="Num Keys">The keys.</add>
    </compound>

    <compound name="ns keytan" istemplate="1">
        Key with tangents (!!! for NifSkope only, use keyvec instead for regular purposes).
        <add name="Time" type="float">The key time.</add>
        <add name="Value" type="TEMPLATE">The key value.</add>
        <add name="Forward" type="TEMPLATE">Forward tangent.</add>
        <add name="Backward" type="TEMPLATE">Backward tangent.</add>
    </compound>
-->
    <compound name="ShortString" ver1="10.1.0.0" niflibtype="ShortString" nifskopetype="shortstring">
        Another string format, for short strings.  Specific to Bethesda-specific header tags.
        <add name="Length" type="byte">The string length.</add>
        <add name="Value" type="char" arr1="Length">The string itself, null terminated (the null terminator is taken into account in the length byte).</add>
    </compound>

    <compound name="SkinShape">
        Reference to shape and skin instance.
        <add name="Shape" type="Ptr" template="NiTriBasedGeom">The shape.</add>
        <add name="Skin Instance" type="Ref" template="NiSkinInstance">Skinning instance for the shape?</add>
    </compound>

    <compound name="SkinShapeGroup" ver1="10.0.1.0">
        Unknown.
        <add name="Num Link Pairs" type="uint">Counts unknown.</add>
        <add name="Link Pairs" type="SkinShape" arr1="Num Link Pairs">
            First link is a NiTriShape object.
            Second link is a NiSkinInstance object.
        </add>
    </compound>

    <compound name="SkinWeight">
        A weighted vertex.
        <add name="Index" type="ushort">The vertex index, in the mesh.</add>
        <add name="Weight" type="float">The vertex weight - between 0.0 and 1.0</add>
    </compound>

    <compound name="AVObject">
        Used in NiDefaultAVObjectPalette.
        <add name="Name" type="SizedString">Object name.</add>
        <add name="AV Object" type="Ptr" template="NiAVObject">Object reference.</add>
    </compound>

    <compound name="ControllerLink" ver1="10.2.0.0">
        In a .kf file, this links to a controllable object, via its name (or for version 10.2.0.0 and up, a link and offset to a NiStringPalette that contains the name), and a sequence of interpolators that apply to this controllable object, via links.
        <add name="Target Name" type="string" ver2="10.1.0.0">Name of a controllable object in another NIF file.</add>
        <add name="Controller" type="Ref" template="NiTimeController" ver2="10.1.0.0">Link to a controller.</add>
        <add name="Interpolator" type="Ref" template="NiInterpolator" ver1="10.1.0.106">Link to an interpolator.</add>
        <add name="Controller" type="Ref" template="NiTimeController" ver1="10.1.0.106">Unknown link. Usually -1.</add>
        <add name="Unknown Link 2" type="Ref" template="NiObject" ver1="10.1.0.106" ver2="10.1.0.106">Unknown.</add>
        <add name="Unknown Short 0" type="ushort" ver1="10.1.0.106" ver2="10.1.0.106">Unknown.</add>
        <add name="Priority" type="byte" ver1="10.1.0.106" vercond="(User Version >= 10)">Idle animations tend to have low values for this, and NIF objects that have high values tend to correspond with the important parts of the animation.</add>
        <add name="String Palette" type="Ref" template="NiStringPalette" ver1="10.2.0.0" ver2="20.0.0.5">Refers to the NiStringPalette which contains the name of the controlled NIF object.</add>
        <add name="Node Name" type="string" ver1="10.1.0.106" ver2="10.1.0.106">The name of the animated node.</add>
        <add name="Node Name" type="string" ver1="20.1.0.3">The name of the animated node.</add>
        <add name="Node Name Offset" type="StringOffset" ver1="10.2.0.0" ver2="20.0.0.5">Offset in the string palette where the name of the controlled node (NiNode, NiTriShape, ...) starts.</add>
        <add name="Property Type" type="string" ver1="10.1.0.106" ver2="10.1.0.106">Name of the property (NiMaterialProperty, ...), if this controller controls a property.</add>
        <add name="Property Type" type="string" ver1="20.1.0.3">Name of the property (NiMaterialProperty, ...), if this controller controls a property.</add>
        <add name="Property Type Offset" type="StringOffset" ver1="10.2.0.0" ver2="20.0.0.5">Offset in the string palette where the property (NiMaterialProperty, ...) starts, if this controller controls a property. Otherwise, -1.</add>
        <add name="Controller Type" type="string" ver1="10.1.0.106" ver2="10.1.0.106">Probably the object type name of the controller in the NIF file that is child of the controlled object.</add>
        <add name="Controller Type" type="string" ver1="20.1.0.3">Probably the object type name of the controller in the NIF file that is child of the controlled object.</add>
        <add name="Controller Type Offset" type="StringOffset" ver1="10.2.0.0" ver2="20.0.0.5">Apparently the offset in the string palette of some type of controller related to Interpolator (for example, a &#039;NiTransformInterpolator&#039; will have here a &#039;NiTransformController&#039;, etc.). Sometimes the type of controller that links to the interpolator. Probably it refers to the controller in the NIF file that is child of the controlled object, via its type name.</add>
        <add name="Variable 1" type="string" ver1="10.1.0.106" ver2="10.1.0.106">Some variable string (such as &#039;SELF_ILLUM&#039;, &#039;0-0-TT_TRANSLATE_U&#039;, &#039;tongue_out&#039;, etc.).</add>
        <add name="Variable 1" type="string" ver1="20.1.0.3">Some variable string (such as &#039;SELF_ILLUM&#039;, &#039;0-0-TT_TRANSLATE_U&#039;, &#039;tongue_out&#039;, etc.).</add>
        <add name="Variable 1 Offset" type="StringOffset" ver1="10.2.0.0" ver2="20.0.0.5">Offset in the string palette where some variable string starts (such as &#039;SELF_ILLUM&#039;, &#039;0-0-TT_TRANSLATE_U&#039;, &#039;tongue_out&#039;, etc.). Usually, -1.</add>
        <add name="Variable 2" type="string" ver1="10.1.0.106" ver2="10.1.0.106">Another variable string, apparently used for particle system controllers.</add>
        <add name="Variable 2" type="string" ver1="20.1.0.3">Another variable string, apparently used for particle system controllers.</add>
        <add name="Variable 2 Offset" type="StringOffset" ver1="10.2.0.0" ver2="20.0.0.5">Offset in the string palette where some variable string starts (so far only &#039;EmitterActive&#039; and &#039;BirthRate&#039; have been observed in official files, used for particle system controllers). Usually, -1.</add>
    </compound>

    <compound name="ExportInfo" ver1="10.0.1.2">
    	Information about how the file was exported
        <add name="Unknown" type="uint" ver2="10.0.1.2" default="3">Probably the number of strings that follow.</add>
        <add name="Creator" type="ShortString">Could be the name of the creator of the NIF file?</add>
        <add name="Export Info 1" type="ShortString">Unknown. Can be something like &#039;TriStrip Process Script&#039;.</add>
        <add name="Export Info 2" type="ShortString">Unknown. Possibly the selected option of the export script. Can be something like &#039;Default Export Script&#039;.</add>
    </compound>

    <!-- Don't use vercond in Header, it breaks niflib -->
    <compound name="Header">
        The NIF file header.
        <add name="Header String" type="HeaderString">&#039;NetImmerse File Format x.x.x.x&#039; (versions &lt;= 10.0.1.2) or &#039;Gamebryo File Format x.x.x.x&#039; (versions &gt;= 10.1.0.0), with x.x.x.x the version written out. Ends with a newline character (0x0A).</add>
        <add name="Copyright" type="LineString" arr1="3" ver2="3.1" />
        <add name="Version" type="FileVersion" default="0x04000002" ver1="3.3.0.13">The NIF version, in hexadecimal notation: 0x04000002, 0x0401000C, 0x04020002, 0x04020100, 0x04020200, 0x0A000100, 0x0A010000, 0x0A020000, 0x14000004, ...</add>
        <add name="Endian Type" type="EndianType" default="ENDIAN_LITTLE" ver1="20.0.0.4">Determines the endianness of the data in the file.</add>
        <add name="User Version" type="ulittle32" ver1="10.1.0.0">An extra version number, for companies that decide to modify the file format.</add>
        <add name="Num Blocks" type="ulittle32" ver1="3.3.0.13">Number of file objects.</add>
        <add name="User Version 2" type="ulittle32" default="0" cond="(User Version >= 10)" ver1="10.1.0.0">This also appears to be the extra user version number and must be set in some circumstances. Probably used by Bethesda to denote the Havok version.</add>
        <add name="Unknown Int 3" type="uint" default="0" ver1="30.0.0.2">Unknown. Possibly User Version 2?</add>
        <add name="Export Info" type="ExportInfo" ver1="10.0.1.2" ver2="10.0.1.2" />
        <add name="Export Info" type="ExportInfo" ver1="10.1.0.0" cond="(User Version >= 10)" />
        <add name="Num Block Types" type="ushort" ver1="10.0.1.0">Number of object types in this NIF file.</add>
        <add name="Block Types" type="SizedString" arr1="Num Block Types" ver1="10.0.1.0">List of all object types used in this NIF file.</add>
        <add name="Block Type Index" type="BlockTypeIndex" arr1="Num Blocks" ver1="10.0.1.0">Maps file objects on their corresponding type: first file object is of type object_types[object_type_index[0]], the second of object_types[object_type_index[1]], etc.</add>
        <add name="Block Size" type="uint" arr1="Num Blocks" ver1="20.2.0.7">Array of block sizes?</add>
        <add name="Num Strings" type="uint" ver1="20.1.0.3">Number of strings.</add>
        <add name="Max String Length" type="uint" ver1="20.1.0.3">Maximum string length.</add>
        <add name="Strings" type="SizedString" arr1="Num Strings" ver1="20.1.0.3">Strings.</add>
        <add name="Unknown Int 2" type="uint" default="0" ver1="10.0.1.0">Unknown.</add>
    </compound>

    <compound name="StringPalette" nifskopetype="stringpalette">
        A list of \\0 terminated strings.
        <add name="Palette" type="SizedString">A bunch of 0x00 seperated strings.</add>
        <add name="Length" type="uint">Length of the palette string is repeated here.</add>
    </compound>

    <compound name="TBC" nifskopetype="vector3">
        Tension, bias, continuity.
        <add name="t" type="float">Tension.</add>
        <add name="b" type="float">Bias.</add>
        <add name="c" type="float">Continuity.</add>
    </compound>

    <compound name="Key" niflibtype="Key" istemplate="1">
        A generic key with support for interpolation. Type 1 is normal linear interpolation, type 2 has forward and backward tangents, and type 3 has tension, bias and continuity arguments. Note that color4 and byte always seem to be of type 1.
        <add name="Time" type="float">Time of the key.</add>
        <add name="Value" type="TEMPLATE">The key value.</add>
        <add name="Forward" type="TEMPLATE" cond="ARG == 2">Key forward tangent.</add>
        <add name="Backward" type="TEMPLATE" cond="ARG == 2">The key backward tangent.</add>
        <add name="TBC" type="TBC" cond="ARG == 3">The key&#039;s TBC.</add>
    </compound>

    <compound name="KeyGroup" istemplate="1">
        Array of vector keys (anything that can be interpolated, except rotations).
        <add name="Num Keys" type="uint">Number of keys in the array.</add>
        <add name="Interpolation" type="KeyType" cond="Num Keys != 0">The key type.</add>
        <add name="Keys" type="Key" arg="Interpolation" template="TEMPLATE" arr1="Num Keys">The keys.</add>
    </compound>
<!-- 
    <compound name="ns keytbc" istemplate="1">
        A TBC key (!!! for NifSkope only, use keyvec for regular purposes).
        <add name="Time" type="float">The key time.</add>
        <add name="Value" type="TEMPLATE">The key value.</add>
        <add name="TBC" type="TBC">Tension, bias, continuity.</add>
    </compound>

    <compound name="ns keyvecarray" istemplate="1">
        Array of interpolable keys (!!! for NifSkope only, use keyvecarray for regular use).
        <add name="Num Keys" type="uint">Number of keys.</add>
        <add name="Key Type" type="uint" cond="Num Keys != 0">The key type (1, 2, or 3).</add>
        <add name="Keys" type="ns keylin" template="TEMPLATE" arr1="Num Keys" cond="Key Type == 1">Linearly interpolated keys.</add>
        <add name="Keys" type="ns keytan" template="TEMPLATE" arr1="Num Keys" cond="Key Type == 2">Interpolated keys, using tangents.</add>
        <add name="Keys" type="ns keytbc" template="TEMPLATE" arr1="Num Keys" cond="Key Type == 3">Keys, interpolated with tension, bias, continuity.</add>
        <add name="Keys" type="ns keylin" template="TEMPLATE" arr1="Num Keys" cond="Key Type == 5">Another type of linear key?</add>
    </compound>

    <compound name="ns keyrotsub">
        Rotation subkey (!!! Nifskope only).
        <add name="Time" type="float" ver2="10.1.0.0">Time.</add>
        <add name="Sub Keys" type="ns keyvecarray" template="float" arr1="3">The sub keys, one for every axis.</add>
    </compound>

    <compound name="ns keyrotarray" istemplate="1">
        Array of rotation keys (!!! for NifSkope only, use keyrotarray for regular use).
        <add name="Num Keys" type="uint">Number of rotation keys.</add>
        <add name="Key Type" type="uint" cond="Num Keys != 0">The key type (1, 2, 3, or 4).</add>
        <add name="Keys" type="ns keylin" template="TEMPLATE" arr1="Num Keys" cond="Key Type == 1">Linear keys.</add>
        <add name="Keys" type="ns keylin" template="TEMPLATE" arr1="Num Keys" cond="Key Type == 2">Linear keys (yes, rotations don&#039;t have type 2 tangent keys!).</add>
        <add name="Keys" type="ns keytbc" template="TEMPLATE" arr1="Num Keys" cond="Key Type == 3">TBC keys.</add>
        <add name="Keys Sub" type="ns keyrotsub" arr1="Num Keys" cond="Key Type == 4">Special rotation keys (3 float arrays, one for each axis).</add>
    </compound>

    <compound name="ns keyvecarraytyp" istemplate="1">
        Array of interpolable keys (!!! for NifSkope only, use keyvecarraytyp for regular use)
        <add name="Num Keys" type="uint">Number of keys</add>
        <add name="Key Type" type="uint">The key type (1, 2, 3)</add>
        <add name="Keys" type="ns keylin" template="TEMPLATE" arr1="Num Keys" cond="Key Type == 1">Linearly interpolated keys.</add>
        <add name="Keys" type="ns keytan" template="TEMPLATE" arr1="Num Keys" cond="Key Type == 2">Interpolated keys, using tangents.</add>
        <add name="Keys" type="ns keytbc" template="TEMPLATE" arr1="Num Keys" cond="Key Type == 3">Keys, interpolated with tension, bias, continuity.</add>
    </compound>
-->

    <compound name="QuatKey" niflibtype="Key" istemplate="1"><!-- TEMPLATE should always be Quaternion -->
        A special version of the key type used for quaternions.  Never has tangents.
        <add name="Time" type="float" ver2="10.1.0.0">Time the key applies.</add>
        <add name="Time" type="float" cond="ARG != 4" ver1="10.1.0.106">Time the key applies.</add>
        <add name="Value" type="TEMPLATE" cond="ARG != 4">Value of the key.</add>
        <add name="TBC" type="TBC" cond="ARG == 3">The TBC of the key.</add>
    </compound>

<!-- no longer used
    <compound name="RotationKeyArray" istemplate="1">
        Rotation key array.
        <add name="Num Keys" type="uint">Number of keys.</add>
        <add name="Key Type" type="KeyType" cond="Num Keys != 0">Key type (LINEAR_KEY, QUADRATIC_KEY, TBC_KEY, or XYZ_ROTATION_KEY).</add>
        <add name="Keys" type="QuatKey" arg="Key Type" template="TEMPLATE" arr1="Num Keys">The rotation keys.</add>
    </compound>
-->

    <compound name="TexCoord" niflibtype="TexCoord" nifskopetype="vector2">
        Texture coordinates (u,v). As in OpenGL; image origin is in the lower left corner.
        <add name="u" type="float">First coordinate.</add>
        <add name="v" type="float">Second coordinate.</add>
    </compound>

    <compound name="TexDesc">
        Texture description.
        <add name="Source" type="Ref" template="NiSourceTexture">NiSourceTexture object index.</add>
        <add name="Clamp Mode" type="TexClampMode" default="WRAP_S_WRAP_T" ver2="20.0.0.5">0=clamp S clamp T, 1=clamp S wrap T, 2=wrap S clamp T, 3=wrap S wrap T</add>
        <add name="Filter Mode" type="TexFilterMode" default="FILTER_TRILERP" ver2="20.0.0.5">0=nearest, 1=bilinear, 2=trilinear, 3=..., 4=..., 5=...</add>
        <add name="Flags" type="Flags" ver1="20.1.0.3">Texture mode flags; clamp and filter mode stored in upper byte with 0xYZ00 = clamp mode Y, filter mode Z.</add>
        <add name="Unknown short" type="short" ver1="20.6.0.0">Unknown, seems to always be 1</add>
        <add name="UV Set" type="uint" default="0" ver2="20.0.0.5">The texture coordinate set in NiGeometryData that this texture slot will use.</add>
        <add name="PS2 L" type="short" default="0" ver2="10.4.0.1">PS2 only; from the Freedom Force docs, &quot;L values can range from 0 to 3 and are used to specify how fast a texture gets blurry&quot;.</add>
        <add name="PS2 K" type="short" default="-75" ver2="10.4.0.1">PS2 only; from the Freedom Force docs, &quot;The K value is used as an offset into the mipmap levels and can range from -2047 to 2047. Positive values push the mipmap towards being blurry and negative values make the mipmap sharper.&quot; -75 for most v4.0.0.2 meshes.</add>
        <add name="Unknown1" type="ushort" ver2="4.1.0.12">Unknown, 0 or 0x0101?</add>
        <add name="Has Texture Transform" type="bool" default="false" ver1="10.1.0.0">Determines whether or not the texture&#039;s coordinates are transformed.</add>
        <add name="Translation" type="TexCoord" cond="Has Texture Transform" ver1="10.1.0.0">The amount to translate the texture coordinates in each direction?</add>
        <add name="Tiling" type="TexCoord" cond="Has Texture Transform" ver1="10.1.0.0" default="1.0, 1.0">The number of times the texture is tiled in each direction?</add>
        <add name="W Rotation" type="float" default="0.0" cond="Has Texture Transform" ver1="10.1.0.0">2D Rotation of texture image around third W axis after U and V.</add>
        <add name="Transform Type?" type="uint" default="0" cond="Has Texture Transform" ver1="10.1.0.0">The texture transform type?  Doesn&#039;t seem to do anything.</add>
        <add name="Center Offset" type="TexCoord" cond="Has Texture Transform" ver1="10.1.0.0">The offset from the origin?</add>
    </compound>

    <compound name="ShaderTexDesc" ver1="10.0.1.0">
        An extended texture description for shader textures.
        <add name="Is Used" type="bool">Is it used?</add>
        <add name="Texture Data" type="TexDesc" cond="Is Used">The texture data.</add>
        <add name="Map Index" type="uint" cond="Is Used">Map Index</add>
    </compound>

    <compound name="TexSource">
        A texture source.
        <add name="Use External" type="byte">Is the texture external?</add>
        <add name="File Name" type="FilePath" cond="Use External == 1">
            The external texture file name.

            Note: all original morrowind nifs use name.ext only for addressing the textures, but most mods use something like textures/[subdir/]name.ext. This is due to a feature in Morrowind resource manager: it loads name.ext, textures/name.ext and textures/subdir/name.ext but NOT subdir/name.ext.
        </add>
        <add name="Unknown Link" type="Ref" template="NiObject" cond="Use External == 1" ver1="10.1.0.0">Unknown.</add>
        <add name="Unknown Byte" type="byte" cond="Use External == 0" ver2="10.0.1.0">Unknown.</add>
        <add name="File Name" type="FilePath" cond="Use External == 0" ver1="10.1.0.0">The original source filename of the image embedded by the referred NiPixelData object.</add>
        <add name="Pixel Data" type="Ref" template="NiPixelData" cond="Use External == 0">Pixel data object index.</add>
    </compound>

    <compound name="Triangle" niflibtype="Triangle" nifskopetype="triangle">
        List of three vertex indices.
        <add name="v1" type="ushort">First vertex index.</add>
        <add name="v2" type="ushort">Second vertex index.</add>
        <add name="v3" type="ushort">Third vertex index.</add>
    </compound>

    <compound name="SkinPartition" ver1="4.2.1.0">
        Skinning data for a submesh, optimized for hardware skinning. Part of NiSkinPartition.
        <add name="Num Vertices" type="ushort">Number of vertices in this submesh.</add>
        <add name="Num Triangles" type="ushort">Number of triangles in this submesh.</add>
        <add name="Num Bones" type="ushort">Number of bones influencing this submesh.</add>
        <add name="Num Strips" type="ushort">Number of strips in this submesh (zero if not stripped).</add>
        <add name="Num Weights Per Vertex" type="ushort">Number of weight coefficients per vertex. The Gamebryo engine seems to work well only if this number is equal to 4, even if there are less than 4 influences per vertex.</add>
        <add name="Bones" type="ushort" arr1="Num Bones">List of bones.</add>
        <add name="Has Vertex Map" type="bool" ver1="10.1.0.0">Do we have a vertex map?</add>
        <add name="Vertex Map" type="ushort" arr1="Num Vertices" ver2="10.0.1.2">Maps the weight/influence lists in this submesh to the vertices in the shape being skinned.</add>
        <add name="Vertex Map" type="ushort" arr1="Num Vertices" cond="Has Vertex Map" ver1="10.1.0.0">Maps the weight/influence lists in this submesh to the vertices in the shape being skinned.</add>
        <add name="Has Vertex Weights" type="bool" ver1="10.1.0.0">Do we have vertex weights?</add>
        <add name="Vertex Weights" type="float" arr1="Num Vertices" arr2="Num Weights Per Vertex" ver2="10.0.1.2">The vertex weights.</add>
        <add name="Vertex Weights" type="float" arr1="Num Vertices" arr2="Num Weights Per Vertex" cond="Has Vertex Weights" ver1="10.1.0.0">The vertex weights.</add>
        <add name="Strip Lengths" type="ushort" arr1="Num Strips">The strip lengths.</add>
        <add name="Has Faces" type="bool" ver1="10.1.0.0">Do we have triangle or strip data?</add>
        <add name="Strips" type="ushort" arr1="Num Strips" arr2="Strip Lengths" cond="Num Strips != 0" ver2="10.0.1.2">The strips.</add>
        <add name="Strips" type="ushort" arr1="Num Strips" arr2="Strip Lengths" cond="(Has Faces) &amp;&amp; (Num Strips != 0)" ver1="10.1.0.0">The strips.</add>
        <add name="Triangles" type="Triangle" arr1="Num Triangles" cond="Num Strips == 0" ver2="10.0.1.2">The triangles.</add>
        <add name="Triangles" type="Triangle" arr1="Num Triangles" cond="(Has Faces) &amp;&amp; (Num Strips == 0)" ver1="10.1.0.0">The triangles.</add>
        <add name="Has Bone Indices" type="bool">Do we have bone indices?</add>
        <add name="Bone Indices" type="byte" arr1="Num Vertices" arr2="Num Weights Per Vertex" cond="Has Bone Indices">Bone indices, they index into &#039;Bones&#039;.</add>
		<add name="Unknown Short" type="ushort" vercond="User Version >= 12">Unknown</add>
    </compound>

    <compound name="BoundingBox">
        Bounding box.
        <add name="Unknown Int" type="uint" default="1">Usually 1.</add>
        <add name="Translation" type="Vector3">Translation vector.</add>
        <add name="Rotation" type="Matrix33">Rotation matrix.</add>
        <add name="Radius" type="Vector3">Radius, per direction.</add>
    </compound>

    <compound name="FurniturePosition">
        Describes a furniture position?
        <add name="Offset" type="Vector3">Offset of furniture marker.</add>
        <add name="Orientation" type="ushort">Furniture marker orientation.</add>
        <add name="Position Ref 1" type="byte">Refers to a furnituremarkerxx.nif file. Always seems to be the same as Position Ref 2.</add>
        <add name="Position Ref 2" type="byte">Refers to a furnituremarkerxx.nif file. Always seems to be the same as Position Ref 1.</add>
        <add name="Unknown Short 1" type="ushort" vercond="((Version >= 20.2.0.7) &amp;&amp; (User Version >= 12))">Unknown</add>
        <add name="Unknown Short 2" type="ushort" vercond="((Version >= 20.2.0.7) &amp;&amp; (User Version >= 12))">Unknown</add>
    </compound>

    <compound name="hkTriangle">
        A triangle with extra data used for physics.
        <add name="Triangle" type="Triangle">The triangle.</add>
        <add name="Welding Info" type="ushort">Additional havok information on how triangles are welded.</add>
        <add name="Normal" type="Vector3" ver2="20.0.0.5">This is the triangle's normal.</add>
    </compound>

    <compound name="Morph">
        Geometry morphing data component.
        <add name="Frame Name" type="string" ver1="10.1.0.106">Name of the frame.</add>
        <add name="Num Keys" type="uint" ver2="10.1.0.0">The number of morph keys that follow.</add>
        <add name="Interpolation" type="KeyType" ver2="10.1.0.0">Unlike most objects, the presense of this value is not conditional on there being keys.</add>
        <add name="Keys" type="Key" arg="Interpolation" template="float" arr1="Num Keys" ver2="10.1.0.0">The morph key frames.</add>
        <add name="Unknown Int" type="uint" ver1="10.1.0.106" ver2="10.2.0.0">Unknown.</add>
        <add name="Unknown Int" type="uint" ver1="20.0.0.4" ver2="20.0.0.5" userver="0">Unknown.</add>
        <add name="Vectors" type="Vector3" arr1="ARG">Morph vectors.</add>
    </compound>

    <compound name="Particle">
        particle array entry
        <add name="Velocity" type="Vector3">Particle velocity</add>
        <add name="Unknown Vector" type="Vector3">Unknown</add>
        <add name="Lifetime" type="float">The particle&#039;s age.</add>
        <add name="Lifespan" type="float">Maximum age of the particle.</add>
        <add name="Timestamp" type="float">Timestamp of the last update.</add>
        <add name="Unknown Short" type="ushort" default="0">Unknown short</add>
        <add name="Vertex ID" type="ushort">Particle/vertex index matches array index</add>
    </compound>

    <compound name="SkinData">
        Skinning data component.
        <add name="Rotation" type="Matrix33">Rotation offset of the skin from this bone in bind position.</add>
        <add name="Translation" type="Vector3">Translation offset of the skin from this bone in bind position.</add>
        <add name="Scale" type="float">Scale offset of the skin from this bone in bind position. (Assumption - this is always 1.0 so far)</add>
        <add name="Bounding Sphere Offset" type="Vector3">Translation offset of a bounding sphere holding all vertices. (Note that its a Sphere Containing Axis Aligned Box not a minimum volume Sphere)</add>
        <add name="Bounding Sphere Radius" type="float">Radius for bounding sphere holding all vertices.</add>
        <add name="Unknown 13 Shorts" type="short" arr1="13" ver1="20.3.0.9" ver2="20.3.0.9" userver="131072">Unknown, always 0?</add>
        <add name="Num Vertices" type="ushort">Number of weighted vertices.</add>
        <add name="Vertex Weights" type="SkinWeight" arr1="Num Vertices" ver2="4.2.1.0">The vertex weights.</add>
        <add name="Vertex Weights" type="SkinWeight" arr1="Num Vertices" ver1="4.2.2.0" cond="ARG != 0">The vertex weights.</add>
    </compound>

    <compound name="SphereBV">
        A sphere.
        <add name="Center" type="Vector3">The sphere's center.</add>
        <add name="Radius" type="float">The sphere's radius.</add>
    </compound>

    <compound name="OblivionColFilter">
        Oblivion's ColFilter property for Havok.
        <add name="Layer" type="OblivionLayer">Sets mesh color in Oblivion Construction Set.</add>
        <add name="Col Filter" type="byte">The first bit sets the LINK property and controls whether this body is physically linked to others. The next bit turns collision off. Then, the next bit sets the SCALED property in Oblivion. The next five bits make up the number of this part in a linked body list.</add>
        <add name="Unknown Short" type="ushort">Unknown.</add>
    </compound>

    <compound name="OblivionSubShape">
        Havok Information for packed TriStrip shapes.
        <add name="Layer" type="OblivionLayer">Sets mesh color in Oblivion Construction Set.</add>
        <add name="Col Filter" type="byte">The first bit sets the LINK property and controls whether this body is physically linked to others. The next bit turns collision off. Then, the next bit sets the SCALED property in Oblivion. The next five bits make up the number of this part in a linked body list.</add>
        <add name="Unknown Short" type="ushort">Unknown. Perhaps the vertex wielding type?</add>
        <add name="Num Vertices" type="uint">The number of vertices that form this sub shape.</add>
        <add name="Material" type="HavokMaterial">The material of the subshape.</add>
    </compound>

    <compound name="MotorDescriptor">
        <add name="Unknown Float 1" type="float" default="-1000000.0">Unknown</add>
        <add name="Unknown Float 2" type="float" default="1000000.0">Unknown</add>
        <add name="Unknown Float 3" type="float" default="0.8">Unknown</add>
        <add name="Unknown Float 4" type="float" default="1.0">Unknown</add>
        <add name="Unknown Float 5" type="float" default="2.0">Unknown</add>
        <add name="Unknown Float 6" type="float" default="1.0">Unknown</add>
        <add name="Unknown Byte 1"  type="byte"  default="0">Unknown</add>
    </compound>

    <compound name="RagdollDescriptor">
        This constraint defines a cone in which an object can rotate. The shape of the cone can be controlled in two (orthogonal) directions.
        <!-- Oblivion -->
        <add name="Pivot A" type="Vector4" ver2="20.0.0.5">The point where the constraint is attached to its parent rigidbody.</add>
        <add name="Plane A" type="Vector4" ver2="20.0.0.5">Defines the orthogonal plane in which the body can move, the orthogonal directions in which the shape can be controlled (the direction orthogonal on this one and Twist A).</add>
        <add name="Twist A" type="Vector4" ver2="20.0.0.5">Central directed axis of the cone in which the object can rotate. Orthogonal on Plane A.</add>
        <add name="Pivot B" type="Vector4" ver2="20.0.0.5">The point where the constraint is attached to the other rigidbody.</add>
        <add name="Plane B" type="Vector4" ver2="20.0.0.5">Defines the orthogonal plane in which the shape can be controlled (the direction orthogonal on this one and Twist B).</add>
        <add name="Twist B" type="Vector4" ver2="20.0.0.5">Central directed axis of the cone in which the object can rotate. Orthogonal on Plane B.</add>

        <!-- Fallout 3 -->
        <add name="Twist A" type="Vector4" ver1="20.2.0.7">Central directed axis of the cone in which the object can rotate. Orthogonal on Plane A.</add>
        <add name="Plane A" type="Vector4" ver1="20.2.0.7">Defines the orthogonal plane in which the body can move, the orthogonal directions in which the shape can be controlled (the direction orthogonal on this one and Twist A).</add>
        <add name="Motor A" type="Vector4" ver1="20.2.0.7">Defines the orthogonal directions in which the shape can be controlled (namely in this direction, and in the direction orthogonal on this one and Twist A).</add>
        <add name="Pivot A" type="Vector4" ver1="20.2.0.7">Point around which the object will rotate. Defines the orthogonal directions in which the shape can be controlled (namely in this direction, and in the direction orthogonal on this one and Twist A).</add>
        <add name="Twist B" type="Vector4" ver1="20.2.0.7">Central directed axis of the cone in which the object can rotate. Orthogonal on Plane B.</add>
        <add name="Plane B" type="Vector4" ver1="20.2.0.7">Defines the orthogonal plane in which the body can move, the orthogonal directions in which the shape can be controlled (the direction orthogonal on this one and Twist A).</add>
        <add name="Motor B" type="Vector4" ver1="20.2.0.7">Defines the orthogonal directions in which the shape can be controlled (namely in this direction, and in the direction orthogonal on this one and Twist A).</add>
        <add name="Pivot B" type="Vector4" ver1="20.2.0.7">Defines the orthogonal directions in which the shape can be controlled (namely in this direction, and in the direction orthogonal on this one and Twist A).</add>

        <add name="Cone Max Angle" 	type="float">Maximum angle the object can rotate around the vector orthogonal on Plane A and Twist A relative to the Twist A vector. Note that Cone Min Angle is not stored, but is simply minus this angle.</add>
        <add name="Plane Min Angle" type="float">Minimum angle the object can rotate around Plane A, relative to Twist A.</add>
        <add name="Plane Max Angle" type="float">Maximum angle the object can rotate around Plane A, relative to Twist A.</add>
        <add name="Twist Min Angle" type="float">Minimum angle the object can rotate around Twist A, relative to Plane A.</add>
        <add name="Twist Max Angle" type="float">Maximum angle the object can rotate around Twist A, relative to Plane A.</add>
        <add name="Max Friction" 	type="float">Maximum friction, typically 0 or 10. In Fallout 3, typically 100.</add>

        <add name="Enable Motor" type="bool" ver1="20.2.0.7">Unknown</add>
        <add name="Motor" type="MotorDescriptor" cond="Enable Motor" ver1="20.2.0.7" />
    </compound>

    <compound name="LimitedHingeDescriptor">
    	This constraint allows rotation about a specified axis, limited by specified boundaries.
    
        <!-- Oblivion -->
        <add name="Pivot A" type="Vector4" ver2="20.0.0.5">Pivot point around which the object will rotate.</add>
        <add name="Axle A" type="Vector4" ver2="20.0.0.5">Axis of rotation.</add>
        <add name="Perp2 Axle In A1" type="Vector4" ver2="20.0.0.5">Vector in the rotation plane which defines the zero angle.</add>
        <add name="Perp2 Axle In A2" type="Vector4" ver2="20.0.0.5">Vector in the rotation plane, orthogonal on the previous one, which defines the positive direction of rotation. This is always the vector product of Axle A and Perp2 Axle In A1.</add>
        <add name="Pivot B" type="Vector4" ver2="20.0.0.5">Pivot A in second entity coordinate system.</add>
        <add name="Axle B" type="Vector4" ver2="20.0.0.5">Axle A in second entity coordinate system.</add>
        <add name="Perp2 Axle In B2" type="Vector4" ver2="20.0.0.5">Perp2 Axle In A2 in second entity coordinate system.</add>

        <!-- Fallout 3 -->
        <add name="Axle A" type="Vector4" ver1="20.2.0.7">Axis of rotation.</add>
        <add name="Perp2 Axle In A1" type="Vector4" ver1="20.2.0.7">Vector in the rotation plane which defines the zero angle.</add>
        <add name="Perp2 Axle In A2" type="Vector4" ver1="20.2.0.7">Vector in the rotation plane, orthogonal on the previous one, which defines the positive direction of rotation. This is always the vector product of Axle A and Perp2 Axle In A1.</add>
        <add name="Pivot A" type="Vector4" ver1="20.2.0.7">Pivot point around which the object will rotate.</add>
        <add name="Axle B" type="Vector4" ver1="20.2.0.7">Axle A in second entity coordinate system.</add>
        <add name="Perp2 Axle In B1" type="Vector4" ver1="20.2.0.7">Perp2 Axle In A1 in second entity coordinate system.</add>
        <add name="Perp2 Axle In B2" type="Vector4" ver1="20.2.0.7">Perp2 Axle In A2 in second entity coordinate system.</add>
        <add name="Pivot B" type="Vector4" ver1="20.2.0.7">Pivot A in second entity coordinate system.</add>

        <add name="Min Angle" type="float">Minimum rotation angle.</add>
        <add name="Max Angle" type="float">Maximum rotation angle.</add>
        <add name="Max Friction" type="float">Maximum friction, typically either 0 or 10. In Fallout 3, typically 100.</add>

        <add name="Enable Motor" type="bool" ver1="20.2.0.7">Unknown</add>
        <add name="Motor" type="MotorDescriptor" cond="Enable Motor" ver1="20.2.0.7" />
    </compound>

    <compound name="HingeDescriptor">
    	This constraint allows rotation about a specified axis. 
    	
        <!-- Oblivion -->
        <add name="Pivot A" type="Vector4" ver2="20.0.0.5">Pivot point around which the object will rotate.</add>
        <add name="Perp2 Axle In A1" type="Vector4" ver2="20.0.0.5">Vector in the rotation plane which defines the zero angle.</add>
        <add name="Perp2 Axle In A2" type="Vector4" ver2="20.0.0.5">Vector in the rotation plane, orthogonal on the previous one, which defines the positive direction of rotation.</add>
        <add name="Pivot B" type="Vector4" ver2="20.0.0.5">Pivot A in second entity coordinate system.</add>
        <add name="Axle B" type="Vector4" ver2="20.0.0.5">Axle A (vector orthogonal on Perp2 Axles) in second entity coordinate system.</add>

        <!-- Fallout 3 -->
        <add name="Axle A" type="Vector4" ver1="20.2.0.7">Axis of rotation.</add>
        <add name="Perp2 Axle In A1" type="Vector4" ver1="20.2.0.7">Vector in the rotation plane which defines the zero angle.</add>
        <add name="Perp2 Axle In A2" type="Vector4" ver1="20.2.0.7">Vector in the rotation plane, orthogonal on the previous one, which defines the positive direction of rotation. This is always the vector product of Axle A and Perp2 Axle In A1.</add>
        <add name="Pivot A" type="Vector4" ver1="20.2.0.7">Pivot point around which the object will rotate.</add>
        <add name="Axle B" type="Vector4" ver1="20.2.0.7">Axle A in second entity coordinate system.</add>
        <add name="Perp2 Axle In B1" type="Vector4" ver1="20.2.0.7">Perp2 Axle In A1 in second entity coordinate system.</add>
        <add name="Perp2 Axle In B2" type="Vector4" ver1="20.2.0.7">Perp2 Axle In A2 in second entity coordinate system.</add>
        <add name="Pivot B" type="Vector4" ver1="20.2.0.7">Pivot A in second entity coordinate system.</add>

        <!-- no friction -->
    </compound>

    <compound name="OldSkinData">
        Used to store skin weights in NiTriShapeSkinController.
        <add name="Vertex Weight" type="float">The amount that this bone affects the vertex.</add>
        <add name="Vertex Index" type="ushort">The index of the vertex that this weight applies to.</add>
        <add name="Unknown Vector" type="Vector3">Unknown.  Perhaps some sort of offset?</add>
    </compound>

    <compound name="MultiTextureElement">
        <add name="Has Image" type="bool">Looks like a memory address, so probably a bool.</add>
        <add name="Image" type="Ref" template="NiImage" cond="Has Image">Link to the texture image.</add>
        <add name="Clamp?" type="TexClampMode" cond="Has Image" default="WRAP_S_WRAP_T">May be texture clamp mode.</add>
        <add name="Filter?" type="TexFilterMode" cond="Has Image" default="FILTER_TRILERP">May be texture filter mode.</add>
        <add name="UV Set?" type="uint" cond="Has Image" default="1">This may be the UV set counting from 1 instead of zero.</add>
        <add name="PS2 L" type="short" cond="Has Image" default="0" ver1="3.03" ver2="10.2.0.0">0?</add>
        <add name="PS2 K" type="short" cond="Has Image" default="-75" ver1="3.03" ver2="10.2.0.0">-75?</add>
        <add name="Unknown Short 3" type="short" cond="Has Image" default="0" ver1="3.03">Unknown.  Usually 0 but sometimes 257</add>
    </compound>

    <enum name="ImageType" storage="uint">
        Determines how the raw image data is stored in NiRawImageData.
        <option value="1" name="RGB">Colors store red, blue, and green components.</option>
        <option value="2" name="RGBA">Colors store red, blue, green, and alpha components.</option>
    </enum>

    <compound name="BoxBV">
        Box Bounding Volume
        <add name="Center" type="Vector3">Center</add>
        <add name="Axis" type="Vector3" arr1="3">Axis</add>
        <add name="Extent" type="float" arr1="3">Extent</add>
    </compound>

    <compound name="CapsuleBV">
        Capsule Bounding Volume
        <add name="Center" type="Vector3">Center</add>
        <add name="Origin" type="Vector3">Origin</add>
        <!--<add name="Direction" type="Vector3">Direction</add>
      <add name="Radius" type="float">Radius</add>-->
        <!-- direction and radius seem not present in ffvt3r 10.1.0.0 nifs 
      instead, there's two floats -->
        <add name="Unknown Float 1" type="float">Unknown.</add>
        <add name="Unknown Float 2" type="float">Unknown.</add>
    </compound>

    <compound name="HalfSpaceBV">
        <add name="Normal" type="Vector3">Normal</add>
        <add name="Center" type="Vector3">Center</add>
    </compound>

    <compound name="BoundingVolume">
        <add name="Collision Type" type="BoundVolumeType">Type of collision data.</add>
        <add name="Sphere" type="SphereBV" cond="Collision Type == 0">Sphere</add>
        <add name="Box" type="BoxBV" cond="Collision Type == 1">Box</add>
        <add name="Capsule" type="CapsuleBV" cond="Collision Type == 2">Capsule</add>
        <add name="Union" type="UnionBV" cond="Collision Type == 4">Union</add>
        <add name="HalfSpace" type="HalfSpaceBV" cond="Collision Type == 5">Half Space</add>
    </compound>

    <compound name="UnionBV">
        <add name="Num BV" type="uint">Number of Bounding Volumes.</add>
        <add name="Bounding Volumes" type="BoundingVolume" arr1="Num BV">Bounding Volume.</add>
    </compound>

    <compound name="MorphWeight">
        <add name="Interpolator" type="Ref" template="NiInterpolator">Interpolator</add>
        <add name="Weight?" type="float">Weight</add>
    </compound>

    <compound name="ArkTexture">
        A texture reference used by NiArkTextureExtraData.
        <add name="Texture Name" type="string" />
        <add name="Unknown Int 3" type="int" />
        <add name="Unknown Int 4" type="int" />
        <add name="Texturing Property" type="Ref" template="NiTexturingProperty"/>
        <add name="Unknown Bytes" type="byte" arr1="9" />
    </compound>

    <compound name="InertiaMatrix" niflibtype="InertiaMatrix">
        An inertia matrix.
        <add name="m11" type="float" />
        <add name="m12" type="float" />
        <add name="m13" type="float" />
        <add name="m14" type="float">Zero</add>
        <add name="m21" type="float" />
        <add name="m22" type="float" />
        <add name="m23" type="float" />
        <add name="m24" type="float">Zero</add>
        <add name="m31" type="float" />
        <add name="m32" type="float" />
        <add name="m33" type="float" />
        <add name="m34" type="float">Zero</add>
    </compound>

<!-- nowhere used currently
	<compound name="UnknownMatrix1">
		Unknown Matrix; for deathposes.psa
		<add name="Unknown UInt 1" type="uint">Unknown uint 1</add>
		<add name="m11" type="float" />
        <add name="m12" type="float" />
        <add name="m13" type="float" />
        <add name="m21" type="float" />
        <add name="m22" type="float" />
        <add name="m23" type="float" />
        <add name="m31" type="float" />
        <add name="m32" type="float" />
        <add name="m33" type="float" />
    </compound>

	<compound name="BonePoseArray">
		<add name="Unknown Array 2" type="int">Unknown</add>
        <add name="Unknown Floats" type="UnknownMatrix1" arr1="Unknown Array 2">Unknown</add>
	</compound>
-->

    <compound name="DecalVectorArray">
        Array of Vectors for Decal placement in BSDecalPlacementVectorExtraData.
        <add name="Num Vectors" type="short">Number of sets</add>
        <add name="Points" type="Vector3" arr1="Num Vectors">Vector XYZ coords</add>
        <add name="Normals" type="Vector3" arr1="Num Vectors">Vector Normals</add>
    </compound>

    <bitflags name="BSPartFlag" storage="ushort">
        Editor flags for the Body Partitions.
        <option value="0" name="Editor Visible">Visible in Editor</option>
        <option value="8" name="Start New Boneset">Start a new shared boneset.  It is expected this BoneSet and the following sets in the Skin Partition will have the same bones.</option>
    </bitflags>

    <compound name="BodyPartList">
        Body part list for DismemberSkinInstance
        <add name="Part Flag" type="BSPartFlag" default="257">Flags related to the Body Partition</add>
        <add name="Body Part" type="BSDismemberBodyPartType">Body Part Index</add>
    </compound>

<!-- nowhere used currently
	<compound name="RagdollTemplateSubData1">
		Todo: Add route for secondary Ref set?
		<add name="Unknown Flag 3" type="uint">Unknown</add>
		<add name="Unknown 2" type="uint">Unknown</add>
		<add name="Unknown Ref 1" type="Ref" template="NiObject">Unknown</add>
		<add name="Unknown Ref 2" type="Ref" template="NiObject">Unknown</add>
	</compound>
	
	<compound name="RagdollTemplateSubData2">
		Sub-list for bhkRagdollTemplateData. (not finished)
		<add name="Unknown Flag 4" type="int">Unknown</add>
		<add name="Unknown Set 1" type="Vector3" cond="Unknown Flag 3 == 7" arr1="12">Unknown</add>
		<add name="Unknown XXX 1" type="int"/>
		<add name="Unknown XXX 1" type="int"/>
		<add name="Unknown float 2" type="float">Unknown</add>
		<add name="Unknown float 3" type="float">Unknown</add>
		<add name="Unknown byte 1" type="byte">Unknown</add>		
	</compound>
-->

    <!-- NIF Objects
         These are the main units of data that NIF files are arranged in.
         They are like C classes and can contain many pieces of data.
         The only differences between these and compounds is that these
         are treated as object types by the NIF format and can inherit
         from other classes.-->

    <niobject name="NiObject" abstract="1">
        Abstract object type.
    </niobject>

    <niobject name="Ni3dsAlphaAnimator" abstract="0" inherit="NiObject">
        Unknown.
        <add name="Unknown 1" type="byte" arr1="40">Unknown.</add>
        <add name="Parent" type="Ref" template="NiObject">The parent?</add>
        <add name="Num 1" type="uint">Unknown.</add>
        <add name="Num 2" type="uint">Unknown.</add>
        <add name="Unknown 2" type="uint" arr1="Num 1" arr2="Num 2" arr3="2">Unknown.</add>
    </niobject>

    <niobject name="Ni3dsAnimationNode" abstract="0" inherit="NiObject">
        Unknown. Only found in 2.3 nifs.
        <add name="Name" type="string">Name of this object.</add>
        <add name="Has Data" type="bool">Unknown.</add>
        <add name="Unknown Floats 1" type="float" arr1="21" cond="Has Data">Unknown. Matrix?</add>
        <add name="Unknown Short" type="ushort" cond="Has Data">Unknown.</add>
        <add name="Child" type="Ref" template="NiObject" cond="Has Data">Child?</add>
        <add name="Unknown Floats 2" type="float" arr1="12" cond="Has Data">Unknown.</add>
        <add name="Count" type="uint" cond="Has Data">A count.</add>
        <add name="Unknown Array" type="byte" arr1="Count" arr2="5" cond="Has Data">Unknown.</add>
    </niobject>

    <niobject name="Ni3dsColorAnimator" abstract="0" inherit="NiObject">
        Unknown!
        <add name="Unknown 1" type="byte" arr1="184">Unknown.</add>
    </niobject>

    <niobject name="Ni3dsMorphShape" abstract="0" inherit="NiObject">
        Unknown!
        <add name="Unknown 1" type="byte" arr1="14">Unknown.</add>
    </niobject>

    <niobject name="Ni3dsParticleSystem" abstract="0" inherit="NiObject">
        Unknown!
        <add name="Unknown 1" type="byte" arr1="14">Unknown.</add>
    </niobject>

    <niobject name="Ni3dsPathController" abstract="0" inherit="NiObject">
        Unknown!
        <add name="Unknown 1" type="byte" arr1="20">Unknown.</add>
    </niobject>


    <niobject name="NiParticleModifier" abstract="1" inherit="NiObject">
        A particle system modifier.
        <add name="Next Modifier" type="Ref" template="NiParticleModifier">Next particle modifier.</add>
        <add name="Controller" type="Ptr" template="NiParticleSystemController" ver1="4.0.0.2">Points to the particle system controller parent.</add>
    </niobject>

    <niobject name="NiPSysCollider" abstract="1" inherit="NiObject">
        Particle system collider.
        <add name="Bounce" type="float">Defines amount of bounce the collider object has.</add>
        <add name="Spawn on Collide" type="bool">Unknown.</add>
        <add name="Die on Collide" type="bool">Kill particles on impact if set to yes.</add>
        <add name="Spawn Modifier" type="Ref" template="NiPSysSpawnModifier">Link to NiPSysSpawnModifier object?</add>
        <add name="Parent" type="Ptr" template="NiObject">Link to parent.</add>
        <add name="Next Collider" type="Ref" template="NiObject">The next collider.</add>
        <add name="Collider Object" type="Ptr" template="NiNode">Links to a NiNode that will define where in object space the collider is located/oriented.</add>
    </niobject>

    <niobject name="bhkRefObject" abstract="1" inherit="NiObject">
        The base type of most Bethesda-specific Havok-related NIF objects.
    </niobject>

    <niobject name="bhkSerializable" abstract="1" inherit="bhkRefObject">
        Havok objects that can be saved and loaded from disk?
    </niobject>

    <niobject name="bhkWorldObject" abstract="1" inherit="bhkSerializable">
        Havok objects that have a position in the world?
        <add name="Shape" type="Ref" template="bhkShape"> Link to the body for this collision object.</add>
        <add name="Layer" type="OblivionLayer" default="OL_STATIC">Sets mesh color in Oblivion Construction Set.</add>
        <add name="Col Filter" type="byte" default="0">The first bit sets the LINK property and controls whether this body is physically linked to others. The next bit turns collision off. Then, the next bit sets the SCALED property in Oblivion. The next five bits make up the number of this part in a linked body list.</add>
        <add name="Unknown Short" type="ushort">Unknown.</add>
    </niobject>

    <niobject name="bhkPhantom" abstract="1" inherit="bhkWorldObject">
        Havok object that do not react with other objects when they collide (causing deflection, etc.) but still trigger collision notifications to the game.  Possible uses are traps, portals, AI fields, etc.
    </niobject>

    <niobject name="bhkShapePhantom" abstract="1" inherit="bhkPhantom">
        A Havok phantom that uses a Havok shape object for its collision volume instead of just a bounding box.
    </niobject>

    <niobject name="bhkSimpleShapePhantom" abstract="0" inherit="bhkShapePhantom">
        Unknown shape.
        <add name="Unkown Floats" type="float" arr1="7">Unknown.</add>
        <add name="Unknown Floats 2" type="float" arr1="3" arr2="5">Unknown. (1,0,0,0,0) x 3.</add>
        <add name="Unknown Float" type="float">Unknown.</add>
    </niobject>

    <niobject name="bhkEntity" abstract="1" inherit="bhkWorldObject">
        A havok node, describes physical properties.
    </niobject>

    <niobject name="bhkRigidBody" abstract="0" inherit="bhkEntity">
        This is the default body type for all "normal" usable and static world objects. The "T" suffix
        marks this body as active for translation and rotation, a normal bhkRigidBody ignores those
        properties. Because the properties are equal, a bhkRigidBody may be renamed
        into a bhkRigidBodyT and vice-versa.
        <add name="Unknown 5 Floats" type="float" arr1="5">Unknown.</add>
        <add name="Unknown 4 Shorts" type="ushort" arr1="4">Unknown.</add>
        <add name="Layer Copy" type="OblivionLayer" default="OL_STATIC">Copy of Layer value?</add>
        <add name="Col Filter Copy" type="byte" default="0">Copy of Col Filter value?</add>
        <add name="Unknown 7 Shorts" type="ushort" arr1="7" default="0 21280 2481 62977 65535 44 0">Unknown.</add>
        <add name="Translation" type="Vector4"> A vector that moves the body by the specified amount. Only enabled in bhkRigidBodyT objects.</add>
        <add name="Rotation" type="QuaternionXYZW">The rotation Yaw/Pitch/Roll to apply to the body. Only enabled in bhkRigidBodyT objects.</add>
        <add name="Linear Velocity" type="Vector4">Linear velocity.</add>
        <add name="Angular Velocity" type="Vector4">Angular velocity.</add>
        <add name="Inertia" type="InertiaMatrix">Defines how the mass is distributed among the body.</add>
        <add name="Center" type="Vector4"> This seems to be used to relocate the object's center of mass. Useful for balancing objects in contraints.</add>
        <add name="Mass" type="float" default="1.0">The body's mass in kg. A mass of zero represents an immovable object.</add>
        <add name="Linear Damping" type="float" default="0.1"> Damping value for linear movement. A value that is too small fixes the object in place.</add>
        <add name="Angular Damping" type="float" default="0.05"> Damping value for angular movement.</add>
        <add name="Friction" type="float" default="0.3">The body&#039;s friction.</add>
        <add name="Restitution" type="float" default="0.3">
            The body&#039;s restitution (elasticity).
            If the restitution is not 0.0 the object will need extra CPU for all new collisions.
            Try to set restitution to 0 for maximum performance (e.g. collapsing buildings)
        </add>
        <add name="Unknown Float 51" type="float" vercond="(User Version >= 12)" />
        <add name="Unknown Float 52" type="float" vercond="(User Version >= 12)" />
        <add name="Unknown Float 53" type="float" vercond="(User Version >= 12)" />
        <add name="Max Linear Velocity" type="float" default="250.0">Maximal linear velocity.</add>
        <add name="Max Angular Velocity" type="float" default="31.4159">Maximal angular velocity. Pi x 10?</add>
        <add name="Penetration Depth" type="float" default="0.15">
            The maximum allowed penetration for this object.
            This is a hint to the engine to see how much CPU the engine should invest to keep this object from penetrating.
            A good choice is 5% - 20% of the smallest diameter of the object.
        </add>
        <add name="Motion System" type="MotionSystem" default="MO_SYS_DYNAMIC">Motion system? Overrides Quality when on Keyframed?</add>
        <add name="Unknown Byte 1" type="byte" default="1">Deactivator Type? Usually set to 1 for fixed objects, or set to 2 for moving ones.  Seems to always be same as Unknown Byte 2.</add>
        <add name="Unknown Byte 2" type="byte" default="1">Solver deactivation? Usually set to 1 for fixed objects, or set to 2 for moving ones.  Seems to always be same as Unknown Byte 1.</add>
        <add name="Quality Type" type="MotionQuality" default="MO_QUAL_FIXED">The motion type. Determines quality of motion?</add>
        <add name="Unknown Int 6" type="uint" default="512">Unknown.</add>
        <add name="Unknown Int 7" type="uint" default="160">Unknown.</add>
        <add name="Unknown Int 8" type="uint" default="161">Unknown.</add>
        <add name="Unknown Int 81" type="uint" vercond="(User Version >= 12)">Unknown. Skyrim only.</add>
        <add name="Num Constraints" type="uint"> The number of constraints this object is bound to.</add>
        <add name="Constraints" type="Ref" template="bhkSerializable" arr1="Num Constraints">Unknown.</add>
        <add name="Unknown Int 9" type="uint" vercond="(User Version &lt;= 11)">0 = do not respond to wind, 1 = respond to wind (?)</add>
        <add name="Unknown Int 91" type="ushort" vercond="(User Version >= 12)"></add>
    </niobject>

    <niobject name="bhkRigidBodyT" abstract="0" inherit="bhkRigidBody">
        Unknown.
    </niobject>

    <niobject name="bhkConstraint" abstract="1" inherit="bhkSerializable">
        Describes a physical constraint.
        <add name="Num Entities" type="uint">Number of bodies affected by this constraint.</add>
        <add name="Entities" type="Ptr" template="bhkEntity" arr1="Num Entities">The entities affected by this constraint.</add>
        <add name="Priority" type="uint" default="1">Usually 1. Higher values indicate higher priority of this constraint?</add>
    </niobject>

    <niobject name="bhkLimitedHingeConstraint" abstract="0" inherit="bhkConstraint">
        Hinge constraint.
        <add name="Limited Hinge" type="LimitedHingeDescriptor">Describes a limited hinge constraint</add>
    </niobject>

    <niobject name="bhkMalleableConstraint" abstract="0" inherit="bhkConstraint">
        A malleable constraint.
        <add name="Type" type="uint">Type of constraint.</add>
        <add name="Unknown Int 2" type="uint">Unknown.</add>
        <add name="Unknown Link 1" type="Ref" template="NiObject">Usually -1?</add>
        <add name="Unknown Link 2" type="Ref" template="NiObject">Usually -1?</add>
        <add name="Unknown Int 3" type="uint">Unknown. 1?</add>
        <add name="Hinge" type="HingeDescriptor" cond="Type == 1" />
        <add name="Ragdoll" type="RagdollDescriptor" cond="Type == 7" />
        <add name="Limited Hinge" type="LimitedHingeDescriptor" cond="Type == 2" />
        <add name="Tau" type="float" ver2="20.0.0.5" /><!-- not in Fallout 3 -->
        <add name="Damping" type="float" />
    </niobject>

    <niobject name="bhkStiffSpringConstraint" abstract="0" inherit="bhkConstraint">
        A spring constraint.
        <add name="Pivot A" type="Vector4">Pivot A.</add>
        <add name="Pivot B" type="Vector4">Pivot B.</add>
        <add name="Length" type="float">Length.</add>
    </niobject>

    <niobject name="bhkRagdollConstraint" abstract="0" inherit="bhkConstraint">
        Ragdoll constraint.
        <add name="Ragdoll" type="RagdollDescriptor">Ragdoll constraint.</add>
    </niobject>

    <niobject name="bhkPrismaticConstraint" abstract="0" inherit="bhkConstraint">
        A prismatic constraint.

        <!-- Oblivion -->
        <add name="Pivot A" type="Vector4" ver2="20.0.0.5">Pivot A.</add>
        <add name="Rotation Matrix A" type="Vector4" arr1="4" ver2="20.0.0.5">4x4 rotation matrix, rotates the child entity.</add>
        <add name="Pivot B" type="Vector4" ver2="20.0.0.5">Pivot B.</add>
        <add name="Sliding B" type="Vector4" ver2="20.0.0.5">Describes the axis the object is able to travel along. Unit vector.</add>
        <add name="Plane B" type="Vector4" ver2="20.0.0.5">Plane normal. Describes the plane the object is able to move on.</add>

        <!-- Fallout 3 -->
        <add name="Sliding A" type="Vector4" ver1="20.2.0.7">Describes the axis the object is able to travel along. Unit vector.</add>
        <add name="Rotation A" type="Vector4" ver1="20.2.0.7">Rotation axis.</add>
        <add name="Plane A" type="Vector4" ver1="20.2.0.7">Plane normal. Describes the plane the object is able to move on.</add>
        <add name="Pivot A" type="Vector4" ver1="20.2.0.7">Pivot.</add>
        <add name="Sliding B" type="Vector4" ver1="20.2.0.7">Describes the axis the object is able to travel along in B coordinates. Unit vector.</add>
        <add name="Rotation B" type="Vector4" ver1="20.2.0.7">Rotation axis.</add>
        <add name="Plane B" type="Vector4" ver1="20.2.0.7">Plane normal. Describes the plane the object is able to move on in B coordinates.</add>
        <add name="Pivot B" type="Vector4" ver1="20.2.0.7">Pivot in B coordinates.</add>

        <add name="Min Distance" type="float">Describe the min distance the object is able to travel.</add>

        <add name="Max Distance" type="float">Describe the max distance the object is able to travel.</add>
        <add name="Friction" type="float" >Friction.</add>

        <add name="Unknown Byte 1" type="byte" ver1="20.2.0.7" default="0">Unknown. Do not set this to anything over 0 as it will crash the game.</add>
    </niobject>

    <niobject name="bhkHingeConstraint" abstract="0" inherit="bhkConstraint">
        A hinge constraint.
        <add name="Hinge" type="HingeDescriptor">Hinge constraing.</add>
    </niobject>

    <niobject name="bhkBallAndSocketConstraint" abstract="0" inherit="bhkConstraint">
        A Ball and Socket Constraint.
        <add name="Unknown 4 bytes" type="byte" arr1="4">Unknown</add>
        <add name="Unknown Floats 1" type="Vector3">Unknown</add>
        <add name="Unknown Floats 2" type="Vector3">Unknown</add>
        <add name="Unknown Int 1" type="uint">Unknown</add>
    </niobject>

    <niobject name="bhkBallSocketConstraintChain" abstract="0" inherit="bhkSerializable">
        A Ball and Socket Constraint chain.
        <add name="Num Floats" type="uint">Unknown</add>
        <add name="Floats 1" type="Vector4" arr1="Num Floats">Unknown</add>
        <add name="Unknown Float 1" type="float">Unknown</add>
        <add name="Unknown Float 2" type="float">Unknown</add>
        <add name="Unknown Int 1" type="uint">Unknown</add>
        <add name="Unknown Int 2" type="uint">Unknown</add>
        <add name="Num Links" type="uint">Number of links in the chain</add>
        <add name="Links" type="Ptr" template="NiObject" arr1="Num Links" cond="Num Links >= 1">Unknown</add>
        <add name="Num Links 2" type="uint">Number of links in the chain</add>
        <add name="Links 2" type="Ptr" template="NiObject" arr1="Num Links 2" cond="Num Links 2 >= 1">Unknown</add>
        <add name="Unknown Int 3" type="uint">Unknown</add>
    </niobject>

    <niobject name="bhkShape" abstract="1" inherit="bhkSerializable">
        A Havok Shape?
    </niobject>

    <niobject name="bhkTransformShape" abstract="0" inherit="bhkShape">
        Transforms a shape.
        <add name="Shape" type="Ref" template="bhkShape">The shape that this object transforms.</add>
        <add name="Material" type="HavokMaterial">The shape&#039;s material.</add>
        <add name="Unknown Float 1" type="float">Unknown.</add>
        <add name="Unknown 8 Bytes" type="byte" arr1="8">Unknown.</add>
        <add name="Transform" type="Matrix44">A transform matrix.</add>
    </niobject>

    <niobject name="bhkSphereRepShape" abstract="1" inherit="bhkShape">
        A havok shape, perhaps with a bounding sphere for quick rejection in addition to more detailed shape data?
        <add name="Material" type="HavokMaterial">The shape&#039;s material.</add>
        <add name="Radius" type="float">The radius of the sphere that encloses the shape.</add>
    </niobject>

    <niobject name="bhkConvexShape" abstract="1" inherit="bhkSphereRepShape">
        A havok shape.
    </niobject>

    <niobject name="bhkSphereShape" abstract="0" inherit="bhkConvexShape">
        A sphere.

    </niobject>

    <niobject name="bhkCapsuleShape" abstract="0" inherit="bhkConvexShape">
        A capsule.
        <add name="Unknown 8 Bytes" type="byte" arr1="8">Unknown.</add>
        <add name="First Point" type="Vector3">First point on the capsule's axis.</add>
        <add name="Radius 1" type="float">Matches first capsule radius.</add>
        <add name="Second Point" type="Vector3">Second point on the capsule's axis.</add>
        <add name="Radius 2" type="float">Matches second capsule radius.</add>
    </niobject>

    <niobject name="bhkBoxShape" abstract="0" inherit="bhkConvexShape">
        A box.
        <add name="Unknown 8 Bytes" type="byte" arr1="8">Unknown.</add>
        <add name="Dimensions" type="Vector3">Looks like this could be the box size.</add>
        <add name="Minimum Size" type="float">The smallest of the three sizes. Might be used for optimization.</add>
    </niobject>

    <niobject name="bhkConvexVerticesShape" abstract="0" inherit="bhkConvexShape">
        A convex shape built from vertices. Note that if the shape is used in
        a non-static object (such as clutter), then they will simply fall
        through ground when they are under a bhkListShape.
        <add name="Unknown 6 Floats" type="float" arr1="6">Unknown. Must be (0.0,0.0,-0.0,0.0,0.0,-0.0) for arrow detection to work (mind the minus signs, -0.0 is 0x80000000 in hex).</add>
        <add name="Num Vertices" type="uint">Number of vertices.</add>
        <add name="Vertices" type="Vector4" arr1="Num Vertices">Vertices. Fourth component is 0. Lexicographically sorted.</add>
        <add name="Num Normals" type="uint">The number of half spaces.</add>
        <add name="Normals" type="Vector4" arr1="Num Normals">Half spaces as determined by the set of vertices above. First three components define the normal pointing to the exterior, fourth component is the signed distance of the separating plane to the origin: it is minus the dot product of v and n, where v is any vertex on the separating plane, and n is the normal. Lexicographically sorted.</add>
    </niobject>

    <!--Should inherit from bhkConvexShape according to hierarchy, but seems to be exactly the same as bhkTransformShape.-->
    <niobject name="bhkConvexTransformShape" abstract="0" inherit="bhkTransformShape">
        A convex transformed shape?
    </niobject>

    <niobject name="bhkMultiSphereShape" abstract="0" inherit="bhkSphereRepShape">
        Unknown.
        <add name="Unknown Float 1" type="float">Unknown.</add>
        <add name="Unknown Float 2" type="float">Unknown.</add>
        <add name="Num Spheres" type="uint">The number of spheres in this multi sphere shape.</add>
        <add name="Spheres" type="SphereBV" arr1="Num Spheres">This array holds the spheres which make up the multi sphere shape.</add>
    </niobject>

    <niobject name="bhkBvTreeShape" abstract="1" inherit="bhkShape">
        A tree-like Havok data structure stored in an assembly-like binary code?
    </niobject>

    <niobject name="bhkMoppBvTreeShape" abstract="0" inherit="bhkBvTreeShape">
        Memory optimized partial polytope bounding volume tree shape (not an entity).
        <add name="Shape" type="Ref" template="bhkShape">The shape.</add>
        <add name="Material" type="HavokMaterial">The shape's material.</add>
        <add name="Unknown 8 Bytes" type="byte" arr1="8">Unknown bytes, probably MOPP Header.</add>
        <add name="Unknown Float" type="float" default="1.0">Unknown float, might be scale.</add>
        <add name="MOPP Data Size" type="uint">Number of bytes for MOPP data.</add>
        <add name="Origin" type="Vector3">Origin of the object in mopp coordinates. This is the minimum of all vertices in the packed shape along each axis, minus 0.1.</add>
        <add name="Scale" type="float">The scaling factor to quantize the MOPP: the quantization factor is equal to 256*256 divided by this number. In Oblivion files, scale is taken equal to 256*256*254 / (size + 0.2) where size is the largest dimension of the bounding box of the packed shape.</add>
        <add name="Old MOPP Data" ver2="10.0.1.0" type="byte" nifskopetype="blob" arr1="MOPP Data Size - 1">The tree of bounding volume data (old style, contains more than just the mopp script).</add>
        <add name="MOPP Data" ver1="10.0.1.2" type="byte" nifskopetype="blob" arr1="MOPP Data Size">The tree of bounding volume data.</add>
        <add name="Unknown Byte 1" type="byte" vercond="User Version >= 12">Unknown</add>
    </niobject>


    <niobject name="bhkShapeCollection" abstract="1" inherit="bhkShape">
        Havok collision object that uses multiple shapes?
    </niobject>

    <niobject name="bhkListShape" abstract="0" inherit="bhkShapeCollection">
        A list of shapes.

        Do not put a bhkPackedNiTriStripsShape in the Sub Shapes. Use a
        separate collision nodes without a list shape for those.

        Also, shapes collected in a bhkListShape may not have the correct
        walking noise, so only use it for non-walkable objects.
        <add name="Num Sub Shapes" type="uint">The number of sub shapes referenced.</add>
        <add name="Sub Shapes" type="Ref" template="bhkShape" arr1="Num Sub Shapes">List of shapes.</add>
        <add name="Material" type="HavokMaterial">The shape&#039;s material.</add>
        <add name="Unknown Floats" type="float" arr1="6">Unknown. Set to (0.0,0.0,-0.0,0.0,0.0,-0.0), where -0.0 is 0x80000000 in hex.</add>
        <add name="Num Unknown Ints" type="uint">Count.</add>
        <add name="Unknown Ints" type="uint" arr1="Num Unknown Ints">Unknown.</add>
    </niobject>

    <!--
    bhkMeshShape appears in some old Oblivion nifs, for instance
    meshes/architecture/basementsections/ungrdltraphingedoor.nif 
    but only in some distributions of Oblivion

    XXX not completely decoded, also the 4 dummy separator bytes seem
    to be missing from nifs that have this block
    -->
    <niobject name="bhkMeshShape" abstract="0" inherit="bhkShape"> 	 
      <add name="Unknown 1" type="float" arr1="9" />
      <add name="Num Unknown Floats" type="int" /> 	 
      <add name="Unknown Floats" type="float" arr1="Num Unknown Floats" arr2="3" /> 	 
      <add name="Unknown 2" type="int" arr1="3" />
      <add name="Num Strips Data" type="uint" ver2="10.0.1.0">The number of strips data objects referenced.</add> 	 
      <add name="Strips Data" type="Ref" template="NiTriStripsData" arr1="Num Strips Data" ver2="10.0.1.0">Refers to a bunch of NiTriStripsData objects that make up this shape.</add> 	 
    </niobject>

    <niobject name="bhkPackedNiTriStripsShape" abstract="0" inherit="bhkShapeCollection">
        A shape constructed from strips data.
        <add name="Num Sub Shapes" type="ushort" ver2="20.0.0.5">Number of subparts.</add>
        <add name="Sub Shapes" type="OblivionSubShape" arr1="Num Sub Shapes" ver2="20.0.0.5">The subparts.</add>
        <add name="Unknown Floats" type="float" arr1="9">Unknown. A rotation matrix?</add>
        <add name="Scale" type="float" default="1.0">Scale.</add>
        <add name="Unknown Floats 2" type="float" arr1="3">Unknown. Translation?</add>
        <add name="Data" type="Ref" template="hkPackedNiTriStripsData">A link to the shape&#039;s NiTriStripsData.</add>
    </niobject>

    <niobject name="bhkNiTriStripsShape" abstract="0" inherit="bhkShapeCollection">
        A shape constructed from a bunch of strips.
        <add name="Material" type="HavokMaterial">The shape&#039;s material.</add>
        <add name="Unknown Float 1" type="float" default="0.1">Unknown.</add>
        <add name="Unknown Int 1" type="uint" default="0x004ABE60">Unknown.</add>
        <add name="Unknown Ints 1" type="uint" arr1="4">Unknown.</add>
        <add name="Unknown Int 2" type="uint" default="1">Unknown</add>
        <add name="Scale" type="Vector3" default="1.0, 1.0, 1.0">Scale. Usually (1.0, 1.0, 1.0).</add>
        <add name="Unknown Int 3" type="uint">Unknown.</add>
        <add name="Num Strips Data" type="uint">The number of strips data objects referenced.</add>
        <add name="Strips Data" type="Ref" template="NiTriStripsData" arr1="Num Strips Data">Refers to a bunch of NiTriStripsData objects that make up this shape.</add>
        <add name="Num Data Layers" type="uint">Number of Havok Layers, equal to Number of strips data objects.</add>
        <add name="Data Layers" type="OblivionColFilter" arr1="Num Data Layers">Havok Layers for each strip data.</add>
    </niobject>

    <niobject name="NiExtraData" abstract="1" inherit="NiObject">
        A generic extra data object.
        <add name="Name" type="string" ver1="10.0.1.0">Name of this object.</add>
        <add name="Next Extra Data" type="Ref" template="NiExtraData" ver2="4.2.2.0">Block number of the next extra data object.</add>
    </niobject>

    <niobject name="NiInterpolator" abstract="1" inherit="NiObject">
        Interpolator objects - function unknown.
    </niobject>

    <niobject name="NiKeyBasedInterpolator" abstract="1" inherit="NiInterpolator">
        Interpolator objects that use keys?
    </niobject>

    <niobject name="NiFloatInterpolator" abstract="0" inherit="NiKeyBasedInterpolator">
        Unknown.
        <add name="Float Value" type="float">Value when posed?  At time 0?</add>
        <add name="Data" type="Ref" template="NiFloatData">Float data?</add>
    </niobject>

    <niobject name="NiTransformInterpolator" abstract="0" inherit="NiKeyBasedInterpolator">
        An interpolator for transform keyframes.
        <add name="Translation" type="Vector3">Translate.</add>
        <add name="Rotation" type="Quaternion">Rotation.</add>
        <add name="Scale" type="float">Scale.</add>
        <add name="Unknown Bytes" type="byte" arr1="3" ver1="10.1.0.106" ver2="10.1.0.106">Unknown.</add>
        <add name="Data" type="Ref" template="NiTransformData">Refers to NiTransformData.</add>
    </niobject>

    <niobject name="NiPoint3Interpolator" abstract="0" inherit="NiKeyBasedInterpolator">
        Unknown.
        <add name="Point 3 Value" type="Vector3">Value when posed?  Value at time 0?</add>
        <add name="Data" type="Ref" template="NiPosData">Reference to NiPosData.</add>
    </niobject>

    <niobject name="NiPathInterpolator" abstract="0" inherit="NiKeyBasedInterpolator">
        Unknown interpolator.
        <add name="Unknown Short" type="ushort">Unknown.</add>
        <add name="Unknown Int" type="uint">Unknown.</add>
        <add name="Unknown Float 1" type="float">Unknown.</add>
        <add name="Unknown Float 2" type="float">Unknown.</add>
        <add name="Unknown Short 2" type="ushort">Unknown. Zero.</add>
        <add name="Pos Data" type="Ref" template="NiPosData">Links to NiPosData.</add>
        <add name="Float Data" type="Ref" template="NiFloatData">Links to NiFloatData.</add>
    </niobject>

    <niobject name="NiBoolInterpolator" abstract="0" inherit="NiKeyBasedInterpolator">
        Unknown.
        <add name="Bool Value" type="bool">Value when posed?  At time 0?</add>
        <add name="Data" type="Ref" template="NiBoolData">Refers to a NiBoolData object.</add>
    </niobject>

    <niobject name="NiBoolTimelineInterpolator" abstract="0" inherit="NiBoolInterpolator">
        Unknown.
    </niobject>

    <niobject name="NiBlendInterpolator" abstract="1" inherit="NiInterpolator">
        An extended type of interpolater.
        <add name="Unknown Short" type="ushort">Unknown.</add>
        <add name="Unknown Int" type="uint">Unknown.</add>
    </niobject>

    <niobject name="NiBSplineInterpolator" abstract="1" inherit="NiInterpolator">
        For interpolators storing data via a B-spline.
        <add name="Start Time" type="float">Animation start time.</add>
        <add name="Stop Time" type="float">Animation stop time.</add>
        <add name="Spline Data" type="Ref" template="NiBSplineData">Refers to NiBSplineData.</add>
        <add name="Basis Data" type="Ref" template="NiBSplineBasisData">Refers to NiBSPlineBasisData.</add>
    </niobject>

    <niobject name="NiObjectNET" abstract="1" inherit="NiObject">
        An object that can be controlled by a controller.
<<<<<<< HEAD
        <add name="Unknown Flag" type="uint" vercond="User Version >= 12" isinstance="BSShaderProperty">Unknown</add>
=======
        <add name="Unknown Flag" type="uint" vercond="User Version >= 12" cond="BSShaderProperty">Unknown</add>
>>>>>>> 0c5fed42
        <add name="Name" type="string">Name of this controllable object, used to refer to the object in .kf files.</add>
        <add name="Has Old Extra Data" type="bool" ver2="2.3">Extra data for pre-3.0 versions.</add>
        <add name="Old Extra Prop Name" cond="Has Old Extra Data" ver2="2.3" type="string">(=NiStringExtraData)</add>
        <add name="Old Extra Internal Id" cond="Has Old Extra Data" ver2="2.3" type="uint">ref</add>
        <add name="Old Extra String" cond="Has Old Extra Data" ver2="2.3" type="string">Extra string data.</add>
        <add name="Unknown Byte" type="byte" ver2="2.3">Always 0.</add>
        <add name="Extra Data" type="Ref" template="NiExtraData" ver1="3.0" ver2="4.2.2.0">Extra data object index. (The first in a chain)</add>
        <add name="Num Extra Data List" type="uint" ver1="10.0.1.0">The number of Extra Data objects referenced through the list.</add>
        <add name="Extra Data List" type="Ref" template="NiExtraData" arr1="Num Extra Data List" ver1="10.0.1.0">List of extra data indices.</add>
        <add name="Controller" type="Ref" template="NiTimeController" ver1="3.0">Controller object index. (The first in a chain)</add>
    </niobject>

    <niobject name="NiCollisionObject" abstract="0" inherit="NiObject">
        This is the most common collision object found in NIF files. It acts as a real object that
        is visible and possibly (if the body allows for it) interactive. The node itself
        is simple, it only has three properties.
        For this type of collision object, bhkRigidBody or bhkRigidBodyT is generally used.
        <add name="Target" type="Ptr" template="NiAVObject">Index of the AV object referring to this collision object.</add>
    </niobject>

    <niobject name="NiCollisionData" abstract="0" inherit="NiCollisionObject">
        Collision box.
        <add name="Propagation Mode" type="PropagationMode">Propagation Mode</add>
        <add name="Collision Mode" type="CollisionMode" ver1="10.1.0.0">Collision Mode</add>
        <add name="Use ABV" type="byte">Use Alternate Bounding Volume.</add>
        <add name="Bounding Volume" type="BoundingVolume" cond="Use ABV == 1">Collision data.</add>
    </niobject>

    <niobject name="bhkNiCollisionObject" abstract="1" inherit="NiCollisionObject">
        Havok related collision object?
        <add name="Flags" type="Flags" default="1">
            Set to 1 for most objects, and to 41 for animated objects (OL_ANIM_STATIC). Bits: 0=Active 2=Notify 3=Set Local 6=Reset.
        </add>
        <add name="Body" type="Ref" template="NiObject">Links to the collision object data</add>
    </niobject>

    <niobject name="bhkCollisionObject" abstract="0" inherit="bhkNiCollisionObject">
        Havok related collision object?
    </niobject>

    <niobject name="bhkBlendCollisionObject" abstract="0" inherit="bhkCollisionObject">
        Unknown.
        <add name="Unknown Float 1" type="float">Blending parameter?</add>
        <add name="Unknown Float 2" type="float">Another blending parameter?</add>
    </niobject>

    <niobject name="bhkPCollisionObject" abstract="0" inherit="bhkNiCollisionObject">
        Unknown.
    </niobject>

    <niobject name="bhkSPCollisionObject" abstract="0" inherit="bhkPCollisionObject">
        Unknown.
    </niobject>

    <niobject name="NiAVObject" abstract="1" inherit="NiObjectNET">
        Generic node object.
        <add name="Flags" type="Flags" ver1="3.0">Some flags; commonly 0x000C or 0x000A.</add>
        <add name="Unknown Short 1" type="ushort" default="8" ver1="20.2.0.7" vercond="(User Version >= 11) &amp;&amp; (User Version 2 > 26)" >Unknown Flag</add>
        <add name="Translation" type="Vector3">The translation vector.</add>
        <add name="Rotation" type="Matrix33">The rotation part of the transformation matrix.</add>
        <add name="Scale" type="float" default="1.0">Scaling part (only uniform scaling is supported).</add>
        <add name="Velocity" type="Vector3" ver2="4.2.2.0">Unknown function. Always seems to be (0, 0, 0)</add>
        <add name="Num Properties" type="uint" vercond="(User Version  &lt;= 11)">The number of property objects referenced.</add>
        <add name="Properties" type="Ref" template="NiProperty" arr1="Num Properties" vercond="(User Version &lt;= 11)">List of node properties.</add>
        <add name="Unknown 1" type="uint" arr1="4" ver2="2.3">Always 2,0,2,0.</add>
        <add name="Unknown 2" type="byte" ver2="2.3">0 or 1.</add>
        <add name="Has Bounding Box" type="bool" ver1="3.0" ver2="4.2.2.0">Do we have a bounding box?</add>
        <add name="Bounding Box" type="BoundingBox" cond="Has Bounding Box" ver1="3.0" ver2="4.2.2.0">The bounding box.</add>
        <add name="Collision Object" type="Ref" template="NiCollisionObject" ver1="10.0.1.0">Refers to NiCollisionObject, which is usually a bounding box or other simple collision shape.  In Oblivion this links the Havok objects.</add>
    </niobject>

    <niobject name="NiDynamicEffect" abstract="1" inherit="NiAVObject">
        A dynamic effect such as a light or environment map.
        <add name="Switch State" type="bool" ver1="10.1.0.106">Turns effect on and off?  Switches list to list of unaffected nodes?</add>
        <add name="Num Affected Node List Pointers" type="uint" ver2="4.0.0.2">The number of affected nodes referenced.</add>
        <add name="Num Affected Nodes" type="uint" ver1="10.1.0.0">The number of affected nodes referenced.</add>
        <add name="Affected Node List Pointers" type="uint" arr1="Num Affected Node List Pointers" ver2="4.0.0.2">This is probably the list of affected nodes. For some reason i do not know the max exporter seems to write pointers instead of links. But it doesn&#039;t matter because at least in version 4.0.0.2 the list is automagically updated by the engine during the load stage.</add>
        <add name="Affected Nodes" type="Ref" template="NiAVObject" arr1="Num Affected Nodes" ver1="10.1.0.0">The list of affected nodes?</add>
    </niobject>

    <niobject name="NiLight" abstract="1" inherit="NiDynamicEffect">
        Light source.
        <add name="Dimmer" type="float">Dimmer.</add>
        <add name="Ambient Color" type="Color3">Ambient color.</add>
        <add name="Diffuse Color" type="Color3">Diffuse color.</add>
        <add name="Specular Color" type="Color3">Specular color.</add>
    </niobject>

    <niobject name="NiProperty" abstract="1" inherit="NiObjectNET">
        A generic property object.
    </niobject>

    <niobject name="NiTransparentProperty" abstract="0" inherit="NiProperty">
        Unknown
        <add name="Unknown" type="byte" arr1="6">Unknown.</add>
    </niobject>

    <niobject name="NiPSysModifier" abstract="1" inherit="NiObject">
        Generic particle system modifier object.
        <add name="Name" type="string">The object name.</add>
        <add name="Order" type="uint">Modifier ID in the particle modifier chain (always a multiple of 1000)?</add>
        <add name="Target" type="Ptr" template="NiParticleSystem">NiParticleSystem parent of this modifier.</add>
        <add name="Active" type="bool">Whether the modifier is currently in effect?  Usually true.</add>
    </niobject>

    <niobject name="NiPSysEmitter" abstract="1" inherit="NiPSysModifier">
        A particle emitter?
        <add name="Speed" type="float">Speed / Inertia of particle movement.</add>
        <add name="Speed Variation" type="float">Adds an amount of randomness to Speed.</add>
        <add name="Declination" type="float">Declination / First axis.</add>
        <add name="Declination Variation" type="float">Declination randomness / First axis.</add>
        <add name="Planar Angle" type="float">Planar Angle / Second axis.</add>
        <add name="Planar Angle Variation" type="float">Planar Angle randomness / Second axis .</add>
        <add name="Initial Color" type="Color4">Defines color of a birthed particle.</add>
        <add name="Initial Radius" type="float">Size of a birthed particle.</add>
        <add name="Radius Variation" type="float" ver1="10.4.0.1">Particle Radius randomness.</add>
        <add name="Life Span" type="float">Duration until a particle dies.</add>
        <add name="Life Span Variation" type="float">Adds randomness to Life Span.</add>
    </niobject>

    <niobject name="NiPSysVolumeEmitter" abstract="1" inherit="NiPSysEmitter">
        An emitter that emits meshes?
        <add name="Emitter Object" type="Ptr" template="NiNode" ver1="10.1.0.0">Node parent of this modifier?</add>
    </niobject>

    <niobject name="NiTimeController" abstract="1" inherit="NiObject">
        A generic time controller object.
        <add name="Next Controller" type="Ref" template="NiTimeController">Index of the next controller.</add>
        <add name="Flags" type="Flags">
            Controller flags (usually 0x000C). Probably controls loops.
            Bit 0 : Anim type, 0=APP_TIME 1=APP_INIT
            Bit 1-2 : Cycle type  00=Loop 01=Reverse 10=Loop
            Bit 3 : Active
            Bit 4 : Play backwards
        </add>
        <add name="Frequency" type="float">Frequency (is usually 1.0).</add>
        <add name="Phase" type="float">Phase (usually 0.0).</add>
        <add name="Start Time" type="float">Controller start time.</add>
        <add name="Stop Time" type="float">Controller stop time.</add>
        <add name="Target" type="Ptr" template="NiObjectNET" ver1="3.3.0.13">Controller target (object index of the first controllable ancestor of this object).</add>
        <add name="Unknown Integer" type="uint" ver2="3.1">Unknown integer.</add>
    </niobject>


    <niobject name="NiInterpController" abstract="1" inherit="NiTimeController">
        A controller capable of interpolation?
    </niobject>

    <niobject name="NiMultiTargetTransformController" abstract="0" inherit="NiInterpController">
        Unknown.
        <add name="Num Extra Targets" type="ushort">The number of target pointers that follow.</add>
        <add name="Extra Targets" type="Ptr" template="NiAVObject" arr1="Num Extra Targets">NiNode Targets to be controlled.</add>
    </niobject>

    <niobject name="NiGeomMorpherController" abstract="0" inherit="NiInterpController">
        Time controller for geometry morphing.
        <add name="Extra Flags" type="Flags" ver1="10.0.1.2">Unknown.</add>
        <add name="Unknown 2" type="byte" ver1="10.1.0.106" ver2="10.1.0.106">Unknown.</add>
        <add name="Data" type="Ref" template="NiMorphData">Geometry morphing data index.</add>
        <add name="Always Update" type="byte">Always Update</add>
        <add name="Num Interpolators" type="uint" ver1="10.1.0.106">The number of interpolator objects.</add>
        <add name="Interpolators" type="Ref" template="NiInterpolator" arr1="Num Interpolators" ver1="10.1.0.106" ver2="20.0.0.5">List of interpolators.</add>
        <add name="Interpolator Weights" type="MorphWeight" arr1="Num Interpolators" ver1="20.1.0.3">Weighted Interpolators?</add>
        <add name="Num Unknown Ints" type="uint" ver1="20.0.0.4" ver2="20.0.0.5" vercond="(User Version >= 10)">A count.</add>
        <add name="Unknown Ints" type="uint" arr1="Num Unknown Ints" ver1="20.0.0.4" ver2="20.0.0.5" vercond="(User Version >= 10)">Unknown.</add>
    </niobject>

    <niobject name="NiMorphController" abstract="0" inherit="NiInterpController">
        Unknown! Used by Daoc->'healing.nif'.
    </niobject>

    <niobject name="NiMorpherController" abstract="0" inherit="NiInterpController">
        Unknown! Used by Daoc.
        <add name="Data" type="Ref" template="NiMorphData">This controller's data.</add>
    </niobject>

    <niobject name="NiSingleInterpController" abstract="1" inherit="NiInterpController">
        A controller referring to a single interpolator.
        <add name="Interpolator" type="Ref" template="NiInterpolator" ver1="10.2.0.0">Link to interpolator.</add>
    </niobject>

    <niobject name="NiKeyframeController" abstract="0" inherit="NiSingleInterpController">
        A time controller object for animation key frames.
        <add name="Data" type="Ref" template="NiKeyframeData" ver2="10.1.0.0">Keyframe controller data index.</add>
    </niobject>

    <niobject name="NiTransformController" abstract="0" inherit="NiKeyframeController">
        NiTransformController replaces the NiKeyframeController.
    </niobject>

    <niobject name="NiPSysModifierCtlr" abstract="1" inherit="NiSingleInterpController">
        A particle system modifier controller.
        <add name="Modifier Name" type="string">Refers to modifier object by its name?</add>
    </niobject>

    <niobject name="NiPSysEmitterCtlr" abstract="0" inherit="NiPSysModifierCtlr">
        Particle system emitter controller.
        <add name="Data" type="Ref" template="NiPSysEmitterCtlrData" ver2="10.1.0.0">This controller's data</add>
        <add name="Visibility Interpolator" type="Ref" template="NiInterpolator" ver1="10.2.0.0">Links to a bool interpolator. Controls emitter&#039;s visibility status?</add>
    </niobject>

    <niobject name="NiPSysModifierBoolCtlr" abstract="1" inherit="NiPSysModifierCtlr">
        A particle system modifier controller that deals with boolean data?
    </niobject>

    <niobject name="NiPSysModifierActiveCtlr" abstract="0" inherit="NiPSysModifierBoolCtlr">
        Unknown.
        <add name="Data" type="Ref" template="NiVisData" ver2="10.1.0.0">This controller's data.</add>
    </niobject>

    <niobject name="NiPSysModifierFloatCtlr" abstract="1" inherit="NiPSysModifierCtlr">
        A particle system modifier controller that deals with floating point data?
        <add name="Data" type="Ref" template="NiFloatData" ver2="10.1.0.0">This controller's data.</add>
    </niobject>

    <niobject name="NiPSysEmitterDeclinationCtlr" abstract="0" inherit="NiPSysModifierFloatCtlr">
        Unknown.
    </niobject>

    <niobject name="NiPSysEmitterDeclinationVarCtlr" abstract="0" inherit="NiPSysModifierFloatCtlr">
        Unknown.
    </niobject>

    <niobject name="NiPSysEmitterInitialRadiusCtlr" abstract="0" inherit="NiPSysModifierFloatCtlr">
        Unknown.
    </niobject>

    <niobject name="NiPSysEmitterLifeSpanCtlr" abstract="0" inherit="NiPSysModifierFloatCtlr">
        Unknown.
    </niobject>

    <niobject name="NiPSysEmitterSpeedCtlr" abstract="0" inherit="NiPSysModifierFloatCtlr">
        Unknown.
    </niobject>

    <niobject name="NiPSysGravityStrengthCtlr" abstract="0" inherit="NiPSysModifierFloatCtlr">
        Unknown.
    </niobject>


    <niobject name="NiFloatInterpController" abstract="1" inherit="NiSingleInterpController">
        A controller that interpolates floating point numbers?
    </niobject>

    <niobject name="NiFlipController" abstract="0" inherit="NiFloatInterpController">
        Texture flipping controller.
        <add name="Texture Slot" type="TexType">Target texture slot (0=base, 4=glow).</add>
        <add name="Unknown Int 2" type="uint" ver1="4.0.0.0" ver2="10.1.0.0">0?</add>
        <add name="Delta" type="float" ver2="10.1.0.0">
            Time between two flips.
            delta = (start_time - stop_time) / sources.num_indices
        </add>
        <add name="Num Sources" type="uint">The number of source objects.</add>
        <add name="Sources" type="Ref" template="NiSourceTexture" arr1="Num Sources" ver1="4.0.0.0">The texture sources.</add>
        <add name="Images" type="Ref" template="NiImage" arr1="Num Sources" ver2="3.1">The image sources</add>
    </niobject>

    <niobject name="NiAlphaController" abstract="0" inherit="NiFloatInterpController">
        Time controller for transparency.
        <add name="Data" type="Ref" template="NiFloatData" ver2="10.1.0.0">Alpha controller data index.</add>
    </niobject>

    <niobject name="NiTextureTransformController" abstract="0" inherit="NiFloatInterpController">
        Texture transformation controller. The target texture slot should have "Has Texture Transform" enabled.
        <add name="Unknown2" type="byte">Unknown.</add>
        <add name="Texture Slot" type="TexType"> The target texture slot.</add>
        <add name="Operation" type="TexTransform">Determines how this controller animates the UV Coordinates.</add>
        <add name="Data" type="Ref" template="NiFloatData" ver2="10.1.0.0">Link to NiFloatData.</add>
    </niobject>

    <niobject name="NiLightDimmerController" abstract="0" inherit="NiFloatInterpController">
        Unknown controller.
    </niobject>

    <niobject name="NiBoolInterpController" abstract="1" inherit="NiSingleInterpController">
        A controller that interpolates floating point numbers?
    </niobject>

    <niobject name="NiVisController" abstract="0" inherit="NiBoolInterpController">
        Time controller for visibility.
        <add name="Data" type="Ref" template="NiVisData" ver2="10.1.0.0">Visibility controller data object index.</add>
    </niobject>

    <niobject name="NiPoint3InterpController" abstract="1" inherit="NiSingleInterpController">
        A controller that interpolates point 3 data?
        <add name="Target Color" type="TargetColor" ver1="10.1.0.0">Selects which color to control.</add>
        <add name="Data" type="Ref" template="NiPosData" ver2="10.1.0.0">Material color controller data object index. Points to NiPosData.</add>
    </niobject>

    <niobject name="NiMaterialColorController" abstract="0" inherit="NiPoint3InterpController">
        Time controller for material color. Flags are used for color selection in versions below 10.1.0.0.
        
        Bits 4-5: Target Color (00 = Ambient, 01 = Diffuse, 10 = Specular, 11 = Emissive)
    </niobject>

    <niobject name="NiLightColorController" abstract="0" inherit="NiPoint3InterpController">
        Light color animation controller.
    </niobject>


    <niobject name="NiExtraDataController" abstract="1" inherit="NiSingleInterpController">
        An controller for extra data.
    </niobject>

    <niobject name="NiFloatExtraDataController" abstract="0" inherit="NiExtraDataController">
        Unknown.
        <add name="Controller Data" type="string" ver1="10.2.0.0">Refers to a NiFloatExtraData name.</add>
        <add name="Num Extra Bytes" type="byte" ver2="10.1.0.0">Number of extra bytes.</add>
        <add name="Unknown Bytes" type="byte" arr1="7" ver2="10.1.0.0">Unknown.</add>
        <add name="Unknown Extra Bytes" type="byte" arr1="Num Extra Bytes" ver2="10.1.0.0">Unknown.</add>
    </niobject>

    <niobject name="NiBoneLODController" abstract="0" inherit="NiTimeController">
        Level of detail controller for bones.  Priority is arranged from low to high.
        <add name="Unknown Int 1" type="uint">Unknown.</add>
        <add name="Num Node Groups" type="uint">Number of node groups.</add>
        <add name="Num Node Groups 2" type="uint">Number of node groups.</add>
        <add name="Node Groups" type="NodeGroup" arr1="Num Node Groups">A list of node groups (each group a sequence of bones).</add>
        <add name="Num Shape Groups" type="uint" ver1="4.2.2.0" userver="0">Number of shape groups.</add>
        <add name="Num Shape Groups" type="uint" ver1="10.2.0.0" ver2="10.2.0.0" userver="1">Number of shape groups.</add>
        <add name="Shape Groups 1" type="SkinShapeGroup" arr1="Num Shape Groups"  ver1="4.2.2.0" userver="0">List of shape groups.</add>
        <add name="Shape Groups 1" type="SkinShapeGroup" arr1="Num Shape Groups"  ver1="10.2.0.0" ver2="10.2.0.0" userver="1">List of shape groups.</add>
        <add name="Num Shape Groups 2" type="uint"  ver1="4.2.2.0" userver="0">The size of the second list of shape groups.</add>
        <add name="Num Shape Groups 2" type="uint"  ver1="10.2.0.0" ver2="10.2.0.0" userver="1">The size of the second list of shape groups.</add>
        <add name="Shape Groups 2" type="Ref" template="NiTriBasedGeom" arr1="Num Shape Groups 2"  ver1="4.2.2.0" userver="0">Group of NiTriShape indices.</add>
        <add name="Shape Groups 2" type="Ref" template="NiTriBasedGeom" arr1="Num Shape Groups 2"  ver1="10.2.0.0" ver2="10.2.0.0" userver="1">Group of NiTriShape indices.</add>
        <add name="Unknown Int 2" type="int" ver1="20.3.0.9" ver2="20.3.0.9" userver="131072">Unknown.</add>
        <add name="Unknown Int 3" type="int" ver1="20.3.0.9" ver2="20.3.0.9" userver="131072">Unknown.</add>
    </niobject>

    <niobject name="NiBSBoneLODController" abstract="0" inherit="NiBoneLODController">
        A simple LOD controller for bones.
    </niobject>

    <niobject name="NiGeometry" abstract="1" inherit="NiAVObject">
        Describes a visible scene element with vertices like a mesh, a particle system, lines, etc.
        <add name="Data" type="Ref" template="NiGeometryData">Data index (NiTriShapeData/NiTriStripData).</add>
        <add name="Skin Instance" type="Ref" template="NiSkinInstance" ver1="3.3.0.13">Skin instance index.</add>
        <add name="Num Materials" type="uint" ver1="20.2.0.7">Num Materials</add>
        <add name="Material Name" type="string" arr1="Num Materials" ver1="20.2.0.7">Unknown string.  Shader?</add>
        <add name="Material Extra Data" type="int" arr1="Num Materials" ver1="20.2.0.7">Unknown integer; often -1. (Is this a link, array index?)</add>
        <add name="Active Material" type="int" ver1="20.2.0.7" default="0">Active Material; often -1. (Is this a link, array index?)</add>
        <add name="Has Shader" type="bool" ver1="10.0.1.0" ver2="20.1.0.3">Shader.</add>
        <add name="Shader Name" type="string" cond="Has Shader" ver1="10.0.1.0" ver2="20.1.0.3">The shader name.</add>
        <add name="Unknown Integer" type="int" cond="Has Shader" ver1="10.0.1.0" ver2="20.1.0.3">Unknown value, usually -1. (Not a link)</add>
        <add name="Unknown Byte" type="byte" default="255" userver="1">Cyanide extension (only in version 10.2.0.0?).</add>
        <add name="Unknown Integer 2" type="int" ver1="10.4.0.1" ver2="10.4.0.1">Unknown.</add>
        <add name="Dirty Flag" type="bool" ver1="20.2.0.7">Dirty Flag?</add>
        <add name="BS Properties" type="Ref" template="NiProperty" arr1="2" ver1="20.2.0.7" userver="12">Two property links, used by Bethesda.</add>
    </niobject>

    <niobject name="NiTriBasedGeom" abstract="1" inherit="NiGeometry">
        Describes a mesh, built from triangles.
    </niobject>

    <niobject name="NiGeometryData" abstract="1" inherit="NiObject">
        Mesh data: vertices, vertex normals, etc.
        <add name="Unknown Int" type="int" ver1="10.2.0.0">Unknown identifier. Always 0.</add>
        <add name="Num Vertices" type="ushort">Number of vertices. For NiPSysData this is max particles.</add>
        <add name="Keep Flags" type="byte" ver1="10.1.0.0">Used with NiCollision objects when OBB or TRI is set.</add>
        <add name="Compress Flags" type="byte" ver1="10.1.0.0">Unknown.</add>
        <add name="Has Vertices" type="bool" default="1">Is the vertex array present? (Always non-zero.)</add>
        <add name="Vertices" type="Vector3" arr1="Num Vertices" cond="Has Vertices">The mesh vertices.</add>
        <add name="Num UV Sets" type="ushort" vercond="((Version >= 10.0.1.0) &amp;&amp; (!((Version >= 20.2.0.7) &amp;&amp; (User Version >= 11))))">Methods for saving binormals and tangents saved in upper byte.  Texture flags in lower byte.</add>
        <add name="BS Num UV Sets" type="ushort" vercond="((Version >= 20.2.0.7) &amp;&amp; (User Version >= 11))">Bethesda's version of this field for nif versions 20.2.0.7 and up. Only a single bit denotes whether uv's are present. For example, see meshes/architecture/megaton/megatonrampturn45sml.nif in Fallout 3.</add>
        <add name="Unknown Int 2" type="uint" ver1="20.2.0.7" userver="12">Unknown, seen in Skyrim.</add>	
        <add name="Has Normals" type="bool">Do we have lighting normals? These are essential for proper lighting: if not present, the model will only be influenced by ambient light.</add>
        <add name="Normals" type="Vector3" arr1="Num Vertices" cond="Has Normals">The lighting normals.</add>
        <add name="Tangents" type="Vector3" arr1="Num Vertices" cond="(Has Normals) &amp;&amp; ((Num UV Sets &amp; 61440) || (BS Num UV Sets &amp; 61440))" ver1="10.1.0.0">Tangent vectors.</add>
        <add name="Bitangents" type="Vector3" arr1="Num Vertices" cond="(Has Normals) &amp;&amp; ((Num UV Sets &amp; 61440) || (BS Num UV Sets &amp; 61440))" ver1="10.1.0.0">Bitangent vectors.</add>
        <add name="Center" type="Vector3">Center of the bounding box (smallest box that contains all vertices) of the mesh.</add>
        <add name="Radius" type="float">Radius of the mesh: maximal Euclidean distance between the center and all vertices.</add>
        <add name="Unknown 13 shorts" type="short" arr1="13" ver1="20.3.0.9" ver2="20.3.0.9" userver="131072">Unknown, always 0?</add>
        <add name="Has Vertex Colors" type="bool">
            Do we have vertex colors? These are usually used to fine-tune the lighting of the model.

            Note: how vertex colors influence the model can be controlled by having a NiVertexColorProperty object as a property child of the root node. If this property object is not present, the vertex colors fine-tune lighting.

            Note 2: set to either 0 or 0xFFFFFFFF for NifTexture compatibility.
        </add>
        <add name="Vertex Colors" type="Color4" arr1="Num Vertices" cond="Has Vertex Colors">The vertex colors.</add>
        <add name="Num UV Sets" type="ushort" ver2="4.2.2.0">The lower 6 (or less?) bits of this field represent the number of UV texture sets. The other bits are probably flag bits. For versions 10.1.0.0 and up, if bit 12 is set then extra vectors are present after the normals.</add>
        <add name="Has UV" type="bool" ver2="4.0.0.2">
            Do we have UV coordinates?

            Note: for compatibility with NifTexture, set this value to either 0x00000000 or 0xFFFFFFFF.
        </add>
        <add name="UV Sets" type="TexCoord" arr1="(Num UV Sets &amp; 63) | (BS Num UV Sets &amp; 1)" arr2="Num Vertices">The UV texture coordinates. They follow the OpenGL standard: some programs may require you to flip the second coordinate.</add>
        <add name="Consistency Flags" type="ConsistencyType" ver1="10.0.1.0" default="CT_MUTABLE">Consistency Flags</add>
        <add name="Additional Data" type="Ref" template="AbstractAdditionalGeometryData" ver1="20.0.0.4">Unknown.</add>
    </niobject>

    <niobject name="AbstractAdditionalGeometryData" abstract="1" inherit="NiObject">
    </niobject>

    <niobject name="NiTriBasedGeomData" abstract="1" inherit="NiGeometryData">
        Describes a mesh, built from triangles.
        <add name="Num Triangles" type="ushort">Number of triangles.</add>
    </niobject>

    <niobject name="bhkBlendController" abstract="0" inherit="NiTimeController">
        Unknown. Is apparently only used in skeleton.nif files.
        <add name="Unknown Int" type="uint">Seems to be always zero.</add>
    </niobject>

    <niobject name="BSBound" abstract="0" inherit="NiExtraData">
        Bethesda-specific collision bounding box for skeletons.
        <add name="Center" type="Vector3">Center of the bounding box.</add>
        <add name="Dimensions" type="Vector3">Dimensions of the bounding box from center.</add>
    </niobject>

    <niobject name="BSFurnitureMarker" abstract="0" inherit="NiExtraData">
        Unknown. Marks furniture sitting positions?
        <add name="Num Positions" type="uint">Number of positions.</add>
        <add name="Positions" type="FurniturePosition" arr1="Num Positions">Unknown. Probably has something to do with the furniture positions?</add>
    </niobject>

    <niobject name="BSParentVelocityModifier" abstract="0" inherit="NiPSysModifier">
        Particle modifier that adds a blend of object space translation and rotation to particles born in world space.
        <add name="Damping" type="float">Amount of blending?</add>
    </niobject>

    <niobject name="BSPSysArrayEmitter" abstract="0" inherit="NiPSysVolumeEmitter">
        Particle emitter that uses a node, its children and subchildren to emit from.  Emission will be evenly spread along points from nodes leading to their direct parents/children only.
    </niobject>

    <niobject name="BSWindModifier" abstract="0" inherit="NiPSysModifier">
        Particle Modifier that uses the wind value from the gamedata to alter the path of particles.
        <add name="Strength" type="float">The amount of force wind will have on particles.</add>
    </niobject>

    <niobject name="hkPackedNiTriStripsData" abstract="0" inherit="bhkShapeCollection">
        NiTriStripsData for havok data?
        <add name="Num Triangles" type="uint">Number of triangles?</add>
        <add name="Triangles" type="hkTriangle" arr1="Num Triangles">The physics triangles?</add>
        <add name="Num Vertices" type="uint">Number of vertices.</add>
        <add name="Unknown Byte 1" type="byte" ver1="20.2.0.7">Unknown.</add>
        <add name="Vertices" type="Vector3" arr1="Num Vertices">The vertices?</add>
        <add name="Num Sub Shapes" type="ushort" ver1="20.2.0.7">Number of subparts.</add>
        <add name="Sub Shapes" type="OblivionSubShape" arr1="Num Sub Shapes" ver1="20.2.0.7">The subparts.</add>
    </niobject>

    <niobject name="NiAlphaProperty" abstract="0" inherit="NiProperty">
        Transparency. Flags 0x00ED.
        <add name="Flags" type="Flags" default="237">
            Bit 0 : alpha blending enable
            Bits 1-4 : source blend mode
            Bits 5-8 : destination blend mode
            Bit 9 : alpha test enable
            Bit 10-12 : alpha test mode
            Bit 13 : no sorter flag ( disables triangle sorting )

            blend modes (glBlendFunc):
            0000 GL_ONE
            0001 GL_ZERO
            0010 GL_SRC_COLOR
            0011 GL_ONE_MINUS_SRC_COLOR
            0100 GL_DST_COLOR
            0101 GL_ONE_MINUS_DST_COLOR
            0110 GL_SRC_ALPHA
            0111 GL_ONE_MINUS_SRC_ALPHA
            1000 GL_DST_ALPHA
            1001 GL_ONE_MINUS_DST_ALPHA
            1010 GL_SRC_ALPHA_SATURATE

            test modes (glAlphaFunc):
            000 GL_ALWAYS
            001 GL_LESS
            010 GL_EQUAL
            011 GL_LEQUAL
            100 GL_GREATER
            101 GL_NOTEQUAL
            110 GL_GEQUAL
            111 GL_NEVER
        </add>
        <add name="Threshold" type="byte">Threshold for alpha testing (see: glAlphaFunc)</add>
        <add name="Unknown Short 1" type="ushort" ver2="2.3">Unknown</add>
        <add name="Unknown Int 2" type="uint" ver2="2.3">Unknown</add>
    </niobject>

    <niobject name="NiAmbientLight" abstract="0" inherit="NiLight">
        Ambient light source.
    </niobject>

    <niobject name="NiParticlesData" abstract="0" inherit="NiGeometryData">
        <!-- for fallout 3 it seems that the vertices list has
             vercond="!((Version >= 20.2.0.7) &amp;&amp; (User Version == 11))" ? -->
        Generic rotating particles data object.
        <add name="Num Particles" type="ushort" ver2="4.0.0.2">The maximum number of particles (matches the number of vertices).</add>
        <add name="Particle Radius" type="float" ver2="10.0.1.0">The particles&#039; size.</add>
        <add name="Has Radii" type="bool" ver1="10.1.0.0">Is the particle size array present?</add>
        <add name="Radii" type="float" arr1="Num Vertices" cond="Has Radii" ver1="10.1.0.0" vercond="!((Version >= 20.2.0.7) &amp;&amp; (User Version >= 11))">The individual particel sizes.</add>
        <add name="Num Active" type="ushort">The number of active particles at the time the system was saved. This is also the number of valid entries in the following arrays.</add>
        <add name="Has Sizes" type="bool">Is the particle size array present?</add>
        <add name="Sizes" type="float" arr1="Num Vertices" cond="Has Sizes" vercond="!((Version >= 20.2.0.7) &amp;&amp; (User Version >= 11))">The individual particel sizes.</add>
        <add name="Has Rotations" type="bool" ver1="10.0.1.0">Is the particle rotation array present?</add>
        <add name="Rotations" type="Quaternion" arr1="Num Vertices" cond="Has Rotations" ver1="10.0.1.0" vercond="!((Version >= 20.2.0.7) &amp;&amp; (User Version >= 11))">The individual particle rotations.</add>
        <add name="Unknown Byte 1" type="byte" vercond="((Version >= 20.2.0.7) &amp;&amp; (User Version >= 12))">Unknown, probably a boolean.</add>
        <add name="Unknown Link" type="Ref" template="NiObject" vercond="((Version >= 20.2.0.7) &amp;&amp; (User Version >= 12))">Unknown</add>
        <add name="Has Rotation Angles" type="bool" ver1="20.0.0.4">Are the angles of rotation present?</add>
        <add name="Rotation Angles" type="float" arr1="Num Vertices" cond="Has Rotation Angles" vercond="!((Version >= 20.2.0.7) &amp;&amp; (User Version >= 11))">Angles of rotation</add>
        <add name="Has Rotation Axes" type="bool" ver1="20.0.0.4">Are axes of rotation present?</add>
        <add name="Rotation Axes" type="Vector3" arr1="Num Vertices" cond="Has Rotation Axes" ver1="20.0.0.4" vercond="!((Version >= 20.2.0.7) &amp;&amp; (User Version >= 11))">Unknown</add>

        <add name="Has Unknown Stuff 1" type="bool" vercond="(Version >= 20.2.0.7) &amp;&amp; (User Version == 11)">Unknown ushort</add>
        <add name="Num Unknown Stuff 1" type="short" vercond="(Version >= 20.2.0.7) &amp;&amp; (User Version == 11)">Unknown</add>
        <add name="Unknown Stuff 1" type="Vector4" arr1="Num Unknown Stuff 1" cond="Has Unknown Stuff 1" vercond="(Version >= 20.2.0.7) &amp;&amp; (User Version == 11)">Unknown</add>
    </niobject>

    <niobject name="NiRotatingParticlesData" abstract="0" inherit="NiParticlesData">
        Rotating particles data object.
        <add name="Has Rotations 2" type="bool" ver2="4.2.2.0">Is the particle rotation array present?</add>
        <add name="Rotations 2" type="Quaternion" arr1="Num Vertices" cond="Has Rotations 2" ver2="4.2.2.0">The individual particle rotations.</add>
    </niobject>

    <niobject name="NiAutoNormalParticlesData" abstract="0" inherit="NiParticlesData">
        Particle system data object (with automatic normals?).
    </niobject>

    <compound name="ParticleDesc">
        Particle Description.
        <add name="Translation" type="Vector3">Unknown.</add>
        <add name="Unknown Floats 1" type="float" arr1="3" ver2="10.4.0.1">Unknown.</add>
        <add name="Unknown Float 1" type="float" default="0.9">Unknown.</add>
        <add name="Unknown Float 2" type="float" default="0.9">Unknown.</add>
        <add name="Unknown Float 3" type="float" default="3.0">Unknown.</add>
        <add name="Unknown Int 1" type="int">Unknown.</add>
    </compound>

    <niobject name="NiPSysData" abstract="0" inherit="NiRotatingParticlesData">
        Particle system data.
        <add name="Particle Descriptions" type="ParticleDesc" arr1="Num Vertices" vercond="!((Version >= 20.2.0.7) &amp;&amp; (User Version >= 11))">Unknown.</add>
        <add name="Has Unknown Floats 3" type="bool" ver1="20.0.0.4" vercond="!((Version >= 20.2.0.7) &amp;&amp; (User Version >= 11))">Unknown.</add>
        <add name="Unknown Floats 3" type="float" arr1="Num Vertices" cond="Has Unknown Floats 3" ver1="20.0.0.4" vercond="!((Version >= 20.2.0.7) &amp;&amp; (User Version >= 11))">Unknown.</add>
        <add name="Unknown Short 1" type="ushort" vercond="!((Version >= 20.2.0.7) &amp;&amp; (User Version >= 11))">Unknown.</add>
        <add name="Unknown Short 2" type="ushort" vercond="!((Version >= 20.2.0.7) &amp;&amp; (User Version >= 11))">Unknown.</add>
        <add name="Unknown Byte 2" type="byte" vercond="((Version >= 20.2.0.7) &amp;&amp; (User Version >= 12))">Unknown, probably a boolean.</add>
        <add name="Unknown Short 1" type="ushort" vercond="((Version >= 20.2.0.7) &amp;&amp; (User Version >= 12))">Unknown</add>
        <add name="Unknown Short 2" type="ushort" vercond="((Version >= 20.2.0.7) &amp;&amp; (User Version >= 12))">Unknown</add>
        <add name="Has Vertex Colors 2" type="byte" vercond="((Version >= 20.2.0.7) &amp;&amp; (User Version >= 12))">Unknown, probably a boolean.</add>
        <add name="Num Vertex Colors 2" type="uint" vercond="((Version >= 20.2.0.7) &amp;&amp; (User Version >= 12))">Num bytes per</add>
        <add name="Unknown Int 3" type="uint" vercond="((Version >= 20.2.0.7) &amp;&amp; (User Version >= 12))">Unknown</add>
        <add name="Vertex Colors" type="Color4" arr1="Num Vertex Colors 2" cond="Has Vertex Colors 2 == 1" vercond="((Version >= 20.2.0.7) &amp;&amp; (User Version >= 12))">Unknown</add>
        <add name="Unknown Int 4" type="uint" vercond="((Version >= 20.2.0.7) &amp;&amp; (User Version >= 12))">Unknown</add>
        <add name="Unknown Int 5" type="uint" vercond="((Version >= 20.2.0.7) &amp;&amp; (User Version >= 12))">Unknown</add>
        <add name="Unknown Int 6" type="uint" vercond="((Version >= 20.2.0.7) &amp;&amp; (User Version >= 12))">Unknown</add>
        <add name="Unknown Short 3" type="ushort" vercond="((Version >= 20.2.0.7) &amp;&amp; (User Version >= 12))">Unknown</add>
        <add name="Unknown Byte 4" type="byte" vercond="((Version >= 20.2.0.7) &amp;&amp; (User Version >= 12))">Unknown</add>
    </niobject>
    
    <niobject name="NiMeshPSysData" abstract="0" inherit="NiPSysData">
        Particle meshes data.
        <add name="Unknown Int 2" type="uint" ver1="10.2.0.0">Unknown. Possible vertex count but probably not.</add>
        <add name="Unknown Byte 3" type="byte" default="0" ver1="10.2.0.0">Unknown. 0?</add>
        <add name="Num Unknown Ints 1" type="uint" ver1="10.2.0.0">Unknown.</add>
        <add name="Unknown Ints 1" type="uint" ver1="10.2.0.0" arr1="Num Unknown Ints 1">Unknown integers</add>
        <add name="Unknown Node" type="Ref" template="NiNode">Unknown NiNode.</add>
    </niobject>

    <niobject name="NiBinaryExtraData" abstract="0" inherit="NiExtraData">
        Binary extra data object. Used to store normals and binormals in Oblivion.
        <add name="Binary Data" type="ByteArray">The binary data.</add>
    </niobject>

    <niobject name="NiBinaryVoxelExtraData" abstract="0" inherit="NiExtraData">
        Voxel extra data object.
        <add name="Unknown Int" type="uint" default="0">Unknown.  0?</add>
        <add name="Data" type="Ref" template="NiBinaryVoxelData">Link to binary voxel data.</add>
    </niobject>

    <niobject name="NiBinaryVoxelData" abstract="0" inherit="NiObject">
        Voxel data object.
        <add name="Unknown Short 1" type="ushort">Unknown.</add>
        <add name="Unknown Short 2" type="ushort">Unknown.</add>
        <add name="Unknown Short 3" type="ushort">Unknown. Is this^3 the Unknown Bytes 1 size?</add>
        <add name="Unknown 7 Floats" type="float" arr1="7">Unknown.</add>
        <add name="Unknown Bytes 1" type="byte" arr1="7" arr2="12">Unknown. Always a multiple of 7.</add>
        <add name="Num Unknown Vectors" type="uint">Unknown.</add>
        <add name="Unknown Vectors" type="Vector4" arr1="Num Unknown Vectors">Vectors on the unit sphere.</add>
        <add name="Num Unknown Bytes 2" type="uint">Unknown.</add>
        <add name="Unknown Bytes 2" type="byte" arr1="Num Unknown Bytes 2">Unknown.</add>
        <add name="Unknown 5 Ints" type="uint" arr1="5">Unknown.</add>
    </niobject>

    <niobject name="NiBlendBoolInterpolator" abstract="0" inherit="NiBlendInterpolator">
        An interpolator for a bool.
        <add name="Bool Value" type="byte">The interpolated bool?</add>
    </niobject>

    <niobject name="NiBlendFloatInterpolator" abstract="0" inherit="NiBlendInterpolator">
        An interpolator for a float.
        <add name="Float Value" type="float">The interpolated float?</add>
    </niobject>

    <niobject name="NiBlendPoint3Interpolator" abstract="0" inherit="NiBlendInterpolator">
        Interpolates a point?
        <add name="Point Value" type="Vector3">The interpolated point?</add>
    </niobject>

    <niobject name="NiBlendTransformInterpolator" abstract="0" inherit="NiBlendInterpolator">
        Unknown.
    </niobject>

    <niobject name="NiBoolData" abstract="0" inherit="NiObject">
        Timed boolean data.
        <add name="Data" type="KeyGroup" template="byte">The boolean keys.</add>
    </niobject>

    <niobject name="NiBooleanExtraData" abstract="0" inherit="NiExtraData">
        Boolean extra data.
        <add name="Boolean Data" type="byte">The boolean extra data value.</add>
    </niobject>

    <niobject name="NiBSplineBasisData" abstract="0" inherit="NiObject">
        Stores the number of control points of a B-spline.
        <add name="Num Control Points" type="uint">The number of control points of the B-spline (number of frames of animation plus degree of B-spline minus one).</add>
    </niobject>

    <niobject name="NiBSplineFloatInterpolator" abstract="1" inherit="NiBSplineInterpolator">
        Unknown.
    </niobject>

    <niobject name="NiBSplineCompFloatInterpolator" abstract="0" inherit="NiBSplineFloatInterpolator">
        Unknown.
        <add name="Base" type="float">Base value when curve not defined.</add>
        <add name="Offset" type="uint">Starting offset for the data. (USHRT_MAX for no data.)</add>
        <add name="Bias" type="float">Bias</add>
        <add name="Multiplier" type="float">Multiplier</add>
    </niobject>

    <niobject name="NiBSplinePoint3Interpolator" abstract="1" inherit="NiBSplineInterpolator">
        Unknown.
        <add name="Unknown Floats" type="float" arr1="6">Unknown.</add>
    </niobject>

    <niobject name="NiBSplineCompPoint3Interpolator" abstract="0" inherit="NiBSplinePoint3Interpolator">
        Unknown.
    </niobject>

    <niobject name="NiBSplineTransformInterpolator" abstract="0" inherit="NiBSplineInterpolator">
        An interpolator for storing transform keyframes via a B-spline.
        <add name="Translation" type="Vector3">Base translation when translate curve not defined.</add>
        <add name="Rotation" type="Quaternion">Base rotation when rotation curve not defined.</add>
        <add name="Scale" type="float">Base scale when scale curve not defined.</add>
        <add name="Translation Offset" type="uint">Starting offset for the translation data. (USHRT_MAX for no data.)</add>
        <add name="Rotation Offset" type="uint">Starting offset for the rotation data. (USHRT_MAX for no data.)</add>
        <add name="Scale Offset" type="uint">Starting offset for the scale data. (USHRT_MAX for no data.)</add>
    </niobject>

    <niobject name="NiBSplineCompTransformInterpolator" abstract="0" inherit="NiBSplineTransformInterpolator">
        An interpolator for storing transform keyframes via a compressed
        B-spline (that is, using shorts rather than floats in the B-spline
        data).
        <add name="Translation Bias" type="float">Translation Bias</add>
        <add name="Translation Multiplier" type="float">Translation Multiplier</add>
        <add name="Rotation Bias" type="float">Rotation Bias</add>
        <add name="Rotation Multiplier" type="float">Rotation Multiplier</add>
        <add name="Scale Bias" type="float">Scale Bias</add>
        <add name="Scale Multiplier" type="float">Scale Multiplier</add>
    </niobject>
	
	<niobject name="BSRotAccumTransfInterpolator" inherit="NiTransformInterpolator">
	</niobject>

    <niobject name="NiBSplineData" abstract="0" inherit="NiObject">
        B-spline data points as floats, or as shorts for compressed B-splines.
        <add name="Num Float Control Points" type="uint">Number of Float Data Points</add>
        <add name="Float Control Points" type="float" arr1="Num Float Control Points">Float values representing the control data.</add>
        <add name="Num Short Control Points" type="uint">Number of Short Data Points</add>
        <add name="Short Control Points" type="short" arr1="Num Short Control Points">Signed shorts representing the data from 0 to 1 (scaled by SHRT_MAX).</add>
    </niobject>

    <niobject name="NiCamera" abstract="0" inherit="NiAVObject">
        Camera object.
        <add name="Unknown Short" type="ushort" ver1="10.1.0.0">Unknown.</add>
        <add name="Frustum Left" type="float">Frustrum left.</add>
        <add name="Frustum Right" type="float">Frustrum right.</add>
        <add name="Frustum Top" type="float">Frustrum top.</add>
        <add name="Frustum Bottom" type="float">Frustrum bottom.</add>
        <add name="Frustum Near" type="float">Frustrum near.</add>
        <add name="Frustum Far" type="float">Frustrum far.</add>
        <add name="Use Orthographic Projection" type="bool" ver1="10.1.0.0">Determines whether perspective is used.  Orthographic means no perspective.</add>
        <add name="Viewport Left" type="float">Viewport left.</add>
        <add name="Viewport Right" type="float">Viewport right.</add>
        <add name="Viewport Top" type="float">Viewport top.</add>
        <add name="Viewport Bottom" type="float">Viewport bottom.</add>
        <add name="LOD Adjust" type="float">Level of detail adjust.</add>
        <add name="Unknown Link" type="Ref" template="NiObject">Unknown.</add>
        <add name="Unknown Int" type="uint">Unknown.  Changing value crashes viewer.</add>
        <add name="Unknown Int 2" type="uint" ver1="4.2.1.0">Unknown.  Changing value crashes viewer.</add>
        <add name="Unknown Int 3" type ="uint" ver2="3.1">Unknown.</add>
    </niobject>

    <niobject name="NiColorData" abstract="0" inherit="NiObject">
        Color data for material color controller.
        <add name="Data" type="KeyGroup" template="Color4">The color keys.</add>
    </niobject>

    <niobject name="NiColorExtraData" abstract="0" inherit="NiExtraData">
        Unknown.
        <add name="Data" type="Color4">RGBA Color?</add>
    </niobject>

    <niobject name="NiControllerManager" abstract="0" inherit="NiTimeController">
        Unknown. Root of all controllers?
        <add name="Cumulative" type="bool">Designates whether animation sequences are cumulative?</add>
        <add name="Num Controller Sequences" type="uint">The number of controller sequence objects.</add>
        <add name="Controller Sequences" type="Ref" template="NiControllerSequence" arr1="Num Controller Sequences">Refers to a list of NiControllerSequence object.</add>
        <add name="Object Palette" type="Ref" template="NiDefaultAVObjectPalette">Refers to a NiDefaultAVObjectPalette.</add>
    </niobject>

    <niobject name="NiSequence" abstract="0" inherit="NiObject">
        Root node used in some Empire Earth II .kf files (version 4.2.2.0).
        <add name="Name" type="string">Name of this object. This is also the name of the action associated with this file. For instance, if the original NIF file is called &quot;demon.nif&quot; and this animation file contains an attack sequence, then the file would be called &quot;demon_attack1.kf&quot; and this field would contain the string &quot;attack1&quot;.</add>
        <add name="Text Keys Name" type="string" ver2="10.1.0.0">Name of following referenced NiTextKeyExtraData class.</add>
        <add name="Text Keys" type="Ref" template="NiTextKeyExtraData" ver2="10.1.0.0">Link to NiTextKeyExtraData.</add>
        <add name="Unknown Int 4" type="int" ver1="20.3.0.9" ver2="20.3.0.9" userver="131072">Unknown</add>
        <add name="Unknown Int 5" type="int" ver1="20.3.0.9" ver2="20.3.0.9" userver="131072">Unknown</add>
        <add name="Num Controlled Blocks" type="uint">Number of controlled objects.</add>
        <add name="Unknown Int 1" type="uint" ver1="10.1.0.106">Unknown.</add>
        <add name="Controlled Blocks" type="ControllerLink" arr1="Num Controlled Blocks">Refers to controlled objects.</add>
    </niobject>

    <niobject name="NiControllerSequence" abstract="0" inherit="NiSequence">
        Root node in .kf files (version 10.0.1.0 and up).
        <add name="Weight" type="float" default="1.0" ver1="10.1.0.106">Weight/priority of animation?</add>
        <add name="Text Keys" type="Ref" template="NiTextKeyExtraData" ver1="10.1.0.106">Link to NiTextKeyExtraData. Replaces the other Text Keys field in versions 10.1.0.106 and up.</add>
        <add name="Cycle Type" type="CycleType" ver1="10.1.0.106">Anim cycle type? Is part of &quot;Flags&quot; in other objects?</add>
        <add name="Unknown Int 0" type="uint" ver1="10.1.0.106" ver2="10.1.0.106">Unknown.</add>
        <add name="Frequency" type="float" ver1="10.1.0.106">The animation frequency.</add>
        <add name="Start Time" type="float" ver1="10.1.0.106">The controller sequence start time?</add>
        <add name="Unknown Float 2" type="float" ver1="10.2.0.0" ver2="10.4.0.1">Unknown.</add>
        <add name="Stop Time" type="float" ver1="10.1.0.106">The controller sequence stop time?</add>
        <add name="Unknown Byte" type="byte" ver1="10.1.0.106" ver2="10.1.0.106">Unknown.</add>
        <add name="Manager" type="Ptr" template="NiControllerManager" ver1="10.1.0.106">Refers to NiControllerManager which references this object, if any.</add>
        <add name="Target Name" type="string" ver1="10.1.0.106">Name of target node Controller acts on.</add>
        <add name="String Palette" type="Ref" template="NiStringPalette" ver1="10.2.0.0" ver2="20.0.0.5">Refers to NiStringPalette.</add>
        <add name="Anim Notes" type="Ref" template="BSAnimNotes" ver1="20.2.0.7" vercond="(User Version >= 11) &amp;&amp; (User Version 2 >= 24) &amp;&amp; (User Version 2 &lt;= 28)">Unknown</add>
        <add name="Unknown Short 1" type="short" ver1="20.2.0.7" vercond="(User Version >= 11) &amp;&amp; (User Version 2 > 28)">Unknown</add>
        <add name="Unknown Int 3" type="uint" ver1="20.3.0.9" default="64">Unknown, found in some Lazeska and Krazy Rain .KFs (seems to be 64 when present).</add>
    </niobject>

    <niobject name="NiAVObjectPalette" abstract="1" inherit="NiObject">
        Unknown.
    </niobject>

    <niobject name="NiDefaultAVObjectPalette" abstract="0" inherit="NiAVObjectPalette">
        Unknown. Refers to a list of objects. Used by NiControllerManager.
        <add name="Unknown Int" type="uint">Unknown.</add>
        <add name="Num Objs" type="uint">Number of objects.</add>
        <add name="Objs" type="AVObject" arr1="Num Objs">The objects.</add>
    </niobject>

    <niobject name="NiDirectionalLight" abstract="0" inherit="NiLight">
        Directional light source.
    </niobject>

    <niobject name="NiDitherProperty" abstract="0" inherit="NiProperty">
        Unknown.
        <add name="Flags" type="Flags">1&#039;s Bit: Enable dithering</add>
    </niobject>

    <niobject name="NiRollController" abstract="0" inherit="NiSingleInterpController">
        Unknown.
        <add name="Data" type="Ref" template="NiFloatData">The data for the controller.</add>
    </niobject>

    <niobject name="NiFloatData" abstract="0" inherit="NiObject">
        Possibly the 1D position along a 3D path.
        <add name="Data" type="KeyGroup" template="float">The keys.</add>
    </niobject>

    <niobject name="NiFloatExtraData" abstract="0" inherit="NiExtraData">
        Float extra data.
        <add name="Float Data" type="float">The float data.</add>
    </niobject>

    <niobject name="NiFloatsExtraData" abstract="0" inherit="NiExtraData">
        Unknown.
        <add name="Num Floats" type="uint">Number of floats in the next field.</add>
        <add name="Data" type="float" arr1="Num Floats">Float data.</add>
    </niobject>

    <niobject name="NiFogProperty" abstract="0" inherit="NiProperty">
        Describes... fog?
        <add name="Flags" type="Flags">
            1&#039;s bit: Enables Fog
            2&#039;s bit: Sets Fog Function to FOG_RANGE_SQ
            4&#039;s bit: Sets Fog Function to FOG_VERTEX_ALPHA

            If 2&#039;s and 4&#039;s bit are not set, but fog is enabled, Fog function is FOG_Z_LINEAR.
        </add>
        <add name="Fog Depth" type="float">The thickness of the fog?  Default is 1.0</add>
        <add name="Fog Color" type="Color3">The color of the fog.</add>
    </niobject>

    <niobject name="NiGravity" abstract="0" inherit="NiParticleModifier">
        A particle modifier; applies a gravitational field on the particles.
        <add name="Unknown Float 1" type="float" ver1="4.0.0.2">Unknown.</add>
        <add name="Force" type="float">The strength/force of this gravity.</add>
        <add name="Type" type="FieldType">The force field&#039;s type.</add>
        <add name="Position" type="Vector3">The position of the mass point relative to the particle system. (TODO: check for versions &lt;= 3.1)</add>
        <add name="Direction" type="Vector3">The direction of the applied acceleration.</add>
    </niobject>

    <niobject name="NiIntegerExtraData" abstract="0" inherit="NiExtraData">
        Extra integer data.
        <add name="Integer Data" type="uint">The value of the extra data.</add>
    </niobject>

    <niobject name="BSXFlags" abstract="0" inherit="NiIntegerExtraData">
        Controls animation and collision.  Integer holds flags:
        Bit 0 : enable havok
        Bit 1 : enable collision
        Bit 2 : is skeleton nif?
        Bit 3 : enable animation
        Bit 4 : FlameNodes present
        Bit 5 : EditorMarkers present
    </niobject>

    <niobject name="NiIntegersExtraData" abstract="0" inherit="NiExtraData">
        Integers data.
        <add name="Num Integers" type="uint">Number of integers.</add>
        <add name="Data" type="uint" arr1="Num Integers">Integers.</add>
    </niobject>

    <niobject name="BSKeyframeController" abstract="0" inherit="NiKeyframeController">
        An extended keyframe controller.
        <add name="Data 2" type="Ref" template="NiKeyframeData">A link to more keyframe data.</add>
    </niobject>

    <niobject name="NiKeyframeData" abstract="0" inherit="NiObject">
        Keyframes for mesh animation.
        <add name="Num Rotation Keys" type="uint">The number of quaternion rotation keys. If the rotation type is XYZ (type 4) then this *must* be set to 1, and in this case the actual number of keys is stored in the XYZ Rotations field.</add>
        <add name="Rotation Type" type="KeyType" cond="Num Rotation Keys != 0">The type of interpolation to use for rotation.  Can also be 4 to indicate that separate X, Y, and Z values are used for the rotation instead of Quaternions.</add>
        <add name="Quaternion Keys" type="QuatKey" arg="Rotation Type" template="Quaternion" arr1="Num Rotation Keys" cond="Rotation Type != 4">The rotation keys if Quaternion rotation is used.</add>
        <add name="Unknown Float" type="float" cond="Rotation Type == 4" ver2="10.1.0.0">Possibly a vestigial time value?  Doesn&#039;t appear to be significant.</add>
        <add name="XYZ Rotations" type="KeyGroup" template="float" arr1="3" cond="Rotation Type == 4">Individual arrays of keys for rotating X, Y, and Z individually.</add>
        <add name="Translations" type="KeyGroup" template="Vector3">Translation keys.</add>
        <add name="Scales" type="KeyGroup" template="float">Scale keys.</add>
    </niobject>

    <niobject name="NiLookAtController" abstract="0" inherit="NiTimeController">
        Unknown. Start time is 3.4e+38 and stop time is -3.4e+38.
        <add name="Unknown1" type="ushort" ver1="10.1.0.0">Unknown.</add>
        <add name="Look At Node" type="Ref" template="NiNode">Link to the node to look at?</add>
    </niobject>

    <niobject name="NiLookAtInterpolator" abstract="0" inherit="NiInterpolator">
        Unknown.
        <add name="Unknown Short" type="ushort">Unknown.</add>
        <add name="Look At" type="Ptr" template="NiNode">Refers to a Node to focus on.</add>
        <add name="Target" type="string">Target node name.</add>
        <add name="Translation" type="Vector3" ver2="20.5.0.0">Translate.</add>
        <add name="Rotation" type="Quaternion" ver2="20.5.0.0">Rotation.</add>
        <add name="Scale" type="float" ver2="20.5.0.0">Scale.</add>
        <add name="Unknown Link 1" type="Ref" template="NiPoint3Interpolator">Refers to NiPoint3Interpolator.</add>
        <add name="Unknown Link 2" type="Ref" template="NiFloatInterpolator">Refers to a NiFloatInterpolator.</add>
        <add name="Unknown Link 3" type="Ref" template="NiFloatInterpolator">Refers to a NiFloatInterpolator.</add>
    </niobject>

    <niobject name="NiMaterialProperty" abstract="0" inherit="NiProperty">
        Describes the material shading properties.
        <add name="Flags" type="Flags" ver1="3.0" ver2="10.0.1.2">Property flags.</add>
        <add name="Ambient Color" type="Color3" vercond="!((Version == 20.2.0.7) &amp;&amp; (User Version >= 11) &amp;&amp; (User Version 2 > 21))">How much the material reflects ambient light.</add>
        <add name="Diffuse Color" type="Color3" vercond="!((Version == 20.2.0.7) &amp;&amp; (User Version >= 11) &amp;&amp; (User Version 2 > 21))">How much the material reflects diffuse light.</add>
        <add name="Specular Color" type="Color3">How much light the material reflects in a specular manner.</add>
        <add name="Emissive Color" type="Color3">How much light the material emits.</add>
        <add name="Glossiness" type="float">The material&#039;s glossiness.</add>
        <add name="Alpha" type="float">The material transparency (1=non-transparant). Refer to a NiAlphaProperty object in this material&#039;s parent NiTriShape object, when alpha is not 1.</add>
        <add name="Emit Multi" type="float" default="1.0" vercond="(Version == 20.2.0.7) &amp;&amp; (User Version >= 11) &amp;&amp; (User Version 2 > 21)">Unknown</add>
    </niobject>

    <niobject name="NiMorphData" abstract="0" inherit="NiObject">
        Geometry morphing data.
        <add name="Num Morphs" type="uint">Number of morphing object.</add>
        <add name="Num Vertices" type="uint">Number of vertices.</add>
        <add name="Relative Targets" type="byte" default="1">This byte is always 1 in all official files.</add>
        <add name="Morphs" type="Morph" arg="Num Vertices" arr1="Num Morphs">The geometry morphing objects.</add>
    </niobject>

    <niobject name="NiNode" abstract="0" inherit="NiAVObject">
        Generic node object for grouping.
        <add name="Num Children" type="uint">The number of child objects.</add>
        <add name="Children" type="Ref" template="NiAVObject" arr1="Num Children">List of child node object indices.</add>
        <add name="Num Effects" type="uint">The number of references to effect objects that follow.</add>
        <add name="Effects" type="Ref" template="NiDynamicEffect" arr1="Num Effects">List of node effects. ADynamicEffect?</add>
    </niobject>

    <niobject name="NiBone" abstract="0" inherit="NiNode">
        A NiNode used as a skeleton bone?
    </niobject>

    <niobject name="AvoidNode" abstract="0" inherit="NiNode">
        Morrowind specific?
    </niobject>

    <niobject name="FxWidget" abstract="0" inherit="NiNode">
        Firaxis-specific UI widgets?
        <add name="Unknown 3" type="byte">Unknown.</add>
        <add name="Unknown 292 Bytes" type="byte" arr1="292">Looks like 9 links and some string data.</add>
    </niobject>

    <niobject name="FxButton" abstract="0" inherit="FxWidget">
        Unknown.
    </niobject>

    <niobject name="FxRadioButton" abstract="0" inherit="FxWidget">
        Unknown.
        <add name="Unknown Int 1" type="uint">Unknown.</add>
        <add name="Unknown Int  2" type="uint">Unknown.</add>
        <add name="Unknown Int 3" type="uint">Unknown.</add>
        <add name="Num Buttons" type="uint">Number of unknown links.</add>
        <add name="Buttons" type="Ptr" template="FxRadioButton" arr1="Num Buttons">Unknown pointers to other buttons.  Maybe other buttons in a group so they can be switch off if this one is switched on?</add>
    </niobject>

    <niobject name="NiBillboardNode" abstract="0" inherit="NiNode">
        These nodes will always be rotated to face the camera creating a billboard effect for any attached objects.

        In pre-10.1.0.0 the Flags field is used for BillboardMode.
        Bit 0: hidden
        Bits 1-2: collision mode
        Bit 3: unknown (set in most official meshes)
        Bits 5-6: billboard mode

        Collision modes:
        00 NONE
        01 USE_TRIANGLES
        10 USE_OBBS
        11 CONTINUE

        Billboard modes:
        00 ALWAYS_FACE_CAMERA
        01 ROTATE_ABOUT_UP
        10 RIGID_FACE_CAMERA
        11 ALWAYS_FACE_CENTER
        <add name="Billboard Mode" type="BillboardMode" ver1="10.1.0.0">The way the billboard will react to the camera.</add>
    </niobject>

    <niobject name="NiBSAnimationNode" abstract="0" inherit="NiNode">
        Bethesda-specific extension of Node with animation properties stored in the flags, often 42?
    </niobject>

    <niobject name="NiBSParticleNode" abstract="0" inherit="NiNode">
        Unknown.
    </niobject>

    <niobject name="NiSwitchNode" abstract="0" inherit="NiNode">
        A node used to switch between branches, such as for LOD levels?
        <add name="Unknown Flags 1" type="ushort" ver1="10.1.0.0">Flags</add>
        <add name="Unknown Int 1" type="int">Index?</add>
    </niobject>

    <niobject name="NiLODNode" abstract="0" inherit="NiSwitchNode">
        Level of detail selector. Links to different levels of detail of the same model, used to switch a geometry at a specified distance.
        <!--<add name="Unknown 4 Bytes" type="byte" arr1="4">Unknown.  0,0,0,0 or 1,0,0,0.</add>-->
        <add name="LOD Center" type="Vector3" ver1="4.0.0.2" ver2="10.0.1.0">Point to calculate distance from for switching?</add>
        <add name="Num LOD Levels" type="uint" ver2="10.0.1.0">Number of levels of detail.</add>
        <add name="LOD Levels" type="LODRange" arr1="Num LOD Levels" ver2="10.0.1.0">The ranges of distance that each level of detail applies in.</add>
        <!--<add name="Unknown Short" type="ushort" ver1="10.1.0.0">Zero?</add>-->
        <add name="LOD Level Data" type="Ref" template="NiLODData"  ver1="10.1.0.0">Refers to LOD level information, either distance or screen size based.</add>
    </niobject>

    <niobject name="NiPalette" abstract="0" inherit="NiObject">
        A color palette.
        <add name="Unknown Byte" type="byte">Unknown, Usually = 0.</add>
        <add name="Num Entries" type="uint" default="256">The number of palette entries.  Always = 256.</add>
        <add name="Palette" type="ByteColor4" arr1="256">The color palette.</add>
    </niobject>

    <niobject name="NiParticleBomb" abstract="0" inherit="NiParticleModifier">
        A particle modifier.
        <add name="Decay?" type="float">Unknown.</add>
        <add name="Duration?" type="float">Unknown.</add>
        <add name="DeltaV?" type="float">Unknown.</add>
        <add name="Start?" type="float">Unknown.</add>
        <add name="Decay Type?" type="DecayType">Unknown.</add>
        <add name="Symmetry Type?" type="SymmetryType" ver1="4.1.0.12">Unknown.</add>
        <add name="Position?" type="Vector3">The position of the mass point relative to the particle system?</add>
        <add name="Direction?" type="Vector3">The direction of the applied acceleration?</add>
    </niobject>

    <niobject name="NiParticleColorModifier" abstract="0" inherit="NiParticleModifier">
        Unknown.
        <add name="Color Data" type="Ref" template="NiColorData">Color data index.</add>
    </niobject>

    <niobject name="NiParticleGrowFade" abstract="0" inherit="NiParticleModifier">
        This particle system modifier controls the particle size. If it is present the particles start with size 0.0 . Then they grow to their original size and stay there until they fade to zero size again at the end of their lifetime cycle.
        <add name="Grow" type="float">The time from the beginning of the particle lifetime during which the particle grows.</add>
        <add name="Fade" type="float">The time from the end of the particle lifetime during which the particle fades.</add>
    </niobject>

    <niobject name="NiParticleMeshModifier" abstract="0" inherit="NiParticleModifier">
        Unknown.
        <add name="Num Particle Meshes" type="uint">The number of particle mesh references that follow.</add>
        <add name="Particle Meshes" arr1="Num Particle Meshes" type="Ref" template="NiAVObject">Links to nodes of particle meshes?</add>
    </niobject>

    <niobject name="NiParticleRotation" abstract="0" inherit="NiParticleModifier">
        Unknown.
        <add name="Random Initial Axis?" type="byte">Unknown.</add>
        <add name="Initial Axis?" type="Vector3">Unknown.</add>
        <add name="Rotation Speed?" type="float">Unknown.</add>
    </niobject>

    <niobject name="NiParticles" abstract="0" inherit="NiGeometry">
        Generic particle system node.
    </niobject>

    <niobject name="NiAutoNormalParticles" abstract="0" inherit="NiParticles">
        Unknown.
    </niobject>

    <niobject name="NiParticleMeshes" abstract="0" inherit="NiParticles">
        Mesh particle node?
    </niobject>

    <niobject name="NiParticleMeshesData" abstract="0" inherit="NiRotatingParticlesData">
        Particle meshes data.
        <add name="Unknown Link 2" type="Ref" template="NiAVObject">Refers to the mesh that makes up a particle?</add>
    </niobject>

    <niobject name="NiParticleSystem" abstract="0" inherit="NiParticles">
        A particle system.
		<add name="Unknown Short 1" type="ushort" vercond="User Version >= 12">Unknown</add>
		<add name="Unknown Short 2" type="ushort" vercond="User Version >= 12">Unknown</add>
		<add name="Unknown Int 1" type="uint" vercond="User Version >= 12">Unknown</add>
		<add name="World Space" type="bool" ver1="10.1.0.0">If true, Particles are birthed into world space.  If false, Particles are birthed into object space.</add>
        <add name="Num Modifiers" type="uint" ver1="10.1.0.0">The number of modifier references.</add>
        <add name="Modifiers" type="Ref" template="NiPSysModifier" arr1="Num Modifiers" ver1="10.1.0.0">The list of particle modifiers.</add>
    </niobject>

    <niobject name="NiMeshParticleSystem" abstract="0" inherit="NiParticleSystem">
        Particle system.
    </niobject>

    <niobject name="NiParticleSystemController" abstract="0" inherit="NiTimeController">
        A generic particle system time controller object.
        <add name="Old Speed" type="uint" ver2="3.1">Particle speed in old files</add>
        <add name="Speed" type="float" ver1="3.3.0.13">Particle speed</add>
        <add name="Speed Random" type="float">Particle random speed modifier</add>
        <add name="Vertical Direction" type="float">
            vertical emit direction [radians]
            0.0 : up
            1.6 : horizontal
            3.1416 : down
        </add>
        <add name="Vertical Angle" type="float">emitter&#039;s vertical opening angle [radians]</add>
        <add name="Horizontal Direction" type="float">horizontal emit direction</add>
        <add name="Horizontal Angle" type="float">emitter&#039;s horizontal opening angle</add>
        <add name="Unknown Normal?" type="Vector3">Unknown.</add>
        <add name="Unknown Color?" type="Color4">Unknown.</add>
        <add name="Size" type="float">Particle size</add>
        <add name="Emit Start Time" type="float">Particle emit start time</add>
        <add name="Emit Stop Time" type="float">Particle emit stop time</add>
        <add name="Unknown Byte" type="byte" ver1="4.0.0.2">Unknown byte, (=0)</add>
        <add name="Old Emit Rate" type="uint" ver2="3.1">Particle emission rate in old files</add>
        <add name="Emit Rate" type="float" ver1="3.3.0.13">Particle emission rate (particles per second)</add>
        <add name="Lifetime" type="float">Particle lifetime</add>
        <add name="Lifetime Random" type="float">Particle lifetime random modifier</add>
        <add name="Emit Flags" type="ushort" ver1="4.0.0.2">Bit 0: Emit Rate toggle bit (0 = auto adjust, 1 = use Emit Rate value)</add>
        <add name="Start Random" type="Vector3">Particle random start translation vector</add>
        <add name="Emitter" type="Ptr" template="NiObject">This index targets the particle emitter object (TODO: find out what type of object this refers to).</add>
        <add name="Unknown Short 2?" type="ushort" ver1="4.0.0.2">? short=0 ?</add>
        <add name="Unknown Float 13?" type="float" ver1="4.0.0.2">? float=1.0 ?</add>
        <add name="Unknown Int 1?" type="uint" ver1="4.0.0.2">? int=1 ?</add>
        <add name="Unknown Int 2?" type="uint" ver1="4.0.0.2">? int=0 ?</add>
        <add name="Unknown Short 3?" type="ushort" ver1="4.0.0.2">? short=0 ?</add>
        <!-- <add name="Particle" type="Particle" ver2="3.1">The particle (older NIF versions only have a single particle per controller?)</add> -->
        <add name="Particle Velocity" type="Vector3" ver2="3.1">Particle velocity</add>
        <add name="Particle Unknown Vector" type="Vector3" ver2="3.1">Unknown</add>
        <add name="Particle Lifetime" type="float" ver2="3.1">The particle&#039;s age.</add>
        <add name="Particle Link" type="Ref" template="NiObject" ver2="3.1" />
        <add name="Particle Timestamp" type="uint" ver2="3.1">Timestamp of the last update.</add>
        <add name="Particle Unknown Short" type="ushort" ver2="3.1">Unknown short</add>
        <add name="Particle Vertex Id" type="ushort" ver2="3.1">Particle/vertex index matches array index</add>

        <add name="Num Particles" type="ushort" ver1="4.0.0.2">Size of the following array. (Maximum number of simultaneous active particles)</add>
        <add name="Num Valid" type="ushort" ver1="4.0.0.2">Number of valid entries in the following array. (Number of active particles at the time the system was saved)</add>
        <add name="Particles" type="Particle" arr1="Num Particles" ver1="4.0.0.2">Individual particle modifiers?</add>
        <add name="Unknown Link" type="Ref" template="NiObject" ver1="4.0.0.2">unknown int (=0xffffffff)</add>
        <add name="Particle Extra" type="Ref" template="NiParticleModifier">Link to some optional particle modifiers (NiGravity, NiParticleGrowFade, NiParticleBomb, ...)</add>
        <add name="Unknown Link 2" type="Ref" template="NiObject">Unknown int (=0xffffffff)</add>
        <add name="Trailer" type="byte" ver1="4.0.0.2">Trailing null byte</add>
        <add name="Color Data" type="Ref" template="NiColorData" ver2="3.1" />
        <add name="Unknown Float 1" type="float" ver2="3.1" />
        <add name="Unknown Floats 2" arr1="Particle Unknown Short" type="float" ver2="3.1" />
    </niobject>

    <niobject name="NiBSPArrayController" abstract="0" inherit="NiParticleSystemController">
        A particle system controller, used by BS in conjunction with NiBSParticleNode.
    </niobject>

    <niobject name="NiPathController" abstract="0" inherit="NiTimeController">
        Time controller for a path.
        <add name="Unknown Short 2" type="ushort" ver1="10.1.0.0">Unknown.</add>
        <add name="Unknown Int 1" type="uint">Unknown, always 1?</add>
        <add name="Unknown Float 2" type="float">Unknown, often 0?</add>
        <add name="Unknown Float 3" type="float">Unknown, often 0?</add>
        <add name="Unknown Short" type="ushort">Unknown, always 0?</add>
        <add name="Pos Data" type="Ref" template="NiPosData">Path controller data index (position data). ?</add>
        <add name="Float Data" type="Ref" template="NiFloatData">Path controller data index (float data). ?</add>
    </niobject>

    <enum name="ChannelType" storage="uint">
        <option value="0" name="CHNL_RED">Red</option>
        <option value="1" name="CHNL_GREEN">Green</option>
        <option value="2" name="CHNL_BLUE">Blue</option>
        <option value="3" name="CHNL_ALPHA">Alpha</option>
        <option value="4" name="CHNL_COMPRESSED">Compressed</option>
        <option value="16" name="CHNL_INDEX">Index</option>
        <option value="19" name="CHNL_EMPTY">Empty</option>
    </enum>

    <enum name="ChannelConvention" storage="uint">
        <option value="0" name="CC_FIXED">Fixed</option>
        <option value="3" name="CC_INDEX">Palettized</option>
        <option value="4" name="CC_COMPRESSED">Compressed</option>
        <option value="5" name="CC_EMPTY">Empty</option>
    </enum>

    <compound name="ChannelData">
        Channel data
        <add name="Type" type="ChannelType">Channel Type</add>
        <add name="Convention" type="ChannelConvention">Data Storage Convention</add>
        <add name="Bits Per Channel" type="byte">Bits per channel</add>
        <add name="Unknown Byte 1" type="byte">Unknown</add>
    </compound>

    <niobject name="ATextureRenderData" abstract="1" inherit="NiObject">
        <add name="Pixel Format" type="PixelFormat">The format of the pixels in this internally stored image.</add>
        <add name="Red Mask" type="uint" ver2="10.2.0.0">0x000000ff (for 24bpp and 32bpp) or 0x00000000 (for 8bpp)</add>
        <add name="Green Mask" type="uint" ver2="10.2.0.0">0x0000ff00 (for 24bpp and 32bpp) or 0x00000000 (for 8bpp)</add>
        <add name="Blue Mask" type="uint" ver2="10.2.0.0">0x00ff0000 (for 24bpp and 32bpp) or 0x00000000 (for 8bpp)</add>
        <add name="Alpha Mask" type="uint" ver2="10.2.0.0">0xff000000 (for 32bpp) or 0x00000000 (for 24bpp and 8bpp)</add>
        <add name="Bits Per Pixel" type="byte" ver2="10.2.0.0">Bits per pixel, 0 (?), 8, 24 or 32.</add>
        <add name="Unknown 3 Bytes" type="byte" arr1="3" ver2="10.2.0.0">Zero?</add>
        <add name="Unknown 8 Bytes" type="byte" arr1="8" ver2="10.2.0.0">
            [96,8,130,0,0,65,0,0] if 24 bits per pixel
            [129,8,130,32,0,65,12,0] if 32 bits per pixel
            [34,0,0,0,0,0,0,0] if 8 bits per pixel
            [4,0,0,0,0,0,0,0] if 0 (?) bits per pixel
        </add>
        <add name="Unknown Int" type="uint" ver1="10.1.0.0" ver2="10.2.0.0">Seems to always be zero.</add>
        <add name="Bits Per Pixel" type="byte" ver1="20.0.0.4">Bits per pixel, 0 (?), 8, 24 or 32.</add>
        <add name="Unknown Int 2" type="int" ver1="20.0.0.4">Unknown.  Could be reference pointer.</add>
        <add name="Unknown Int 3" type="uint" ver1="20.0.0.4">Seems to always be zero.</add>
        <add name="Flags" type="byte" ver1="20.0.0.4">Flags</add>
        <add name="Unknown Int 4" type="uint" ver1="20.0.0.4">Unkown. Often zero.</add>
        <add name="Unknown Byte 1" type="byte" ver1="20.3.0.6">Unknown.</add>
        <add name="Channels" type="ChannelData" arr1="4" ver1="20.0.0.4">Channel Data</add>
        <add name="Palette" type="Ref" template="NiPalette">Link to NiPalette, for 8-bit textures.</add>
        <add name="Num Mipmaps" type="uint">Number of mipmaps in the texture.</add>
        <add name="Bytes Per Pixel" type="uint">Bytes per pixel (Bits Per Pixel / 8).</add>
        <add name="Mipmaps" type="MipMap" arr1="Num Mipmaps">Mipmap descriptions (width, height, offset).</add>
    </niobject>

    <niobject name="NiPersistentSrcTextureRendererData" inherit="ATextureRenderData">
        <add name="Num Pixels" type="uint">Unknown</add>
        <add name="Unknown Int 6" type="uint">Unknown, same as the number of pixels? / number of blocks?</add>
        <add name="Num Faces" type="uint">Unknown</add>
        <add name="Unknown Int 7" type="uint">Unknown</add>
        <add name="Pixel Data" type="byte"  nifskopetype="blob" arr1="Num Faces" arr2="Num Pixels">Raw pixel data holding the mipmaps.  Mipmap zero is the full-size texture and they get smaller by half as the number increases.</add>
    </niobject>

    <niobject name="NiPixelData" abstract="0" inherit="ATextureRenderData">
        A texture.
        <add name="Pixel Data" type="ByteArray" ver2="10.2.0.0">Raw pixel data holding the mipmaps.  Mipmap zero is the full-size texture and they get smaller by half as the number increases.</add>
        <add name="Pixel Data Matrix" type="ByteMatrix" ver1="20.0.0.4" >Raw pixel data holding the mipmaps.  Mipmap zero is the full-size texture and they get smaller by half as the number increases.</add>
    </niobject>

    <niobject name="NiPlanarCollider" abstract="0" inherit="NiParticleModifier">
        Unknown.
        <add name="Unknown Short" type="ushort" ver1="10.0.1.0">Usually 0?</add>
        <add name="Unknown Float 1" type="float">Unknown.</add>
        <add name="Unknown Float 2" type="float">Unknown.</add>
        <add name="Unknown Short 2" type="ushort" ver1="4.2.2.0" ver2="4.2.2.0">Unknown.</add>
        <add name="Unknown Float 3" type="float">Unknown.</add>
        <add name="Unknown Float 4" type="float">Unknown.</add>
        <add name="Unknown Float 5" type="float">Unknown.</add>
        <add name="Unknown Float 6" type="float">Unknown.</add>
        <add name="Unknown Float 7" type="float">Unknown.</add>
        <add name="Unknown Float 8" type="float">Unknown.</add>
        <add name="Unknown Float 9" type="float">Unknown.</add>
        <add name="Unknown Float 10" type="float">Unknown.</add>
        <add name="Unknown Float 11" type="float">Unknown.</add>
        <add name="Unknown Float 12" type="float">Unknown.</add>
        <add name="Unknown Float 13" type="float">Unknown.</add>
        <add name="Unknown Float 14" type="float">Unknown.</add>
        <add name="Unknown Float 15" type="float">Unknown.</add>
        <add name="Unknown Float 16" type="float">Unknown.</add>
    </niobject>

    <niobject name="NiPointLight" abstract="0" inherit="NiLight">
        A point light.
        <add name="Constant Attenuation" type="float">Constant Attenuation</add>
        <add name="Linear Attenuation" type="float">Linear Attenuation</add>
        <add name="Quadratic Attenuation" type="float">Quadratic Attenuation (see glLight)</add>
    </niobject>

    <niobject name="NiPosData" abstract="0" inherit="NiObject">
        Position data.
        <add name="Data" type="KeyGroup" template="Vector3">The position keys.</add>
    </niobject>

    <niobject name="NiPSysAgeDeathModifier" abstract="0" inherit="NiPSysModifier">
        Unknown particle modifier.
        <add name="Spawn on Death" type="bool">Unknown.</add>
        <add name="Spawn Modifier" type="Ref" template="NiPSysSpawnModifier">Link to NiPSysSpawnModifier object?</add>
    </niobject>

    <niobject name="NiPSysBombModifier" abstract="0" inherit="NiPSysModifier">
        Particle modifier that uses a NiNode to use as a "Bomb Object" to alter the path of particles.
        <add name="Bomb Object" type="Ptr" template="NiNode">Link to a NiNode for bomb to function.</add>
        <add name="Bomb Axis" type="Vector3">Orientation of bomb object.</add>
        <add name="Decay" type="float">Falloff rate of the bomb object.</add>
        <add name="Delta V" type="float">DeltaV /  Strength?</add>
        <add name="Decay Type" type="DecayType">Decay type</add>
        <add name="Symmetry Type" type="SymmetryType">Shape/symmetry of the bomb object.</add>
    </niobject>

    <niobject name="NiPSysBoundUpdateModifier" abstract="0" inherit="NiPSysModifier">
        Unknown particle system modifier.
        <add name="Update Skip" type="ushort">Unknown.</add>
    </niobject>

    <niobject name="NiPSysBoxEmitter" abstract="0" inherit="NiPSysVolumeEmitter">
        Particle emitter that uses points within a defined Box shape to emit from..
        <add name="Width" type="float">Defines the Width of the box area.</add>
        <add name="Height" type="float">Defines the Height of the box area.</add>
        <add name="Depth" type="float">Defines the Depth of the box area.</add>
    </niobject>

    <niobject name="NiPSysColliderManager" abstract="0" inherit="NiPSysModifier">
        Particle modifier that adds a defined shape to act as a collision object for particles to interact with.
        <add name="Collider" type="Ref" template="NiPSysCollider">Link to a NiPSysPlanarCollider or NiPSysSphericalCollider.</add>
    </niobject>

    <niobject name="NiPSysColorModifier" abstract="0" inherit="NiPSysModifier">
        Particle modifier that adds keyframe data to modify color/alpha values of particles over time.
        <add name="Data" type="Ref" template="NiColorData">Refers to NiColorData object.</add>
    </niobject>

    <niobject name="NiPSysCylinderEmitter" abstract="0" inherit="NiPSysVolumeEmitter">
        Particle emitter that uses points within a defined Cylinder shape to emit from.
        <add name="Radius" type="float">Radius of the cylinder shape.</add>
        <add name="Height" type="float">Height of the cylinders shape.</add>
    </niobject>

    <niobject name="NiPSysDragModifier" abstract="0" inherit="NiPSysModifier">
        Unknown.
        <add name="Parent" type="Ptr" template="NiObject">Parent reference.</add>
        <add name="Drag Axis" type="Vector3">The drag axis.</add>
        <add name="Percentage" type="float">Drag percentage.</add>
        <add name="Range" type="float">The range.</add>
        <add name="Range Falloff" type="float">The range falloff.</add>
    </niobject>

    <niobject name="NiPSysEmitterCtlrData" abstract="0" inherit="NiObject">
        Particle system emitter controller data.
        <add name="Float Keys?" type="KeyGroup" template="float">Unknown.</add>
        <add name="Num Visibility Keys?" type="uint">Number of keys.</add>
        <add name="Visibility Keys?" type="Key" arg="1" template="byte" arr1="Num Visibility Keys?">Unknown.</add>
    </niobject>

    <niobject name="NiPSysGravityModifier" abstract="0" inherit="NiPSysModifier">
        Adds gravity to a particle system, when linked to a NiNode to use as a Gravity Object.
        <add name="Gravity Object" type="Ptr" template="NiNode">Refers to a NiNode for gravity location.</add>
        <add name="Gravity Axis" type="Vector3">Orientation of gravity.</add>
        <add name="Decay" type="float">Falloff range.</add>
        <add name="Strength" type="float">The strength of gravity.</add>
        <add name="Force Type" type="ForceType">Planar or Spherical type</add>
        <add name="Turbulence" type="float">Adds a degree of randomness.</add>
        <add name="Turbulence Scale" type="float" default="1.0">Range for turbulence.</add>
        <add name="Unknown Byte" type="byte" ver1="20.2.0.7" vercond="User Version >= 11">Unknown</add>
    </niobject>

    <niobject name="NiPSysGrowFadeModifier" abstract="0" inherit="NiPSysModifier">
        Particle modifier that controls the time it takes to grow a particle from Size=0 to the specified Size in the emitter, and then back to 0.  This modifer has no control over alpha settings.
        <add name="Grow Time" type="float">Time in seconds to fade in.</add>
        <add name="Grow Generation" type="ushort">Unknown.</add>
        <add name="Fade Time" type="float">Time in seconds to fade out.</add>
        <add name="Fade Generation" type="ushort">Unknown.</add>
        <add name="Base Scale" type="float" ver1="20.2.0.7" userver="11">Unknown</add>
    </niobject>

    <niobject name="NiPSysMeshEmitter" abstract="0" inherit="NiPSysEmitter">
        Particle emitter that uses points on a specified mesh to emit from.
        <add name="Num Emitter Meshes" type="uint">The number of references to emitter meshes that follow.</add>
        <add name="Emitter Meshes" type="Ref" template="NiTriBasedGeom" arr1="Num Emitter Meshes">Links to meshes used for emitting.</add>
        <add name="Initial Velocity Type" type="VelocityType">The way the particles get their initial direction and speed.</add>
        <add name="Emission Type" type="EmitFrom">The parts of the mesh that the particles emit from.</add>
        <add name="Emission Axis" type="Vector3">The emission axis.</add>
    </niobject>

    <niobject name="NiPSysMeshUpdateModifier" abstract="0" inherit="NiPSysModifier">
        Unknown.
        <add name="Num Meshes" type="uint">The number of object references that follow.</add>
        <add name="Meshes" type="Ref" template="NiAVObject" arr1="Num Meshes">Group of target NiNodes or NiTriShapes?</add>
    </niobject>
    
    <niobject name="BSPSysInheritVelocityModifier"  abstract="0" inherit="NiPSysModifier">
        <add name="Unknown Int 1" type="uint">Unknown</add>
        <add name="Unknown Float 1" type="float">Unknown</add>
        <add name="Unknown Float 2" type="float">Unknown</add>
        <add name="Unknown Float 3" type="float">Unknown</add>
    </niobject>
    
    <niobject name="BSPSysHavokUpdateModifier"  abstract="0" inherit="NiPSysModifier">
        <add name="Unknown Int 1" type="uint">Unknown</add>
        <add name="Unknown Int 2" type="uint">Unknown</add>
        <add name="Unknown Int 3" type="uint">Unknown</add>
    </niobject>   

    <niobject name="BSPSysRecycleBoundModifier"  abstract="0" inherit="NiPSysModifier">
        <add name="Unknown Float 1" type="float">Unknown</add>
        <add name="Unknown Float 2" type="float">Unknown</add>
        <add name="Unknown Float 3" type="float">Unknown</add>
        <add name="Unknown Float 4" type="float">Unknown</add>
        <add name="Unknown Float 5" type="float">Unknown</add>
        <add name="Unknown Float 6" type="float">Unknown</add>
        <add name="Unknown Int 1" type="uint">Unknown</add>
    </niobject> 
    
    <niobject name="BSPSysSubTexModifier"  abstract="0" inherit="NiPSysModifier">
        <add name="Unknown Int 1" type="uint">Unknown</add>
        <add name="Unknown Float 1" type="float">These seem to relate to the texture slots in a TextureSet</add>
        <add name="Unknown Float 2" type="float">Unknown</add>
        <add name="Unknown Float 3" type="float">Unknown</add>
        <add name="Unknown Float 4" type="float">Unknown</add>
        <add name="Unknown Float 5" type="float">Unknown</add>
        <add name="Unknown Float 6" type="float">Unknown</add>
    </niobject>
    
    <niobject name="NiPSysPlanarCollider" abstract="0" inherit="NiPSysCollider">
        Particle Collider object which particles will interact with.
        <add name="Width" type="float">Defines the width of the plane.</add>
        <add name="Height" type="float">Defines the height of the plane.</add>
        <add name="X Axis" type="Vector3">Defines Orientation.</add>
        <add name="Y Axis" type="Vector3">Defines Orientation.</add>
    </niobject>

    <niobject name="NiPSysSphericalCollider" abstract="0" inherit="NiPSysCollider">
        Particle Collider object which particles will interact with.
        <add name="Radius" type="float">Defines the radius of the sphere object.</add>
    </niobject>

    <niobject name="NiPSysPositionModifier" abstract="0" inherit="NiPSysModifier">
        Unknown particle system modifier.
    </niobject>

    <niobject name="NiPSysResetOnLoopCtlr" abstract="0" inherit="NiTimeController">
        Unknown.
    </niobject>

    <niobject name="NiPSysRotationModifier" abstract="0" inherit="NiPSysModifier">
        Particle modifier that adds rotations to particles.
        <add name="Initial Rotation Speed" type="float">The initial speed of rotation.</add>
        <add name="Initial Rotation Speed Variation" type="float" ver1="20.0.0.4">Adds a ranged randomness to rotation speed.</add>
        <add name="Initial Rotation Angle" type="float" ver1="20.0.0.4">Sets the intial angle for particles to be birthed in.</add>
        <add name="Initial Rotation Angle Variation" type="float" ver1="20.0.0.4">Adds a random range to Initial angle.</add>
        <add name="Random Rot Speed Sign" type="bool" ver1="20.0.0.4">Unknown</add>
        <add name="Random Initial Axis" type="bool">Unknown.</add>
        <add name="Initial Axis" type="Vector3">Unknown.</add>
    </niobject>

    <niobject name="NiPSysSpawnModifier" abstract="0" inherit="NiPSysModifier">
        Unknown particle modifier.
        <add name="Num Spawn Generations" type="ushort">Unknown.</add>
        <add name="Percentage Spawned" type="float">Unknown.</add>
        <add name="Min Num to Spawn" type="ushort">Unknown.</add>
        <add name="Max Num to Spawn" type="ushort">Unknown.</add>
        <add name="Spawn Speed Chaos" type="float">Unknown.</add>
        <add name="Spawn Dir Chaos" type="float">Unknown.</add>
        <add name="Life Span" type="float">Unknown.</add>
        <add name="Life Span Variation" type="float">Unknown.</add>
        <add name="Unknown int" type="int" ver1="10.4.0.1" ver2="10.4.0.1">Unknown</add>
    </niobject>

    <niobject name="NiPSysSphereEmitter" abstract="0" inherit="NiPSysVolumeEmitter">
        Particle emitter that uses points within a sphere shape to emit from.
        <add name="Radius" type="float">The radius of the sphere shape</add>
    </niobject>

    <niobject name="NiPSysUpdateCtlr" abstract="0" inherit="NiTimeController">
        Particle system controller, used for ???.
    </niobject>

    <niobject name="NiPSysFieldModifier" abstract="1" inherit="NiPSysModifier">
        Base for all force field particle modifiers.
        <add name="Field Object" type="Ref" template="NiAVObject">Force Field Object</add>
        <add name="Magnitude" type="float">Magnitude of the force</add>
        <add name="Attenuation" type="float">Controls how quick the field diminishes</add>
        <add name="Use Max Distance" type="bool">Use maximum distance</add>
        <add name="Max Distance" type="float">Maximum distance</add>
    </niobject>

    <niobject name="NiPSysVortexFieldModifier" inherit="NiPSysFieldModifier">
        Particle system modifier, used for controlling the particle velocity in force field.
        <add name="Direction" type="Vector3">Direction of the particle velocity</add>
    </niobject>

    <niobject name="NiPSysGravityFieldModifier" inherit="NiPSysFieldModifier">
        Particle system modifier, used for controlling the particle velocity in gravity field.
        <add name="Direction" type="Vector3">Direction of the particle velocity</add>
    </niobject>

    <niobject name="NiPSysDragFieldModifier" inherit="NiPSysFieldModifier">
        Particle system modifier, used for controlling the particle velocity in drag space warp.
        <add name="Use Direction?" type="bool">Whether to use the direction field?</add>
        <add name="Direction" type="Vector3">Direction of the particle velocity</add>
    </niobject>

    <niobject name="NiPSysTurbulenceFieldModifier" inherit="NiPSysFieldModifier">
        Particle system modifier, used for controlling the particle velocity in drag space warp.
        <add name="Frequency" type="float">Frequency of the update.</add>
    </niobject>

    <niobject name="BSPSysLODModifier" inherit="NiPSysModifier">
        <add name="Uknown Float 1" type="float">Unknown</add>
        <add name="Uknown Float 2" type="float">Unknown</add>
        <add name="Uknown Float 3" type="float">Unknown</add>
        <add name="Uknown Float 4" type="float">Unknown</add>
    </niobject>
    
    <niobject name="BSPSysScaleModifier" inherit="NiPSysModifier">
        <add name="Num Floats" type="uint"></add>
        <add name="Floats" type="float" arr1="Num Floats">Unknown</add>
    </niobject>
    
    
    <niobject name="NiPSysFieldMagnitudeCtlr" inherit="NiPSysModifierFloatCtlr">
        Particle system controller for force field magnitude.
    </niobject>

    <niobject name="NiPSysFieldAttenuationCtlr" inherit="NiPSysModifierFloatCtlr">
        Particle system controller for force field attenuation.
    </niobject>

    <niobject name="NiPSysFieldMaxDistanceCtlr" inherit="NiPSysModifierFloatCtlr">
        Particle system controller for force field maximum distance.
    </niobject>

    <niobject name="NiPSysAirFieldAirFrictionCtlr" inherit="NiPSysModifierFloatCtlr">
        Particle system controller for air field air friction.
    </niobject>

    <niobject name="NiPSysAirFieldInheritVelocityCtlr" inherit="NiPSysModifierFloatCtlr">
        Particle system controller for air field inherit velocity.
    </niobject>

    <niobject name="NiPSysAirFieldSpreadCtlr" inherit="NiPSysModifierFloatCtlr">
        Particle system controller for air field spread.
    </niobject>

    <niobject name="NiPSysInitialRotSpeedCtlr" inherit="NiPSysModifierFloatCtlr">
        Particle system controller for emitter initial rotation speed.
    </niobject>

    <niobject name="NiPSysInitialRotSpeedVarCtlr" inherit="NiPSysModifierFloatCtlr">
        Particle system controller for emitter initial rotation speed variation.
    </niobject>

    <niobject name="NiPSysInitialRotAngleCtlr" inherit="NiPSysModifierFloatCtlr">
        Particle system controller for emitter initial rotation angle.
    </niobject>

    <niobject name="NiPSysInitialRotAngleVarCtlr" inherit="NiPSysModifierFloatCtlr">
        Particle system controller for emitter initial rotation angle variation.
    </niobject>

    <niobject name="NiPSysEmitterPlanarAngleCtlr" inherit="NiPSysModifierFloatCtlr">
        Particle system controller for emitter planar angle.
    </niobject>

    <niobject name="NiPSysEmitterPlanarAngleVarCtlr" inherit="NiPSysModifierFloatCtlr">
        Particle system controller for emitter planar angle variation.
    </niobject>

    <niobject name="NiPSysAirFieldModifier" inherit="NiPSysFieldModifier">
        Particle system modifier, used for controlling the particle velocity in a field like wind.
        <add name="Direction" type="Vector3">Direction of the particle velocity</add>
        <add name="Unknown Float 2" type="float">Unknown</add>
        <add name="Unknown Float 3" type="float">Unknown</add>
        <add name="Unknown Boolean 1" type="bool">Unknown</add>
        <add name="Unknown Boolean 2" type="bool">Unknown</add>
        <add name="Unknown Boolean 3" type="bool">Unknown</add>
        <add name="Unknown Float 4" type="float">Unknown</add>
    </niobject>
    
    <niobject name="NiPSysTrailEmitter" abstract="0" inherit="NiPSysEmitter">
        Guild 2-Specific node
        <add name="Unknown Int 1" type="int">Unknown</add>
        <add name="Unknown Float 1" type="float">Unknown</add>
        <add name="Unknown Float 2" type="float">Unknown</add>
        <add name="Unknown Float 3" type="float">Unknown</add>
        <add name="Unknown Int 2" type="int">Unknown</add>
        <add name="Unknown Float 4" type="float">Unknown</add>
        <add name="Unknown Int 3" type="int">Unknown</add>
        <add name="Unknown Float 5" type="float">Unknown</add>
        <add name="Unknown Int 4" type="int">Unknown</add>
        <add name="Unknown Float 6" type="float">Unknown</add>
        <add name="Unknown Float 7" type="float">Unknown</add>
    </niobject>

    <niobject name="NiLightIntensityController" inherit="NiFloatInterpController">
        Unknown controller
    </niobject>

    <niobject name="NiPSysRadialFieldModifier" inherit="NiPSysFieldModifier">
        Particle system modifier, used for controlling the particle
        velocity in force field.
        <add name="Radial Type" type="int">Unknown Enums?</add>
    </niobject>

    <niobject name ="NiLODData" abstract="1" inherit="NiObject">
        Abstract class used for different types of LOD selections.
    </niobject>

    <niobject name="NiRangeLODData" abstract="0" inherit="NiLODData">
        Describes levels of detail based on distance of object from camera.
        <add name="LOD Center" type="Vector3">?</add>
        <add name="Num LOD Levels" type="uint">Number of levels of detail.</add>
        <add name="LOD Levels" type="LODRange" arr1="Num LOD Levels">The ranges of distance that each level of detail applies in.</add>
    </niobject>

    <niobject name="NiScreenLODData" abstract="0" inherit="NiLODData">
        Describes levels of detail based on size of object on screen?
        <add name="Bound Center" type="Vector3">The center of the bounding sphere?</add>
        <add name="Bound Radius" type="float">The radius of the bounding sphere?</add>
        <add name="World Center" type="Vector3">The center of the bounding sphere in world space?</add>
        <add name="World Radius" type="float">The radius of the bounding sphere in world space?</add>
        <add name="Proportion Count" type="uint">The number of screen size based LOD levels.</add>
        <add name="Proportion Levels" type="float" arr1="Proportion Count">The LOD levels based on proportion of screen size?</add>
    </niobject>

    <niobject name="NiRotatingParticles" abstract="0" inherit="NiParticles">
        Unknown.
    </niobject>

    <niobject name="NiSequenceStreamHelper" abstract="0" inherit="NiObjectNET">
        Keyframe animation root node, in .kf files.
    </niobject>

    <niobject name="NiShadeProperty" abstract="0" inherit="NiProperty">
        Determines whether flat shading or smooth shading is used on a shape.
        <add name="Flags" type="Flags">
            1&#039;s Bit:  Enable smooth phong shading on this shape.

            If 1&#039;s bit is not set, hard-edged flat shading will be used on this shape.
        </add>
    </niobject>

    <niobject name="NiSkinData" abstract="0" inherit="NiObject">
        Skinning data.
        <add name="Rotation" type="Matrix33">
            The overall rotation offset of the skin from this bone in the bind position.
            (This is a guess, it has always been the identity matrix so far)
        </add>
        <add name="Translation" type="Vector3">The overall translation offset of the skin from this bone in the bind position. (This is a guess, it has always been (0.0, 0.0, 0.0) so far)</add>
        <add name="Scale" type="float">The scale offset of the skin from this bone in the bind position. (This is an assumption - it has always been 1.0 so far)</add>
        <add name="Num Bones" type="uint">Number of bones.</add>
        <add name="Skin Partition" type="Ref" template="NiSkinPartition" ver1="4.0.0.2" ver2="10.1.0.0">This optionally links a NiSkinPartition for hardware-acceleration information.</add>
        <add name="Has Vertex Weights" type="byte" ver1="4.2.1.0" default="1">Enables Vertex Weights for this NiSkinData.</add>
        <add name="Bone List" type="SkinData" arr1="Num Bones" arg="Has Vertex Weights">Contains offset data for each node that this skin is influenced by.</add>
    </niobject>

    <niobject name="NiSkinInstance" abstract="0" inherit="NiObject">
        Skinning instance.
        <add name="Data" type="Ref" template="NiSkinData">Skinning data reference.</add>
        <add name="Skin Partition" type="Ref" template="NiSkinPartition" ver1="10.2.0.0">Refers to a NiSkinPartition objects, which partitions the mesh such that every vertex is only influenced by a limited number of bones.</add>
        <add name="Skeleton Root" type="Ptr" template="NiNode">Armature root node.</add>
        <add name="Num Bones" type="uint">The number of node bones referenced as influences.</add>
        <add name="Bones" type="Ptr" template="NiNode" arr1="Num Bones">List of all armature bones.</add>
    </niobject>

    <niobject name="NiTriShapeSkinController" abstract="0" inherit="NiTimeController">
        Old version of skinning instance.
        <add name="Num Bones" type="uint">The number of node bones referenced as influences.</add>
        <add name="Vertex Counts" type="uint" arr1="Num Bones">The number of vertex weights stored for each bone.</add>
        <add name="Bones" type="Ptr" template="NiBone" arr1="Num Bones">List of all armature bones.</add>
        <add name="Bone Data" type="OldSkinData" arr1="Num Bones" arr2="Vertex Counts">Contains skin weight data for each node that this skin is influenced by.</add>
    </niobject>

    <niobject name="NiClodSkinInstance" abstract="0" inherit="NiSkinInstance">
        A copy of NISkinInstance for use with NiClod meshes.
    </niobject>

    <niobject name="NiSkinPartition" abstract="0" inherit="NiObject">
        Skinning data, optimized for hardware skinning. The mesh is partitioned in submeshes such that each vertex of a submesh is influenced only by a limited and fixed number of bones.
        <add name="Num Skin Partition Blocks" type="uint">Unknown.</add>
        <add name="Skin Partition Blocks" type="SkinPartition" arr1="Num Skin Partition Blocks">Skin partition objects.</add>
    </niobject>

    <niobject name="NiTexture" abstract="1" inherit="NiObjectNET">
        A texture.
    </niobject>

    <niobject name="NiSourceTexture" abstract="0" inherit="NiTexture">
        Describes texture source and properties.
        <add name="Use External" type="byte" default="1">Is the texture external?</add>
        <add name="File Name" type="FilePath" cond="Use External == 1">The external texture file name.</add>
        <add name="Unknown Link" type="Ref" template="NiObject" cond="Use External == 1" ver1="10.1.0.0">Unknown.</add>
        <add name="Unknown Byte" type="byte" default="1" cond="Use External == 0" ver2="10.0.1.0">Unknown. Seems to be set if Pixel Data is present?</add>
        <add name="File Name" type="FilePath" cond="Use External == 0" ver1="10.1.0.0">The original source filename of the image embedded by the referred NiPixelData object.</add>
        <add name="Pixel Data" type="Ref" template="ATextureRenderData" cond="Use External == 0">Pixel data object index. NiPixelData or NiPersistentSrcTextureRendererData</add>
        <add name="Pixel Layout" type="PixelLayout" default="PIX_LAY_PALETTISED_4">Specifies the way the image will be stored.</add>
        <add name="Use Mipmaps" type="MipMapFormat" default="MIP_FMT_DEFAULT">Specifies whether mip maps are used.</add>
        <add name="Alpha Format" type="AlphaFormat" default="ALPHA_DEFAULT"> Note: the NiTriShape linked to this object must have a NiAlphaProperty in its list of properties to enable material and/or texture transparency.</add>
        <add name="Is Static" type="byte" default="1">Is Static?</add>
        <add name="Direct Render" type="bool" default="1" ver1="10.1.0.106">Load direct to renderer</add>
        <add name="Persist Render Data" type="bool" default="0" ver1="20.2.0.7">Render data is persistant</add>
    </niobject>

    <niobject name="NiSpecularProperty" abstract="0" inherit="NiProperty">
        Gives specularity to a shape. Flags 0x0001.
        <add name="Flags" type="Flags">1&#039;s Bit = Enable specular lighting on this shape.</add>
    </niobject>

    <niobject name="NiSphericalCollider" abstract="0" inherit="NiParticleModifier">
        Unknown.
        <add name="Unknown Float 1" type="float">Unknown.</add>
        <add name="Unknown Short 1" type="ushort">Unknown.</add>
        <add name="Unknown Float 2" type="float">Unknown.</add>
        <add name="Unknown Short 2" type="ushort" ver2="4.2.0.2">Unknown.</add>
        <add name="Unknown Float 3" type="float" ver1="4.2.1.0">Unknown.</add>
        <add name="Unknown Float 4" type="float">Unknown.</add>
        <add name="Unknown Float 5" type="float">Unknown.</add>
    </niobject>

    <niobject name="NiSpotLight" abstract="0" inherit="NiPointLight">
        A spot.
        <add name="Cutoff Angle" type="float">The opening angle of the spot.</add>
        <add name="Unknown Float" type="float" ver1="20.2.0.7">Unknown</add>
        <add name="Exponent" type="float">Describes the distribution of light. (see: glLight)</add>
    </niobject>

    <niobject name="NiStencilProperty" abstract="0" inherit="NiProperty">
        Allows control of stencil testing.
        <add name="Flags" type="Flags" ver2="10.0.1.2">Property flags.</add>
        <add name="Stencil Enabled" type="byte" ver2="20.0.0.5">Enables or disables the stencil test.</add>
        <add name="Stencil Function" type="StencilCompareMode" ver2="20.0.0.5">Selects the compare mode function (see: glStencilFunc).</add>
        <add name="Stencil Ref" type="uint" ver2="20.0.0.5">Unknown.  Default is 0.</add>
        <add name="Stencil Mask" type="uint" default="4294967295" ver2="20.0.0.5">A bit mask. The default is 0xffffffff.</add>
        <add name="Fail Action" type="StencilAction" ver2="20.0.0.5"/>
        <add name="Z Fail Action" type="StencilAction" ver2="20.0.0.5"/>
        <add name="Pass Action" type="StencilAction" ver2="20.0.0.5"/>
        <add name="Draw Mode" default="DRAW_BOTH" type="FaceDrawMode" ver2="20.0.0.5">Used to enabled double sided faces. Default is 3 (DRAW_BOTH).</add>
        <add name="Flags" type="Flags" default="19840" ver1="20.1.0.3">
            Property flags:
            Bit 0: Stencil Enable
            Bits 1-3: Fail Action
            Bits 4-6: Z Fail Action
            Bits 7-9: Pass Action
            Bits 10-11: Draw Mode
            Bits 12-14: Stencil Function
        </add>
        <add name="Stencil Ref" type="uint" ver1="20.1.0.3">Unknown.  Default is 0.</add>
        <add name="Stencil Mask" type="uint" default="4294967295" ver1="20.1.0.3">A bit mask. The default is 0xffffffff.</add>
    </niobject>

    <niobject name="NiStringExtraData" abstract="0" inherit="NiExtraData">
        Apparently commands for an optimizer instructing it to keep things it would normally discard.
        Also refers to NiNode objects (through their name) in animation .kf files.
        <add name="Bytes Remaining" type="uint" ver2="4.2.2.0">The number of bytes left in the record.  Equals the length of the following string + 4.</add>
        <add name="String Data" type="string">The string.</add>
    </niobject>

    <niobject name="NiStringPalette" abstract="0" inherit="NiObject">
        List of 0x00-seperated strings, which are names of controlled objects and controller types. Used in .kf files in conjunction with NiControllerSequence.
        <add name="Palette" type="StringPalette">A bunch of 0x00 seperated strings.</add>
    </niobject>

    <niobject name="NiStringsExtraData" abstract="0" inherit="NiExtraData">
        List of strings; for example, a list of all bone names.
        <add name="Num Strings" type="uint">Number of strings.</add>
        <add name="Data" type="SizedString" arr1="Num Strings">The strings.</add>
    </niobject>

    <niobject name="NiTextKeyExtraData" abstract="0" inherit="NiExtraData">
        Extra data, used to name different animation sequences.
        <add name="Unknown Int 1" type="uint" ver2="4.2.2.0">Unknown.  Always equals zero in all official files.</add>
        <add name="Num Text Keys" type="uint">The number of text keys that follow.</add>
        <add name="Text Keys" type="Key" arg="1" template="string" arr1="Num Text Keys">List of textual notes and at which time they take effect. Used for designating the start and stop of animations and the triggering of sounds.</add>
    </niobject>

    <niobject name="NiTextureEffect" abstract="0" inherit="NiDynamicEffect">
        Enables environment mapping. Should be in both the children list and effects list of the NiTriShape object. For Morrowind: the bump map can be used to bump the environment map (note that the bump map is ignored if no NiTextureEffect object is present).
        <add name="Model Projection Matrix" type="Matrix33">Model projection matrix.  Always identity?</add>
        <add name="Model Projection Transform" type="Vector3">Model projection transform.  Always (0,0,0)?</add>
        <add name="Texture Filtering" type="TexFilterMode" default="FILTER_TRILERP">Texture Filtering mode.</add>
        <add name="Texture Clamping" type="TexClampMode" default="WRAP_S_WRAP_T">Texture Clamp mode.</add>
        <add name="Unknown" type="short" ver1="20.6.0.0" />
        <add name="Texture Type" default="EFFECT_ENVIRONMENT_MAP" type="EffectType">The type of effect that the texture is used for.</add>
        <add name="Coordinate Generation Type" default="CG_SPHERE_MAP" type="CoordGenType">The method that will be used to generate UV coordinates for the texture effect.</add>
        <add name="Image" type="Ref" template="NiImage" ver2="3.1">Image index.</add>
        <add name="Source Texture" type="Ref" template="NiSourceTexture" ver1="4.0.0.0">Source texture index.</add>
        <add name="Clipping Plane" default="0" type="byte">Determines whether a clipping plane is used.  0 means that a plane is not used.</add>
        <add name="Unknown Vector" type="Vector3" default="1.0, 0.0, 0.0">Unknown: (1,0,0)?</add>
        <add name="Unknown Float" type="float">Unknown. 0?</add>
        <add name="PS2 L" type="short" default="0" ver2="10.2.0.0">0?</add>
        <add name="PS2 K" type="short" default="-75" ver2="10.2.0.0">-75?</add>
        <add name="Unknown Short" type="ushort" ver2="4.1.0.12">Unknown: 0.</add>
    </niobject>

    <niobject name="NiTextureModeProperty" abstract="0" inherit="NiProperty">
        Unknown
        <add name="Unknown Ints" type="uint" arr1="3" ver2="2.3" />
        <add name="Unknown Short" type="short" ver1="3.0">Unknown. Either 210 or 194.</add>
        <add name="PS2 L" type="short" default="0" ver1="3.1" ver2="10.2.0.0">0?</add>
        <add name="PS2 K" type="short" default="-75" ver1="3.1" ver2="10.2.0.0">-75?</add>
    </niobject>

    <niobject name="NiImage" abstract="0" inherit="NiObject">
        <add name="Use External" type="byte">0 if the texture is internal to the NIF file.</add>
        <add name="File Name" type="FilePath" cond="Use External != 0">The filepath to the texture.</add>
        <add name="Image Data" type="Ref" template="NiRawImageData" cond="Use External == 0">Link to the internally stored image data.</add>
        <add name="Unknown Int" type="uint" default="7">Unknown.  Often seems to be 7. Perhaps m_uiMipLevels?</add>
        <add name="Unknown Float" type="float" ver1="3.1" default="128.5">Unknown.  Perhaps fImageScale?</add>
    </niobject>

    <niobject name="NiTextureProperty" abstract="0" inherit="NiProperty">
        <add name="Unknown Ints 1" type="uint" arr1="2" ver2="2.3">Property flags.</add>
        <add name="Flags" type="Flags" ver1="3.0">Property flags.</add>
        <add name="Image" type="Ref" template="NiImage">Link to the texture image.</add>
        <add name="Unknown Ints 2" type="uint" arr1="2" ver1="3.0" ver2="3.03">Unknown.  0?</add>
    </niobject>

    <niobject name="NiMultiTextureProperty" abstract="0" inherit="NiProperty">
        (note: not quite complete yet... but already reads most of the DAoC ones)
        <add name="Flags" type="Flags">Property flags.</add>
        <add name="Unknown Int" type="uint">Unknown. Always 5 for DAoC files, and always 6 for Bridge Commander.  Seems to have nothing to do with the number of Texture Element slots that follow.</add>
        <add name="Texture Elements" type="MultiTextureElement" arr1="5">Describes the various textures used by this mutli-texture property.  Each slot probably has special meaning like thoes in NiTexturingProperty.</add>
    </niobject>

    <niobject name="NiTexturingProperty" abstract="0" inherit="NiProperty">
        Describes an object&#039;s textures.
        <add name="Flags" type="Flags" ver2="10.0.1.2">Property flags.</add>
        <add name="Flags" type="Flags" ver1="20.1.0.3">Property flags.</add>
        <add name="Apply Mode" type="ApplyMode" default="APPLY_MODULATE" ver2="20.0.0.5">Determines how the texture will be applied.  Seems to have special functions in Oblivion.</add>
        <add name="Texture Count" type="uint" default="7">Number of textures. Always 7 in versions &lt; 20.0.0.4. Can also be 8 in &gt;= 20.0.0.4.</add>
        <add name="Has Base Texture" type="bool">Do we have a base texture?</add>
        <add name="Base Texture" type="TexDesc" cond="Has Base Texture">The base texture.</add>
        <add name="Has Dark Texture" type="bool">Do we have a dark texture?</add>
        <add name="Dark Texture" type="TexDesc" cond="Has Dark Texture">The dark texture.</add>
        <add name="Has Detail Texture" type="bool">Do we have a detail texture?</add>
        <add name="Detail Texture" type="TexDesc" cond="Has Detail Texture">The detail texture.</add>
        <add name="Has Gloss Texture" type="bool">Do we have a gloss texture?</add>
        <add name="Gloss Texture" type="TexDesc" cond="Has Gloss Texture">The gloss texture.</add>
        <add name="Has Glow Texture" type="bool">Do we have a glow texture?</add>
        <add name="Glow Texture" type="TexDesc" cond="Has Glow Texture">The glowing texture.</add>
        <add name="Has Bump Map Texture" type="bool">Do we have a bump map texture?</add>
        <add name="Bump Map Texture" type="TexDesc" cond="Has Bump Map Texture">The bump map texture.</add>
        <add name="Bump Map Luma Scale" type="float" cond="Has Bump Map Texture">Unknown.</add>
        <add name="Bump Map Luma Offset" type="float" cond="Has Bump Map Texture">Unknown.</add>
        <add name="Bump Map Matrix" type="Matrix22" cond="Has Bump Map Texture">Unknown.</add>
        <add name="Has Normal Texture" type="bool" ver1="20.2.0.7">Do we have a normal texture?  (Noraml guess based on file suffix in sample files)</add>
        <add name="Normal Texture" type="TexDesc" cond="Has Normal Texture" ver1="20.2.0.7">Normal texture.</add>
        <add name="Has Unknown2 Texture" type="bool" ver1="20.2.0.7">Do we have a unknown texture 2?</add>
        <add name="Unknown2 Texture" type="TexDesc" cond="Has Unknown2 Texture" ver1="20.2.0.7">Unknown texture 2.</add>
        <add name="Unknown2 Float" type="float" cond="Has Unknown2 Texture">Unknown.</add>
        <add name="Has Decal 0 Texture" type="bool">Do we have a decal 0 texture?</add>
        <add name="Decal 0 Texture" type="TexDesc" cond="Has Decal 0 Texture">The decal texture.</add>
        <add name="Has Decal 1 Texture" type="bool" cond="Texture Count &gt;= 8" ver2="20.1.0.3">Do we have a decal 1 texture?</add>
        <add name="Has Decal 1 Texture" type="bool" cond="Texture Count &gt;= 10" ver1="20.2.0.7">Do we have a decal 1 texture?</add>
        <add name="Decal 1 Texture" type="TexDesc" cond="Has Decal 1 Texture">Another decal texture.</add>
        <add name="Has Decal 2 Texture" type="bool" cond="Texture Count &gt;= 9" ver2="20.1.0.3">Do we have a decal 2 texture?</add>
        <add name="Has Decal 2 Texture" type="bool" cond="Texture Count &gt;= 11" ver1="20.2.0.7">Do we have a decal 2 texture?</add>
        <add name="Decal 2 Texture" type="TexDesc" cond="Has Decal 2 Texture">Another decal texture.</add>
        <add name="Has Decal 3 Texture" type="bool" cond="Texture Count &gt;= 10" ver2="20.1.0.3">Do we have a decal 3 texture?</add>
        <add name="Has Decal 3 Texture" type="bool" cond="Texture Count &gt;= 12" ver1="20.2.0.7">Do we have a decal 3 texture?</add>
        <add name="Decal 3 Texture" type="TexDesc" cond="Has Decal 3 Texture">Another decal texture. Who knows the limit.</add>
        <add name="Num Shader Textures" type="uint" ver1="10.0.1.0">Number of Shader textures that follow.</add>
        <add name="Shader Textures" type="ShaderTexDesc" arr1="Num Shader Textures" ver1="10.0.1.0">Shader textures.</add>
    </niobject>

    <niobject name="NiTransformData" abstract="0" inherit="NiKeyframeData">
        Mesh animation keyframe data.
    </niobject>

    <niobject name="NiTriShape" abstract="0" inherit="NiTriBasedGeom">
        A shape node that refers to singular triangle data.
    </niobject>

    <niobject name="NiTriShapeData" abstract="0" inherit="NiTriBasedGeomData">
        Holds mesh data using a list of singular triangles.
        <add name="Num Triangle Points" type="uint">Num Triangles times 3.</add>
        <add name="Has Triangles" type="bool" ver1="10.1.0.0">Do we have triangle data?</add>
        <add name="Triangles" type="Triangle" arr1="Num Triangles" ver2="10.0.1.2">Triangle data.</add>
        <add name="Triangles" type="Triangle" arr1="Num Triangles" cond="Has Triangles" ver1="10.0.1.3">Triangle face data.</add>
        <add name="Num Match Groups" type="ushort" ver1="3.1">Number of shared normals groups.</add>
        <add name="Match Groups" type="MatchGroup" arr1="Num Match Groups" ver1="3.1">The shared normals.</add>
    </niobject>

    <niobject name="NiTriStrips" abstract="0" inherit="NiTriBasedGeom">
        A shape node that refers to data organized into strips of triangles
    </niobject>

    <niobject name="NiTriStripsData" abstract="0" inherit="NiTriBasedGeomData">
        Holds mesh data using strips of triangles.
        <add name="Num Strips" type="ushort">Number of OpenGL triangle strips that are present.</add>
        <add name="Strip Lengths" type="ushort" arr1="Num Strips">The number of points in each triangle strip.</add>
        <add name="Has Points" type="bool" ver1="10.0.1.3">Do we have strip point data?</add>
        <add name="Points" type="ushort" arr1="Num Strips" arr2="Strip Lengths" ver2="10.0.1.2">The points in the Triangle strips.  Size is the sum of all entries in Strip Lengths.</add>
        <add name="Points" type="ushort" arr1="Num Strips" arr2="Strip Lengths" cond="Has Points" ver1="10.0.1.3">The points in the Triangle strips. Size is the sum of all entries in Strip Lengths.</add>
    </niobject>

    <niobject name="NiEnvMappedTriShape" abstract="0" inherit="NiObjectNET">
        Unknown
        <add name="Unknown 1" type="ushort">unknown (=4 - 5)</add>
        <add name="Unknown Matrix" type="Matrix44">unknown</add>
        <add name="Num Children" type="uint">The number of child objects.</add>
        <add name="Children" type="Ref" template="NiAVObject" arr1="Num Children">List of child node object indices.</add>
        <add name="Child 2" type="Ref" template="NiObject">unknown</add>
        <add name="Child 3" type="Ref" template="NiObject">unknown</add>
    </niobject>

    <!--
    <niobject name="NiEnvMappedTriShapeData" abstract="0" inherit="NiTriBasedGeomData">
        Holds mesh data using a list of singular triangles.
        <add name="Num Triangle Points" type="uint">Num Triangles times 3.</add>
        <add name="Has Triangles" type="bool">Do we have triangle data?</add>
        <add name="Triangles" type="Triangle" arr1="Num Triangles" cond="Has Triangles != 0">Triangle face data.</add>
        <add name="Num Match Groups" type="ushort">Number of shared normals groups.</add>
        <add name="Match Groups" type="MatchGroup" arr1="Num Match Groups">The shared normals.</add>
    </niobject>
    -->
    <niobject name="NiEnvMappedTriShapeData" abstract="0" inherit="NiTriShapeData">
        Holds mesh data using a list of singular triangles.
    </niobject>

    <niobject name="NiBezierTriangle4" abstract="0" inherit="NiObject">
        Sub data of NiBezierMesh
        <add name="Unknown 1" type="uint" arr1="6">unknown</add>
        <add name="Unknown 2" type="ushort">unknown</add>
        <add name="Matrix" type="Matrix33">unknown</add>
        <add name="Vector 1" type="Vector3">unknown</add>
        <add name="Vector 2" type="Vector3">unknown</add>
        <add name="Unknown 3" type="short" arr1="4">unknown</add>
        <add name="Unknown 4" type="byte">unknown</add>
        <add name="Unknown 5" type="uint">unknown</add>
        <add name="Unknown 6" type="short" arr1="24">unknown</add>
    </niobject>

    <niobject name="NiBezierMesh" abstract="0" inherit="NiAVObject">
        Unknown
        <add name="Num Bezier Triangles" type="uint">references.</add>
        <add name="Bezier Triangle" type="Ref" template="NiBezierTriangle4" arr1="Num Bezier Triangles">unknown</add>
        <add name="Unknown 3" type="uint">Unknown.</add>
        <add name="Count 1" type="ushort">Data count.</add>
        <add name="Unknown 4" type="ushort">Unknown.</add>
        <add name="Points 1" type="Vector3" arr1="Count 1">data.</add>
        <add name="Unknown 5" type="uint">Unknown (illegal link?).</add>
        <add name="Points 2" type="float" arr1="Count 1" arr2="2">data.</add>
        <add name="Unknown 6" type="uint">unknown</add>
        <add name="Count 2" type="ushort">data count 2.</add>
        <add name="Data 2" type="ushort" arr1="Count 2" arr2="4">data count.</add>
    </niobject>



    <niobject name="NiClod" abstract="0" inherit="NiTriBasedGeom">
        A shape node that holds continuous level of detail information.
        Seems to be specific to Freedom Force.
    </niobject>

    <niobject name="NiClodData" abstract="0" inherit="NiTriBasedGeomData">
        Holds mesh data for continuous level of detail shapes.
        Pesumably a progressive mesh with triangles specified by edge splits.
        Seems to be specific to Freedom Force.
        The structure of this is uncertain and highly experimental at this point.
        No file with this data can currently be read properly.
        <add name="Unknown Shorts" type="ushort"></add>
        <add name="Unknown Count 1" type ="ushort"></add>
        <add name="Unknown Count 2" type ="ushort"></add>
        <add name="Unknown Count 3" type ="ushort"></add>
        <add name="Unknown Float" type="float"></add>
        <add name="Unknown Short" type="ushort"></add>
        <add name="Unknown Clod Shorts 1" type="ushort" arr1="Unknown Count 1" arr2="6"></add>
        <add name="Unknown Clod Shorts 2" type ="ushort" arr1="Unknown Count 2"></add>
        <add name="Unknown Clod Shorts 3" type ="ushort" arr1="Unknown Count 3" arr2="6"></add>
    </niobject>

    <niobject name="NiUVController" abstract="0" inherit="NiTimeController">
        Time controller for texture coordinates.
        <add name="Unknown Short" type="ushort">Always 0?</add>
        <add name="Data" type="Ref" template="NiUVData">Texture coordinate controller data index.</add>
    </niobject>

    <niobject name="NiUVData" abstract="0" inherit="NiObject">
        Texture coordinate data.
        <add name="UV Groups" type="KeyGroup" template="float" arr1="4">
            Four UV data groups. Appear to be U translation, V translation, U scaling/tiling, V scaling/tiling.
        </add>
    </niobject>

    <niobject name="NiVectorExtraData" abstract="0" inherit="NiExtraData">
        Extra vector data.
        <add name="Vector Data" type="Vector3">The vector data.</add>
        <add name="Unknown Float" type="float">Not sure whether this comes before or after the vector data.</add>
    </niobject>

    <niobject name="NiVertexColorProperty" abstract="0" inherit="NiProperty">
        Property of vertex colors. This object is referred to by the root object of the NIF file whenever some NiTriShapeData object has vertex colors with non-default settings; if not present, vertex colors have vertex_mode=2 and lighting_mode=1.
        <add name="Flags" type="Flags">
            Property flags. Appears to be unused until 20.1.0.3.

            Bits 0-2: Unknown
            Bit 3: Lighting Mode?
            Bits 4-5: Vertex Mode?
        </add>
        <add name="Vertex Mode" type="VertMode" ver2="20.0.0.5">
            Determines how vertex and material colors are mixed.
            related gl function: glColorMaterial
            In Flags from version 20.1.0.3 onwards.
        </add>
        <add name="Lighting Mode" type="LightMode" ver2="20.0.0.5">The light mode. In Flags from 20.1.0.3 on.</add>
    </niobject>

    <niobject name="NiVertWeightsExtraData" abstract="0" inherit="NiExtraData">
        Not used in skinning.
        Unsure of use - perhaps for morphing animation or gravity.
        <add name="Num Bytes" type="uint">Number of bytes in this data object.</add>
        <add name="Num Vertices" type="ushort">Number of vertices.</add>
        <add name="Weight" type="float" arr1="Num Vertices">The vertex weights.</add>
    </niobject>

    <niobject name="NiVisData" abstract="0" inherit="NiObject">
        Visibility data for a controller.
        <add name="Num Keys" type="uint">The number of visibility keys that follow.</add>
        <add name="Keys" type="Key" arg="1" template="byte" arr1="Num Keys">The visibility keys.</add>
    </niobject>

    <niobject name="NiWireframeProperty" abstract="0" inherit="NiProperty">
        Unknown.
        <add name="Flags" type="Flags">
            Property flags.
            0 - Wireframe Mode Disabled
            1 - Wireframe Mode Enabled
        </add>
    </niobject>

    <niobject name="NiZBufferProperty" abstract="0" inherit="NiProperty">
        This Property controls the Z buffer (OpenGL: depth buffer).
        <add name="Flags" type="Flags" default="3">
            Bit 0 enables the z test
            Bit 1 controls wether the Z buffer is read only (0) or read/write (1)
        </add>
        <add name="Function" type="ZCompareMode" default="ZCOMP_LESS_EQUAL" ver1="4.1.0.12" ver2="20.0.0.5">
            Z-Test function (see: glDepthFunc). In Flags from 20.1.0.3 on.
        </add>
    </niobject>

    <niobject name="RootCollisionNode" abstract="0" inherit="NiNode">
        Morrowind-specific node for collision mesh.
    </niobject>

    <niobject name="NiRawImageData" abstract="0" inherit="NiObject">
        Raw image data.
        <add name="Width" type="uint">Image width</add>
        <add name="Height" type="uint">Image height</add>
        <add name="Image Type" type="ImageType">The format of the raw image data.</add>
        <add name="RGB Image Data" type="ByteColor3" arr1="Width" arr2="Height" cond="Image Type == 1" >Image pixel data.</add>
        <add name="RGBA Image Data" type="ByteColor4" arr1="Width" arr2="Height" cond="Image Type == 2" >Image pixel data.</add>
    </niobject>

    <niobject name="NiSortAdjustNode" abstract="0" inherit="NiNode">
        Unknown node.  Found in Loki.
        <add name="Sorting Mode" type="SortingMode" default="SORTING_INHERIT">Sorting</add>
        <add name="Unknown Int 2" type="int" default="-1" ver2="10.2.0.0">Unknown.</add>
    </niobject>

    <niobject name="NiSourceCubeMap" abstract="0" inherit="NiSourceTexture">
        Unknown node.  Found in Emerge Demo.
    </niobject>

    <niobject name="NiPhysXProp" abstract="0" inherit="NiObjectNET">
        Unknown PhysX node.
        <add name="Unknown Float 1" type="float">Unknown</add>
        <add name="Unknown Int 1" type="uint">Unknown</add>
        <add name="Unknown Refs 1" type="Ref" template="NiObject" arr1="Unknown Int 1">Unknown</add>
        <add name="Num Dests" type="int">Number of NiPhysXTransformDest references</add>
        <add name="Transform Dests" type="Ref" template="NiPhysXTransformDest" arr1="Num Dests">Unknown</add>
        <add name="Unknown Byte" type="byte">Unknown</add>
        <add name="Unknown Int" type="int" ver1="20.5.0.0">Unknown</add><!-- in Krazy Rain 20.5.0.0 nifs, missing in the copetech 20.3.0.9 nifs -->
        <add name="Prop Description" type="Ref" template="NiPhysXPropDesc">PhysX Property Description.</add>
    </niobject>

    <compound name="physXMaterialRef">
        <add name="Number" type="byte">Unknown</add>
        <add name="Unknown Byte 1" type="byte">Unknown</add>
        <add name="Material Desc" type="Ref" template="NiPhysXMaterialDesc" >PhysX Material Description</add>
    </compound>

    <niobject name="NiPhysXPropDesc" abstract="0" inherit="NiObject">
        Unknown PhysX node.
        <add name="Num Dests" type="int">Number of NiPhysXActorDesc references</add>
        <add name="Actor Descs" type="Ref" template="NiPhysXActorDesc" arr1="Num Dests">Unknown</add>
        <add name="Num Joints" type="uint">Unknown</add>
        <add name="Joint Descs" type="Ref" template="NiPhysXD6JointDesc" arr1="Num Joints">PhysX Joint Descriptions</add>
        <add name="Unknown Int 1" type="int">Unknown</add>
        <add name="Num Materials" type="uint">Unknown</add>
        <add name="Material Descs" type="physXMaterialRef"  arr1="Num Materials">PhysX Material Descriptions</add>
        <add name="Unknown Int 2" type="uint">Unknown</add>
        <add name="Unknown Int 3" type="uint" ver1="20.5.0.0">Unknown</add><!-- in Krazy Rain 20.5.0.0 nifs, not in copetech nifs -->
        <add name="Unknown String 4" type="string" ver1="20.5.0.0">Unknown</add><!-- in Krazy Rain 20.5.0.0 nifs, not in copetech nifs -->
        <add name="Unknown Int 5" type="uint" ver1="20.5.0.0">Unknown</add><!-- in Krazy Rain 20.5.0.0 nifs, not in copetech nifs -->
        <add name="Unknown Byte 6" type="byte" ver1="20.5.0.0">Unknown</add><!-- in Krazy Rain 20.5.0.0 nifs, not in copetech nifs -->
    </niobject>

    <niobject name="NiPhysXActorDesc" abstract="0" inherit="NiObject">
        Unknown PhysX node.
        <add name="Unknown Int 1" type="int">Unknown</add>
        <add name="Unknown Int 2" type="int">Unknown</add>
        <add name="Unknown Quat 1" type="Quaternion">Unknown</add>
        <add name="Unknown Quat 2" type="Quaternion">Unknown</add>
        <add name="Unknown Quat 3" type="Quaternion">Unknown</add>
        <add name="Unknown Ref 0" type="Ref" template="NiPhysXBodyDesc">Unknown</add>
        <add name="Unknown Int 4" type="float">Unknown</add>
        <add name="Unknown Int 5" type="int">Unknown</add>
        <add name="Unknown Byte 1" type="byte">Unknown</add>
        <add name="Unknown Byte 2" type="byte">Unknown</add>
        <add name="Unknown Int 6" type="int">Unknown</add>
        <add name="Shape Description" type="Ref" template="NiPhysXShapeDesc">PhysX Shape Description</add>
        <add name="Unknown Ref 1" type="Ref" template="NiObject">Unknown</add>
        <add name="Unknown Ref 2" type="Ref" template="NiObject">Unknown</add>
        <add name="Unknown Refs 3" type="Ref" template="NiObject" arr1="Unknown Int 6">Unknown</add>
    </niobject>

    <niobject name="NiPhysXBodyDesc" inherit="NiObject">
        Unknown PhysX node.
        <add name="Unknown Bytes" type="byte" arr1="136" ver1="20.3.0.6">Unknown</add>
    </niobject>

    <niobject name="NiPhysXD6JointDesc" inherit="NiObject">
        Unknown PhysX node.
        <add name="Unknown Bytes" type="byte" arr1="388" ver1="20.3.0.6">Unknown</add>
    </niobject>

    <niobject name="NiPhysXShapeDesc" abstract="0" inherit="NiObject">
        Unknown PhysX node.
        <add name="Unknown Int 1" type="int">Unknown</add>
        <add name="Unknown Quat 1" type="Quaternion">Unknown</add>
        <add name="Unknown Quat 2" type="Quaternion">Unknown</add>
        <add name="Unknown Quat 3" type="Quaternion">Unknown</add>
        <add name="Unknown Short 1" type="short">Unknown</add>
        <add name="Unknown Int 2" type="int">Unknown</add>
        <add name="Unknown Short 2" type="short">Unknown</add>
        <add name="Unknown Float 1" type="float">Unknown</add>
        <add name="Unknown Float 2" type="float">Unknown</add>
        <add name="Unknown Float 3" type="float">Unknown</add>
        <add name="Unknown Int 3" type="int">Unknown</add>
        <add name="Unknown Int 4" type="int">Unknown</add>
        <add name="Unknown Int 5" type="int">Unknown</add>
        <add name="Unknown Int 7" type="int">Unknown</add>
        <add name="Unknown Int 8" type="int">Unknown</add>
        <!--<add name="Unknown Bytes 1" type="byte" arr1="8" ver1="20.3.0.6">Unknown. Wrong, but better than nothing.</add>-->
        <add name="Mesh Description" type="Ref" template="NiPhysXMeshDesc">PhysX Mesh Description</add>
        <!-- todo: fix invalid link failure on Ficus.nif from the emerge demo -->
    </niobject>

    <niobject name="NiPhysXMeshDesc" abstract="0" inherit="NiObject">
        Unknown PhysX node.
        <add name="Unknown Short 1" type="short">Unknown</add>
        <add name="Unknown Float 1" type="float">Unknown</add>
        <add name="Unknown Short 2" type="short">Unknown</add>
        <add name="Unknown Bytes 0" type="byte" arr1="3">NXS</add>
        <add name="Unknown Byte 1" type="byte">Unknown</add>
        <add name="Unknown Bytes 1" type="byte" arr1="4">MESH</add>
        <add name="Unknown Bytes 2" type="byte" arr1="8">Unknown</add>
        <add name="Unknown Float 2" type="float">Unknown</add>
        <add name="Unknown Int 1" type="int">Unknown</add>
        <add name="Unknown Int 2" type="int">Unknown</add>
        <add name="Num Vertices" type="int">Number of mesh vertices</add>
        <add name="Unknown Int 4" type="int">Unknown</add>
        <add name="Vertices" type="Vector3" arr1="Num Vertices">Vertices</add>
        <add name="Unknown Bytes 3" type="byte" arr1="982">Unknown</add>
        <add name="Unknown Shorts 1" type="short" arr1="368">Unknown</add>
        <add name="Unknown Ints 1" type="uint" arr1="3328">Unknown</add>
        <add name="Unknown Byte 2" type="byte">Unknown</add>
    </niobject>

    <niobject name="NiPhysXMaterialDesc" abstract="0" inherit="NiObject">
        Unknown node.
        <add name="Unknown Int" type="uint" arr1="12">Unknown</add>
        <add name="Unknown Byte 1" type="byte">Unknown</add>
        <add name="Unknown Byte 2" type="byte">Unknown</add>
    </niobject>

    <niobject name="NiPhysXKinematicSrc" inherit="NiObject">
        Unknown PhysX node.
        <add name="Unknown Bytes" type="byte" arr1="6" ver1="20.3.0.6">Unknown</add>
    </niobject>

    <niobject name="NiPhysXTransformDest" inherit="NiObject">
        Unknown PhysX node.
        <add name="Unknown Byte 1" type="byte">Unknown. =1?</add>
        <add name="Unknown Byte 2" type="byte">Unknown. =0</add>
        <add name="Node" type="Ptr" template="NiNode" >Affected node?</add>

    </niobject>

    <niobject name="NiArkAnimationExtraData" inherit="NiExtraData">
        Unknown node.
        <add name="Unknown Ints" type="int" arr1="4" />
        <add name="Unknown Bytes" type="byte" arr1="37" ver2="4.1.0.12" />
    </niobject>

    <niobject name="NiArkImporterExtraData" inherit="NiExtraData">
        Unknown node.
        <add name="Unknown Int 1" type="int" />
        <add name="Unknown Int 2" type="int" ver2="4.1.0.12" />
        <add name="Importer Name" type="string">Contains a string like &quot;Gamebryo_1_1&quot; or &quot;4.1.0.12&quot;</add>
        <add name="Unknown Bytes" type="byte" arr1="13" />
        <add name="Unknown Floats" type="float" arr1="7" />
    </niobject>

    <niobject name="NiArkTextureExtraData" inherit="NiExtraData">
        Unknown node.
        <add name="Unknown Ints 1" type="int" arr1="2" />
        <add name="Unknown Byte" type="byte" />
        <add name="Unknown Int 2" type="int" ver2="4.1.0.12" />
        <add name="Num Textures" type="int" />
        <add name="Textures" type="ArkTexture" arr1="Num Textures" />
    </niobject>

    <niobject name="NiArkViewportInfoExtraData" inherit="NiExtraData">
        Unknown node.
        <add name="Unknown Bytes" type="byte" arr1="13" />
    </niobject>

    <niobject name="NiArkShaderExtraData" inherit="NiExtraData">
        Unknown node.
        <add name="Unknown Int" type="int" />
        <add name="Unknown String" type="string" />
    </niobject>

    <niobject name="NiLines" inherit="NiTriBasedGeom">
        Wireframe geometry.
    </niobject>

    <niobject name="NiLinesData" inherit="NiGeometryData">
        Wireframe geometry data.
        <add name="Lines" type="bool" arr1="Num Vertices">Is vertex connected to other (next?) vertex?</add>
    </niobject>

    <compound name="Polygon">
        Two dimensional screen elements.
        <add name="Num Vertices" type="ushort">Number of vertices in this polygon</add>
        <add name="Vertex Offset" type="ushort">Vertex Offset</add>
        <add name="Num Triangles" type="ushort">Number of faces in this polygon</add>
        <add name="Triangle Offset" type="ushort">Triangle offset in shape</add>
    </compound>

    <niobject name="NiScreenElementsData" inherit="NiTriShapeData">
        Two dimensional screen elements.
        <add name="Max Polygons" type="ushort">Maximum number of polygons?</add>
        <add name="Polygons" type="Polygon" arr1="Max Polygons">Polygons</add>
        <add name="Polygon Indices" type="ushort" arr1="Max Polygons">Polygon Indices</add>
        <add name="Unknown UShort 1" type="ushort" default="1">Unknown</add>
        <add name="Num Polygons" type="ushort">Number of Polygons actually in use</add>
        <add name="Used Vertices" type="ushort">Number of in-use vertices</add>
        <add name="Unknown UShort 2" type="ushort" default="1">Unknown</add>
        <add name="Used Triangle Points" type="ushort">Number of in-use triangles</add>
        <add name="Unknown UShort 3" type="ushort" default="1">Maximum number of faces</add>
    </niobject>

    <niobject name="NiScreenElements" inherit="NiTriShape">
        Two dimensional screen elements.
    </niobject>

    <niobject name="NiRoomGroup" inherit="NiNode">
        Grouping node for nodes in a Portal
        <add name="Shell Link" type="Ptr" template="NiNode" >Outer Shell Geometry Node?</add>
        <add name="Num Rooms" type="int">Number of rooms in this group</add>
        <add name="Rooms" type="Ptr" template="NiRoom" arr1="Num Rooms">Rooms associated with this group.</add>
    </niobject>

    <niobject name="NiRoom" inherit="NiNode">
        Grouping node for nodes in a Portal
        <add name="Num Walls" type="int">Number of walls in a room?</add>
        <add name="Wall Plane" type="Vector4" arr1="Num Walls">Face normal and unknown value.</add>
        <add name="Num In Portals" type="int">Number of doors into room</add>
        <add name="In Portals" type="Ptr" template="NiPortal" arr1="Num In Portals">Number of portals into room</add>
        <add name="Num Portals 2" type="int">Number of doors out of room</add>
        <add name="Portals 2" type="Ptr" template="NiPortal" arr1="Num Portals 2">Number of portals out of room</add>
        <add name="Num Items" type="int">Number of unknowns</add>
        <add name="Items" type="Ptr" template="NiAVObject" arr1="Num Items">All geometry associated with room.</add>
    </niobject>

    <niobject name="NiPortal" inherit="NiAVObject">
        A Portal
        <add name="Unknown Flags" type="Flags">Unknown flags.</add>
        <add name="Unknown Short 2" type="short">Unknown</add>
        <add name="Num Vertices" type="ushort">Number of vertices in this polygon</add>
        <add name="Vertices" type="Vector3" arr1="Num Vertices">Vertices</add>
        <add name="Target" type="Ptr" template="NiNode">Target portal or room</add>
    </niobject>

    <!-- Red Ocean Custom Objects
    <niobject name="Object" inherit="NiNode">
        Red Ocean Object class
        <add name="Unknown Short 1" type="short">Unknown</add>
        <add name="Unknown Link 1" type="Ref" template="NiObject">Unknown</add>
        <add name="Unknown Short 2" type="short">Unknown</add>
        <add name="Unknown Short 3" type="short">Unknown</add>
        <add name="Unknown Float 1" type="float">Unknown</add>
    </niobject>
    
    <niobject name="BoundingBoxExtraData" inherit="NiExtraData">
        Red Ocean Bounding Box
        <add name="Flags" type="Flags">Unknown</add>
        <add name="Center?" type="Vector3">Center of box?</add>
        <add name="Extent?" type="Vector3">Extents of box?</add>
    </niobject>
    
    <niobject name="Door" inherit="Object">
        Red Ocean Object class
        <add name="Unknown Short 1" type="short">Unknown</add>
        <add name="Unknown Float 1" type="float">Unknowns</add>
        <add name="Unknown Float 2" type="float">Unknowns</add>
        <add name="Unknown Short 2" type="short">Unknown</add>
        <add name="Unknown Int 1" type="int">Unknown</add>
        <add name="Unknown Short 3" type="short">Unknown</add>
        <add name="Unknown Bool 1" type="bool">Unknown</add>
        <add name="Unknown Short 4" type="short">Unknown</add>
        <add name="Unknown Float 3" type="float">Unknowns</add>
    </niobject>
    -->
    <niobject name="BSFadeNode" abstract="0" inherit="NiNode">
        Bethesda-specific fade node.
    </niobject>

    <enum name="BSShaderType" storage="uint">
        The type of animation interpolation (blending) that will be used on the associated key frames.
        <option value="0" name="SHADER_TALL_GRASS">Tall Grass Shader</option>
        <option value="1" name="SHADER_DEFAULT">Standard Lighting Shader</option>
        <option value="10" name="SHADER_SKY">Sky Shader</option>
		<option value="14" name="SHADER_SKIN">Skin Shader</option>
        <option value="17" name="SHADER_WATER">Water Shader</option>
        <option value="29" name="SHADER_LIGHTING30">Lighting 3.0 Shader</option>
        <option value="32" name="SHADER_TILE">Tiled Shader</option>
        <option value="33" name="SHADER_NOLIGHTING">No Lighting Shader</option>
    </enum>
    
    <bitflags name="BSShaderFlags" storage="uint">
        Shader Property Flags
		<option value="0" name="Zbuffer Test">ZBuffer Test (1=on)</option>
		<option value="1" name="Shadow Map">Shadow Map</option>
		<option value="2" name="External Emittance">External Emittance</option>
		<option value="3" name="Parallax Occlusion">Parallax Occlusion</option>
		<option value="4" name="Dynamic Decal">Dynamic Decal</option>
		<option value="5" name="Decal">Decal</option>
		<option value="6" name="Unknown 6">Unknown\Light fade? (if 0 and envmap is on, "envmap light fade" is not present)</option>
		<option value="7" name="Multiple Textures">Multiple Textures (base diff/norm become null)</option>
		<option value="8" name="Shadow Frustum">Shadow Frustum</option>
		<option value="9" name="Tree Billboard">Tree Billboard</option>
		<option value="10" name="Window Environment Mapping">Window Environment Mapping</option>
		<option value="11" name="Localmap Hide Secret">Localmap Hide Secret</option>
		<option value="12" name="Dynamic Alpha">Dynamic Alpha</option>
		<option value="13" name="Hair">Hair</option>
		<option value="14" name="Eye Environment Mapping">Eye Environment Mapping (does not use envmap light fade or envmap scale)</option>
		<option value="15" name="Fire Refraction">Fire Refraction (switches on refraction power/period)</option>
		<option value="16" name="Refraction">Refraction (switches on refraction power)</option>
		<option value="17" name="Unknown 17">Unknown/Crash</option>
		<option value="18" name="Non Projective Shadows">Non-Projective Shadows</option>
		<option value="19" name="Unknown 19">Unknown/Crash</option>
		<option value="20" name="Parallax">Parallax</option>
		<option value="21" name="Facegen Skin">Facegen\Skin</option>
		<option value="22" name="Unknown 22">Unknown (Always 0?)</option>
		<option value="23" name="Unknown 23">Unknown (usually 1)</option>
		<option value="24" name="Environment Mapping">Environment mapping (uses Envmap Scale)</option>
		<option value="25" name="Empty" default="1">EMPTY (usually seen w/texture animation)</option>
		<option value="26" name="Single Pass">Single Pass (uses same default shader path as diff/norm/spec setup BSSM_ADTS10)</option>
		<option value="27" name="Unknown 27">Unknown (Always 0?)</option>
		<option value="28" name="Vertex Alpha">Vertex Alpha</option>
		<option value="29" name="Low Detail">Low detail (seems to use standard diff/norm/spec shader)</option>
		<option value="30" name="Skinned">Skinned.</option>
		<option value="31" name="Unknown 31" default="1">Unknown</option>
    </bitflags>
    
    <niobject name="BSShaderProperty" abstract="0" inherit="NiProperty">
        Bethesda-specific Property node
        <add name="Flags" type="Flags" default="1">Unknown</add>
        <add name="Shader Type" type="BSShaderType" default="SHADER_DEFAULT">Unknown (Set to 0x21 for NoLighting, 0x11 for Water)</add>
        <add name="Shader Flags" type="BSShaderFlags" default="0x82000000">Shader Property Flags</add>
        <add name="Unknown Short 1" type="ushort" vercond="User Version == 12">Unknown</add>
        <add name="Unknown Int 2" type="int" default="1">Unknown</add>
        <add name="Envmap Scale" type="float" default="1.0">Unknown</add>
    </niobject>

    <niobject name="BSShaderLightingProperty" abstract="1" inherit="BSShaderProperty">
        Bethesda-specific property.
        <add name="Unknown Int 3" type="int" default="3">Unknown</add>
    </niobject>

    <niobject name="BSShaderNoLightingProperty" abstract="0" inherit="BSShaderLightingProperty">
        Bethesda-specific property.
        <add name="File Name" type="SizedString">The texture glow map.</add>
        <add name="Unknown Float 2" type="float" default="1.0" vercond="(User Version >= 11) &amp;&amp; (User Version 2 &gt; 26)">Unknown</add>
        <add name="Unknown Float 3" type="float" default="0.0" vercond="(User Version >= 11) &amp;&amp; (User Version 2 &gt; 26)">
            Normally what appears to be a junk value (0xB33BBD2E). Appears to be related to glow when Unk Flags is (0x82000148).
        </add>
        <add name="Unknown Float 4" type="float" default="1.0" vercond="(User Version >= 11) &amp;&amp; (User Version 2 &gt; 26)">Unknown</add>
        <add name="Unknown Float 5" type="float" default="0.0" vercond="(User Version >= 11) &amp;&amp; (User Version 2 &gt; 26)">Unknown</add>
    </niobject>

    <niobject name="BSShaderPPLightingProperty" abstract="0" inherit="BSShaderLightingProperty">
        Bethesda-specific Shade node.
        <add name="Texture Set" type="Ref" template="BSShaderTextureSet">Texture Set</add>
        <add name="Unknown Float 2" type="float" default="0.0" vercond="(User Version >= 11) &amp;&amp; (User Version 2 &gt; 14)">Unknown</add>
        <add name="Refraction Period" type="int" default="0" vercond="(User Version >= 11) &amp;&amp; (User Version 2 &gt; 14)">Rate of texture movement for refraction shader.</add>
        <add name="Unknown Float 4" type="float" default="4.0" vercond="(User Version >= 11) &amp;&amp; (User Version 2 &gt; 24)">Unknown</add>
        <add name="Unknown Float 5" type="float" default="1.0" vercond="(User Version >= 11) &amp;&amp; (User Version 2 &gt; 24)">Unknown</add>
    </niobject>

	<!-- Skyrim specific Node -->
    <niobject name="BSEffectShaderProperty" abstract="0" inherit="NiProperty">
        <add name="Unknown Byte 1" type="byte">8/16?</add>
        <add name="Unknown Short 1" type="ushort"> </add>
        <add name="Unknown Byte 2" type="byte">always 80?</add>
        <add name="Unknown Int 1" type="uint"> </add>
        <add name="Unknown Floats 1"  type="Vector4"> </add>
        <add name="Source Texture"  type="SizedString">points to an external texture.</add>

        <add name="Unknown Int 2" type="uint"> </add>
        <add name="Unknown Matrix 1" type="Matrix33">Not correct or finished, but it fits for now.</add>
        <add name="Unknown Float" type="float"> </add>
        <add name="Gradient Texture"  type="SizedString">points to an external texture.</add>
		
		
    </niobject>

	<!-- Skyrim specific Node -->
	<niobject name="BSEffectShaderPropertyFloatController" abstract="0" inherit="NiFloatInterpController">
		<add name="Unknown Int 2" type="uint">Unknown. Does not appear to be a link.</add>
	</niobject>
	
	<!-- Skyrim specific Node -->
	<niobject name="BSLightingShaderPropertyFloatController" abstract="0" inherit="NiFloatInterpController">
		<add name="Unknown Int 2" type="uint">Unknown</add>
	</niobject>
	
	<niobject name="BSLightingShaderPropertyColorController" abstract="0" inherit="NiFloatInterpController">
		<add name="Unknown Int 2" type="uint">Unknown</add>
	</niobject>
	
	<niobject name="BSProceduralLightningController" abstract="0" inherit="NiFloatInterpController">
		<add name="Unknown Int 2" type="uint">Unknown</add>
        <add name="Target(?)1" type="uint">Unknown</add>
        <add name="Target(?)2" type="uint">Unknown</add>
        <add name="Target(?)3" type="uint">Unknown</add>
        <add name="Target(?)4" type="uint">Unknown</add>
        <add name="Target(?)5" type="uint">Unknown</add>
        <add name="Target(?)6" type="uint">Unknown</add>
        <add name="Target(?)7" type="uint">Unknown</add>
        <add name="Unknown Short 1" type="ushort">Unknown</add>
        <add name="Unknown Short 2" type="ushort">Unknown</add>
        <add name="Unknown Short 3" type="ushort">Unknown</add>
        <add name="Float 1" type="float">Unknown</add>
        <add name="Float 2" type="float">Unknown</add>
        <add name="Float 3" type="float">Unknown</add>
        <add name="Float 4" type="float">Unknown</add>
        <add name="Float 5" type="float">Unknown</add>
        <add name="Byte 1" type="byte">Unknown</add>
        <add name="Byte 2" type="byte">Unknown</add>
        <add name="Byte 3" type="byte">Unknown</add>
        <add name="Target(?)8" type="uint">Unknown</add>
	</niobject>
    
    <niobject name="BSShaderTextureSet" abstract="0" inherit="NiObject">
        Bethesda-specific Texture Set.
        <add name="Num Textures" type="int" default="6">Number of Textures</add>
        <add name="Textures" type="SizedString" arr1="Num Textures">Textures.
            0: Diffuse
            1: Normal/Gloss
            2: Glow/Skin/Hair
            3: Height/Parallax
            4: Environment
            5: Environment Mask
        </add>
    </niobject>

    <niobject name="WaterShaderProperty" abstract="0" inherit="BSShaderProperty">
        Bethesda-specific node? Found in Fallout3
    </niobject>

    <niobject name="SkyShaderProperty" abstract="0" inherit="BSShaderProperty">
        Bethesda-specific node? Found in Fallout3
        <add name="Unknown Int 4" type="int">Unknown</add>
        <add name="File Name" type="SizedString">The texture.</add>
        <add name="Unknown Int 5" type="int" default="3">Unknown</add>
    </niobject>

    <niobject name="TileShaderProperty" abstract="0" inherit="BSShaderLightingProperty">
        Bethesda-specific node.
        <add name="File Name" type="SizedString">Texture file name</add>
    </niobject>

    <niobject name="DistantLODShaderProperty" abstract="0" inherit="BSShaderProperty">
        Bethesda-specific node.
    </niobject>

    <niobject name="BSDistantTreeShaderProperty" abstract="0" inherit="BSShaderProperty">
        Bethesda-specific node.
    </niobject>

    <niobject name="TallGrassShaderProperty" abstract="0" inherit="BSShaderProperty">
        Bethesda-specific node.
        <add name="File Name" type="SizedString">Texture file name</add>
    </niobject>

    <niobject name="VolumetricFogShaderProperty" abstract="0" inherit="BSShaderProperty">
        Bethesda-specific node.
    </niobject>

    <niobject name="HairShaderProperty" abstract="0" inherit="BSShaderProperty">
        Bethesda-specific node.
    </niobject>

    <niobject name="Lighting30ShaderProperty" abstract="0" inherit="BSShaderPPLightingProperty">
        Bethesda-specific node.
    </niobject>

    <!-- Skyrim specific property -->
    <niobject name="BSLightingShaderProperty"  abstract="0" inherit="BSShaderPPLightingProperty">
        Bethesda-specific node.
		<add name="Unknown Int 1" type="uint" vercond="(User Version == 12)" default="3">Unknown.</add>
		<add name="Unknown Floats" type="float" arr1="9" vercond="(User Version == 12)" default="1.0,0.0,226.0,0.8353,0.8824,0.8902,2.72,5.4,2.8">Skyrim, MaterialProperty might be merged in some form here.</add>
		<add name="Unknown Float Set 1" type="float" cond="Unknown Flag == 1" vercond="User Version >= 12">Unknown</add>
		<add name="Unknown Vector3 Set 1" type="Vector3" cond="Unknown Flag == 5" vercond="User Version >= 12">Unknown</add>
		<add name="Unknown Float Set 2" type="float" arr1="7" cond="Unknown Flag == 16" vercond="User Version >= 12">Unknown</add>
		<add name="Unknown Vector3 Set 2" type="Vector3" cond="(Unknown Flag == 6)" vercond="User Version >= 12">Unknown</add>
		<add name="Unknown Float Set 3" type="float"  arr1="5" cond="Unknown Flag == 11" vercond="User Version >= 12">Unknown</add>
        <add name="Unknown Vector4 Set 3" type="Vector4" cond="(Unknown Flag == 14)" vercond="User Version >= 12">Unknown</add>
		<add name="Unknown Float Set 4" type="float" arr1="2" cond="(Unknown Flag == 7)" vercond="User Version >= 12">Unknown</add>
    </niobject>

    <niobject name="BSDismemberSkinInstance" abstract="0" inherit="NiSkinInstance">
        Bethesda-specific node.
        <add name="Num Partitions" type="int">Unknown</add>

        <add name="Partitions" type="BodyPartList" arr1="Num Partitions">Unknown</add>
    </niobject>

    <niobject name="BSDecalPlacementVectorExtraData" inherit="NiExtraData">
        Bethesda-specific node. (for dynamic decal projection?)
        <add name="Unknown Float 1" type="float">Unknown</add>
        <add name="Num Vector Blocks" type="short">Number of groups</add>
        <add name="Vector Blocks" type="DecalVectorArray" arr1="Num Vector Blocks">Number of Blocks</add>
    </niobject>

    <niobject name="BSPSysSimpleColorModifier" inherit="NiPSysModifier">
        Bethesda-Specific Particle node.
        <add name="Fade In Percent" type="float">Unknown</add>
        <add name="Fade out Percent" type="float">Unknown</add>
        <add name="Color 1 End Percent" type="float">Unknown</add>
        <add name="Color 1 Start Percent" type="float">Unknown</add>
        <add name="Color 2 End Percent" type="float">Unknown</add>
        <add name="Color 2 Start Percent" type="float">Unknown</add>
        <add name="Colors" type="Color4" arr1="3">Colors</add>
    </niobject>


    <niobject name="BSValueNode" inherit="NiNode">
        Bethesda-Specific node. Found on fxFire effects
        <add name="Value" type="int">Value</add>
        <add name="Unknown byte" type="byte">Unknown</add>
    </niobject>


    <niobject name="BSStripParticleSystem" inherit="NiParticleSystem">
        Bethesda-Specific (mesh?) Particle System.
    </niobject>


    <niobject name="BSStripPSysData" inherit="NiPSysData">
        Bethesda-Specific (mesh?) Particle System Data.
        <add name="Unknown Short 3" type="short">Unknown</add>
        <add name="Unknown byte 1" type="byte">Unknown</add>
        <add name="Unknown Int 2" type="int">Unknown</add>
        <add name="Unknown Int 3" type="int">Unknown</add>
    </niobject>


    <niobject name="BSPSysStripUpdateModifier" inherit="NiPSysModifier">
        Bethesda-Specific (mesh?) Particle System Modifier.
        <add name="Update Delta Time" type="float">Unknown</add>
    </niobject>


    <niobject name="BSMaterialEmittanceMultController" inherit="NiFloatInterpController">
        Bethesda-Specific node.
    </niobject>



    <niobject name="BSMasterParticleSystem" inherit="NiNode">
        Bethesda-Specific node.
        <add name="Max Emitter Objects" type="ushort">Unknown</add>
        <add name="Num Particle Systems" type="int">Unknown</add>
        <add name="Particle Systems" type="Ref" template="NiAVObject" arr1="Num Particle Systems">Unknown</add>

    </niobject>


    <niobject name="BSPSysMultiTargetEmitterCtlr" inherit="NiPSysModifierCtlr">
        Particle system (multi?) emitter controller.
        <add name="Data" type="Ref" template="NiPSysEmitterCtlrData" ver2="10.1.0.0">This controller's data</add>
        <add name="Visibility Interpolator" type="Ref" template="NiInterpolator" ver1="10.2.0.0">Links to a bool interpolator. Controls emitter&#039;s visibility status?</add>
        <add name="Unknown Short 1" type="short">Unknown</add>
        <add name="Unknown Int 1" type="int">Unknown</add>
    </niobject>


    <niobject name="BSRefractionStrengthController" inherit="NiFloatInterpController">
        Bethesda-Specific node.
    </niobject>


    <niobject name="BSOrderedNode" inherit="NiNode">
        Bethesda-Specific node.
        <add name="Alpha Sort Bound" type="Vector4">Unknown</add>
        <add name="Is Static Bound" type="byte">Unknown</add>
    </niobject>


    <niobject name="BSBlastNode" inherit="NiNode">
        Bethesda-Specific node.
        <add name="Unknown Byte 1" type="byte">Unknown</add>
        <add name="Unknown Short 2" type="short">Unknown</add><!-- Unknown Short 1 already used in NiNode -->
    </niobject>


    <niobject name="BSDamageStage" inherit="NiNode">
        Bethesda-Specific node.
        <add name="Unknown Byte 1" type="byte">Unknown</add>
        <add name="Unknown Short 2" type="short">Unknown</add><!-- Unknown Short 1 already used in NiNode -->
    </niobject>


    <niobject name="BSRefractionFirePeriodController" abstract="0" inherit="NiTimeController">
        Bethesda-specific node.
        <!-- interpolator present in fallout new vegas; potential issues with fallout 3? -->
        <add name="Interpolator" type="Ref" template="NiInterpolator" ver1="20.2.0.7">Link to Interpolator.</add>
    </niobject>

    <niobject name="bhkConvexListShape" abstract="0" inherit="bhkShape">
        A havok shape.
        A list of convex shapes.

        Do not put a bhkPackedNiTriStripsShape in the Sub Shapes. Use a
        separate collision nodes without a list shape for those.

        Also, shapes collected in a bhkListShape may not have the correct
        walking noise, so only use it for non-walkable objects.
        <add name="Num Sub Shapes" type="uint">The number of sub shapes referenced.</add>
        <add name="Sub Shapes" type="Ref" template="bhkConvexShape" arr1="Num Sub Shapes">List of shapes.</add>
        <add name="Material" type="HavokMaterial">The shape&#039;s material.</add>
        <add name="Unknown Floats" type="float" arr1="6" default="0.0 0.0 -0.0 0.0 0.0 -0.0">Unknown. Set to (0.0,0.0,-0.0,0.0,0.0,-0.0), where -0.0 is 0x80000000 in hex.</add>
        <add name="Unknown Byte 1" type="byte" >Unknown Flag</add>
        <add name="Unknown Float 1" type="float">Unknown Flag</add>
    </niobject>

    <compound name="BSTreadTransformData">
        Bethesda-specific node.
        <add name="Translation" type="Vector3">Translation.</add>
        <add name="Rotation" type="Quaternion">Rotation.</add>
        <add name="Scale" type="float">Scale (usually float_min).</add>
    </compound>

    <compound name="BSTreadTransform">
        Bethesda-specific node.
        <add name="Name" type="string">Name of affected node?</add>
        <add name="Transform 1" type="BSTreadTransformData">Transform data.</add>
        <add name="Transform 2" type="BSTreadTransformData">Transform data.</add>
    </compound>

    <niobject name="BSTreadTransfInterpolator" abstract="0" inherit="NiInterpolator">
        Bethesda-specific node.
        <add name="Num Tread Transforms" type="int">Unknown.</add>
        <add name="Tread Transforms" type="BSTreadTransform" arr1="Num Tread Transforms">Unknown.</add>
        <add name="Data" type="Ref" template="NiFloatData">Unknown float data.</add>
    </niobject>

    <niobject name="BSAnimNotes" abstract="0" inherit="NiObject">
        Bethesda-specific node.
        <add name="Unknown Short 1" type="short">Unknown</add>
    </niobject>

    <niobject name="bhkLiquidAction" inherit="bhkSerializable">
        Bethesda-specific node.
        <add name="Unknown Int 1" type="int">Unknown Flag</add>
        <add name="Unknown Int 2" type="int">Unknown Flag</add>
        <add name="Unknown Int 3" type="int">Unknown Flag</add>
        <add name="Unknown Float 1" type="float">Unknown Flag</add>
        <add name="Unknown Float 2" type="float">Unknown Flag</add>
        <add name="Unknown Float 3" type="float">Unknown Flag</add>
        <add name="Unknown Float 4" type="float">Unknown Flag</add>
    </niobject>

    <niobject name="BSMultiBoundNode" inherit="NiNode">
        Bethesda-specific node.
        <add name="Multi Bound" type="Ref" template="BSMultiBound">Unknown.</add>
		<add name="Unknown Int" type="uint" ver1="20.2.0.7" vercond="(User Version >= 12)">Unknown</add>
    </niobject>

    <niobject name="BSMultiBound" inherit="NiObject">
        Bethesda-specific node.
        <add name="Data" type="Ref" template="BSMultiBoundData">Unknown.</add>
    </niobject>
    
    <niobject name="BSMultiBoundOBB" inherit="NiObject">
        Bethesda-specific node.
        <add name="Unknown Floats" type="float" arr1="15">Unknown</add>
    </niobject>
    

    <niobject name="BSMultiBoundData" inherit="NiObject">
        Abstract base type for bounding data.
    </niobject>

    <niobject name="BSMultiBoundSphere" inherit="BSMultiBoundData">
        Bethesda-specific node.
        <add name="Unknown Int 1" type="int">Unknown Flag</add>
        <add name="Unknown Int 2" type="int">Unknown Flag</add>
        <add name="Unknown Int 3" type="int">Unknown Flag</add>
        <add name="Radius" type="float">Radius</add>
    </niobject>

    <compound name="BSSegmentedTriangle">
        Bethesda-specific node.
        <add name="Unknown Int 1" type="int" >Unknown</add>
        <add name="Unknown Int 2" type="int" >Unknown</add>
        <add name="Unknown Byte 1" type="byte" >Unknown</add>
    </compound>

    <niobject name="BSSegmentedTriShape" inherit="NiTriShape">
        Bethesda-specific node.
        <add name="Num Seg Triangles" type="int" >Unknown</add>
        <add name="Seg Triangles" type="BSSegmentedTriangle" arr1="Num Seg Triangles">Unknown</add>
    </niobject>

    <niobject name="BSMultiBoundAABB" inherit="BSMultiBoundData">
        Bethesda-specific node.
        <add name="Unknown Floats 1" type="float" arr1="6">Unknown</add>
    </niobject>

    <compound name="AdditionalDataInfo">
        <add name="Data Type" type="int" >Type of data in this channel</add>
        <add name="Num Channel Bytes Per Element" type="int" >Number of bytes per element of this channel</add>
        <add name="Num Channel Bytes" type="int" >Total number of bytes of this channel (num vertices times num bytes per element)</add>
        <add name="Num Total Bytes Per Element" type="int" >Number of bytes per element in all channels together. Sum of num channel bytes per element over all block infos.</add>
        <add name="Block Index" type="int" >Unsure. The block in which this channel is stored? Usually there is only one block, and so this is zero.</add>
        <add name="Channel Offset" type="int" >Offset (in bytes) of this channel. Sum of all num channel bytes per element of all preceeding block infos.</add>
        <add name="Unknown Byte 1" type="byte" default="2">Unknown, usually equal to 2.</add>
    </compound>

    <compound name="AdditionalDataBlock">
        <!-- todo: check if this is essentially the same as BSPackedAdditionalData, i.e. if this is identical to BSPackedAdditionalData minus its last two fields -->
        <add name="Has Data" type="bool">Has data</add>
        <add name="Block Size" type="int" cond="Has Data">Size of Block</add>
        <add name="Num Blocks" type="int" cond="Has Data">Unknown</add>
        <add name="Block Offsets" type="int" arr1="Num Blocks" cond="Has Data">Unknown</add>

        <add name="Num Data" type="int" cond="Has Data">Unknown</add>
        <add name="Data Sizes" type="int" arr1="Num Data" cond="Has Data">Unknown</add>
        <add name="Data" type="byte" arr1="Num Data" arr2="Block Size" cond="Has Data">Unknown</add>
    </compound>

    <compound name="BSPackedAdditionalDataBlock">
        <!-- see Fallout NV (nvdlc01vaultposter01.nif) -->
        <add name="Has Data" type="bool">Has data</add>
        <add name="Num Total Bytes" type="int" cond="Has Data">Total number of bytes (over all channels and all elements, equals num total bytes per element times num vertices).</add>
        <add name="Num Blocks" type="int" cond="Has Data">Number of blocks? Usually equal to one.</add>
        <add name="Block Offsets" type="int" arr1="Num Blocks" cond="Has Data">Block offsets in the data? Usually equal to zero.</add>

        <add name="Num Atoms" type="int" cond="Has Data">Number of atoms?</add>
        <add name="Atom Sizes" type="int" arr1="Num Atoms" cond="Has Data">The sum of all of these equal num total bytes per element, so this probably describes how each data element breaks down into smaller chunks (i.e. atoms).</add>
        <add name="Data" type="byte" arr1="Num Total Bytes" cond="Has Data">Unknown</add>
        <add name="Unknown Int 1" type="int" />
        <add name="Num Total Bytes Per Element" type="int">Unsure, but this seems to correspond again to the number of total bytes per element.</add>
    </compound>

    <niobject name="NiAdditionalGeometryData" inherit="AbstractAdditionalGeometryData">
        <add name="Num Vertices" type="ushort">Number of vertices</add>
        <add name="Num Block Infos" type="uint">Information about additional data blocks</add>
        <add name="Block Infos" type="AdditionalDataInfo" arr1="Num Block Infos">Number of additional data blocks</add>
        <add name="Num Blocks" type="int">Number of additional data blocks</add>
        <add name="Blocks" type="AdditionalDataBlock" arr1="Num Blocks">Number of additional data blocks</add>
    </niobject>

    <!-- Fallout NV (nvdlc01vaultposter01.nif) -->
    <niobject name="BSPackedAdditionalGeometryData" inherit="AbstractAdditionalGeometryData">
        <add name="Num Vertices" type="ushort" />
        <add name="Num Block Infos" type="uint">Information about additional data blocks</add>
        <add name="Block Infos" type="AdditionalDataInfo" arr1="Num Block Infos">Number of additional data blocks</add>
        <add name="Num Blocks" type="int">Number of additional data blocks. Usually there is exactly one block.</add>
        <add name="Blocks" type="BSPackedAdditionalDataBlock" arr1="Num Blocks">Number of additional data blocks</add>
    </niobject>

    <niobject name="BSWArray" inherit="NiExtraData">
        Bethesda-specific node.
        <add name="Num Items" type="int">Unknown</add>
        <add name="Items" type="int" arr1="Num Items">Unknown</add>
    </niobject>

    <niobject name="bhkAabbPhantom" inherit="bhkShapePhantom">
        Bethesda-specific node.
        <add name="Unknown Ints 1" type="int" arr1="15" />
    </niobject>

    <niobject name="BSFrustumFOVController" inherit="NiTimeController">
        Bethesda-specific node.
        <add name="Interpolator" type="Ref" template="NiFloatInterpolator">Frustrum field of view animation interpolater and data.</add>
    </niobject>

    <niobject name="BSDebrisNode" inherit="NiNode">
        Bethesda-Specific node.
        <add name="Unknown byte 1" type="byte">Unknown</add>
        <add name="Unknown Short 2" type="short">Unknown</add>
    </niobject>

    <niobject name="bhkBreakableConstraint" abstract="0" inherit="bhkConstraint">
        Bethesda-Specific node.
        <add name="Unknown Ints 1" type="int" arr1="41" vercond="User Version &lt;= 11"> </add>
        <add name="Unknown Short 1" type="short" vercond="User Version &lt;= 11">Unknown</add>
		<add name="Unknown Int 1" type="uint" vercond="User Version == 12">A count or flag?</add>
		<add name="Num Entities 2" type="uint" vercond="User Version == 12">Number of bodies affected by this constraint.</add>
        <add name="Entities 2" type="Ptr" template="bhkEntity" arr1="Num Entities 2" vercond="User Version == 12">The entities affected by this constraint.</add>
        <add name="Priority 2" type="uint" default="1" vercond="User Version == 12">Usually 1. Higher values indicate higher priority of this constraint?</add>
        <add name="Unknown Int 2" type="uint" vercond="User Version == 12">Unknown</add>
        <add name="Unknown Floats 1" type="Vector3" vercond="User Version == 12">Unknown</add>
        <add name="Unknown Floats 2" type="Vector3" vercond="User Version == 12">Unknown</add>
        <add name="Unknown Int 3" type="uint" vercond="User Version == 12">Unknown</add>
        <add name="Unknown Float 1" type="float" vercond="User Version == 12">Unknown</add>
        <add name="Unknown Float 1" type="float" cond="Unknown Int 1 >= 1" vercond="User Version == 12">Unknown</add>
        <add name="Unknown Byte 1" type="byte" vercond="User Version == 12">Unknown</add>
    </niobject>

    <niobject name="bhkOrientHingedBodyAction" abstract="0" inherit="bhkSerializable">
        Bethesda-Specific node.
        <add name="Unknown Ints 1" type="int" arr1="17" />
    </niobject>

<!--	
	
	<niobject name="bhkPoseArray" inherit="NiObject">
		Found in Fallout 3, extra ragdoll info for NPCs/creatures. (usually idleanims\deathposes.psa)
		<add name="Num Bones" type="int">Number of target bones</add>
        <add name="Bones" type="string" arr1="Num Bones">Bones in index</add>
        <add name="Num Poses" type="int">Unknown</add>
		<add name="Pose Array" type="BonePoseArray" arr1="Num Poses">Unknown</add>
	</niobject>

	<niobject name="bhkRagdollTemplate" inherit="NiObject">
		Found in Fallout 3, more ragdoll info?  (meshes\ragdollconstraint\*.rdt)
		<add name="Name" type="string"/>
		<add name="Num Bones" type="int">Number of target bones</add>
		<add name="Bones" type="Ref" template="NiObject" arr1="Num Bones">Bones in index</add>
	</niobject>
	<niobject name="bhkRagdollTemplateData" inherit="NiObject">
		Data for bhkRagdollTemplate
		<add name="Name" type="string"/>
		<add name="Unknown float 1" type="float" >Unknown</add>
		<add name="Translation" type="Vector3">Unknown</add>
		<add name="Unknown int 1" type="int" >Unknown</add>
		<add name="Unknown Flag 1" type="Flags">Unknown</add>
		<add name="Unknown Flag 2" type="Flags">Unknown</add>
		<add name="Unknown Set 1" type="RagdollTemplateSubData1" cond="Unknown int 1 == 7 ">Unknown</add>
		<add name="Unknown Set 2" type="RagdollTemplateSubData2" cond="Unknown Flag 1 != 0">Unknown</add>
	</niobject>
-->	

    <compound name="Region">
        A range of indices, which make up a region (such as a submesh).
        <add name="Start Index" type="uint" />
        <add name="Num Indices" type="uint" />
    </compound>

    <enum name="CloningBehavior" storage="uint">
        Sets how objects are to be cloned.
        <option value="0" name="CLONING_SHARE">Share this object pointer with the newly cloned scene.</option>
        <option value="1" name="CLONING_COPY">Create an exact duplicate of this object for use with the newly cloned scene.</option>
        <option value="2" name="CLONING_BLANK_COPY">Create a copy of this object for use with the newly cloned stream, leaving some of the data to be written later.</option>
    </enum>

    <enum name="ComponentFormat" storage="uint">
        The data format of components.
        <option value="0x00000000" name="F_UNKNOWN">Unknown, or don't care, format.</option>
        <option value="0x00010101" name="F_INT8_1"></option>
        <option value="0x00020102" name="F_INT8_2"></option>
        <option value="0x00030103" name="F_INT8_3"></option>
        <option value="0x00040104" name="F_INT8_4"></option>
        <option value="0x00010105" name="F_UINT8_1"></option>
        <option value="0x00020106" name="F_UINT8_2"></option>
        <option value="0x00030107" name="F_UINT8_3"></option>
        <option value="0x00040108" name="F_UINT8_4"></option>
        <option value="0x00010109" name="F_NORMINT8_1"></option>
        <option value="0x0002010A" name="F_NORMINT8_2"></option>
        <option value="0x0003010B" name="F_NORMINT8_3"></option>
        <option value="0x0004010C" name="F_NORMINT8_4"></option>
        <option value="0x0001010D" name="F_NORMUINT8_1"></option>
        <option value="0x0002010E" name="F_NORMUINT8_2"></option>
        <option value="0x0003010F" name="F_NORMUINT8_3"></option>
        <option value="0x00040110" name="F_NORMUINT8_4"></option>
        <option value="0x00010211" name="F_INT16_1"></option>
        <option value="0x00020212" name="F_INT16_2"></option>
        <option value="0x00030213" name="F_INT16_3"></option>
        <option value="0x00040214" name="F_INT16_4"></option>
        <option value="0x00010215" name="F_UINT16_1"></option>
        <option value="0x00020216" name="F_UINT16_2"></option>
        <option value="0x00030217" name="F_UINT16_3"></option>
        <option value="0x00040218" name="F_UINT16_4"></option>
        <option value="0x00010219" name="F_NORMINT16_1"></option>
        <option value="0x0002021A" name="F_NORMINT16_2"></option>
        <option value="0x0003021B" name="F_NORMINT16_3"></option>
        <option value="0x0004021C" name="F_NORMINT16_4"></option>
        <option value="0x0001021D" name="F_NORMUINT16_1"></option>
        <option value="0x0002021E" name="F_NORMUINT16_2"></option>
        <option value="0x0003021F" name="F_NORMUINT16_3"></option>
        <option value="0x00040220" name="F_NORMUINT16_4"></option>
        <option value="0x00010421" name="F_INT32_1"></option>
        <option value="0x00020422" name="F_INT32_2"></option>
        <option value="0x00030423" name="F_INT32_3"></option>
        <option value="0x00040424" name="F_INT32_4"></option>
        <option value="0x00010425" name="F_UINT32_1"></option>
        <option value="0x00020426" name="F_UINT32_2"></option>
        <option value="0x00030427" name="F_UINT32_3"></option>
        <option value="0x00040428" name="F_UINT32_4"></option>
        <option value="0x00010429" name="F_NORMINT32_1"></option>
        <option value="0x0002042A" name="F_NORMINT32_2"></option>
        <option value="0x0003042B" name="F_NORMINT32_3"></option>
        <option value="0x0004042C" name="F_NORMINT32_4"></option>
        <option value="0x0001042D" name="F_NORMUINT32_1"></option>
        <option value="0x0002042E" name="F_NORMUINT32_2"></option>
        <option value="0x0003042F" name="F_NORMUINT32_3"></option>
        <option value="0x00040430" name="F_NORMUINT32_4"></option>
        <option value="0x00010231" name="F_FLOAT16_1"></option>
        <option value="0x00020232" name="F_FLOAT16_2"></option>
        <option value="0x00030233" name="F_FLOAT16_3"></option>
        <option value="0x00040234" name="F_FLOAT16_4"></option>
        <option value="0x00010435" name="F_FLOAT32_1"></option>
        <option value="0x00020436" name="F_FLOAT32_2"></option>
        <option value="0x00030437" name="F_FLOAT32_3"></option>
        <option value="0x00040438" name="F_FLOAT32_4"></option>
        <option value="0x00010439" name="F_UINT_10_10_10_L1"></option>
        <option value="0x0001043A" name="F_NORMINT_10_10_10_L1"></option>
        <option value="0x0001043B" name="F_NORMINT_11_11_10"></option>
        <option value="0x0004013C" name="F_NORMUINT8_4_BGRA"></option>
        <option value="0x0001043D" name="F_NORMINT_10_10_10_2"></option>
        <option value="0x0001043E" name="F_UINT_10_10_10_2"></option>
    </enum>

    <enum name="DataStreamUsage" storage="uint">
        Determines how a data stream is used?
        <option value="0" name="USAGE_VERTEX_INDEX"></option>
        <option value="1" name="USAGE_VERTEX"></option>
        <option value="2" name="USAGE_SHADER_CONSTANT"></option>
        <option value="3" name="USAGE_USER"></option>
    </enum>
    
    <bitflags name="DataStreamAccess" storage="uint">
        Determines how the data stream is accessed?
        <option value="0" name="CPU Read"></option>
        <option value="1" name="CPU Write Static"></option>
        <option value="2" name="CPU Write Mutable"></option>
        <option value="3" name="CPU Write Volatile"></option>
        <option value="4" name="GPU Read"></option>
        <option value="5" name="GPU Write"></option>
        <option value="6" name="CPU Write Static Inititialized"></option>
    </bitflags>


    <niobject name="NiDataStream" inherit="NiObject" abstract="0">
        <add name="Usage" type="DataStreamUsage" abstract="1"></add>
        <add name="Access" type="DataStreamAccess" abstract="1"></add>
        <add name="Num Bytes" type="uint">The size in bytes of this data stream.</add>
        <add name="Cloning Behavior" type="CloningBehavior" default="CLONING_SHARE" />
        <add name="Num Regions" type="uint">Number of regions (such as submeshes).</add>
        <add name="Regions" type="Region" arr1="Num Regions">The regions in the mesh. Regions can be used to mark off submeshes which are independent draw calls.</add>
        <add name="Num Components" type="uint">Number of components of the data (matches corresponding field in MeshData).</add>
        <add name="Component Formats" type="ComponentFormat" arr1="Num Components">The format of each component in this data stream.</add>
        <!-- temporarily defined as blob until we have a way to handle this -->
        <add name="Data" type="byte" nifskopetype="blob" arr1="Num Bytes" />
        <add name="Streamable" type="bool" default="1" />
    </niobject>

    <compound name="SemanticData">
        <add name="Name" type="string">
            Type of data (POSITION, POSITION_BP, INDEX, NORMAL, NORMAL_BP,
            TEXCOORD, BLENDINDICES, BLENDWEIGHT, BONE_PALETTE, COLOR, DISPLAYLIST,
            MORPH_POSITION, BINORMAL_BP, TANGENT_BP).
        </add>
        <add name="Index" type="uint" default="0">
            An extra index of the data. For example, if there are 3 uv maps,
            then the corresponding TEXCOORD data components would have indices
            0, 1, and 2, respectively.
        </add>
    </compound>

    <compound name="MeshData">
        <add name="Stream" type="Ref" template="NiDataStream">
            Reference to a data stream object which holds the data used by
            this reference.
        </add>
        <add name="Is Per Instance" type="bool" default="0">
            Sets whether this stream data is per-instance data for use in
            hardware instancing.
        </add>
        <add name="Num Submeshes" type="ushort" default="1">
            The number of submesh-to-region mappings that this data stream
            has.
        </add>
        <add name="Submesh To Region Map" type="ushort" arr1="Num Submeshes">
            <!-- see Zorsis Zombie_Boy.nif -->
            A lookup table that maps submeshes to regions.
        </add>
        <add name="Num Components" type="int" default="1" />
        <add name="Component Semantics" type="SemanticData" arr1="Num Components">Describes the semantic of each component.</add>
    </compound>

    <compound name="MaterialData" ver1="20.5.0.0">
        Data stored per-material by NiRenderObject
        <add name="Material Name" type="string">The name of the material.</add>
        <add name="Material Extra Data" type ="uint">Extra data associated with the material?</add>
    </compound>

    <niobject name="NiRenderObject" inherit="NiAVObject">
        An object that can be rendered.
        <add name="Num Materials" type="uint">The number of materials affecting this renderable object.</add>
        <add name="Material Data" type="MaterialData" arr1="Num Materials">Per-material data.</add>
        <add name="Active Material" type="int" default="-1">The index of the currently active material.</add>
        <add name="Material Needs Update Default" type="bool">The initial value for the flag that determines if the internal cached shader is valid.</add>
    </niobject>

    <enum name="MeshPrimitiveType" storage="uint">
        Describes the type of primitives stored in a mesh object.
        <option value="0" name="MESH_PRIMITIVE_TRIANGLES">Triangle primitive type.</option>
        <option value="1" name="MESH_PRIMITIVE_TRISTRIPS">Triangle strip primitive type.</option>
        <option value="2" name="MESH_PRIMITIVE_LINESTRIPS">Line strip primitive type.</option>
        <option value="3" name="MESH_PRIMITIVE_QUADS">Quadrilateral primitive type.</option>
        <option value="4" name="MESH_PRIMITIVE_POINTS">Point primitive type.</option>
    </enum>

    <enum name="SyncPoint" storage="ushort">
        Specifies the time when an application must syncronize for some reason.
        <option value="0x8000" name="SYNC_ANY">Value used when no specific sync point is desired.</option>
        <option value="0x8010" name="SYNC_UPDATE">Synchronize when an object is updated.</option>
        <option value="0x8020" name="SYNC_POST_UPDATE">Synchronize when an entire scene graph has been updated.</option>
        <option value="0x8030" name="SYNC_VISIBLE">Synchronize when an object is determined to be potentially visible.</option>
        <option value="0x8040" name="SYNC_RENDER">Synchronize when an object is rendered.</option>
        <option value="0x8050" name="SYNC_PHYSICS_SIMULATE">Synchronize when a physics simulation step is about to begin.</option>
        <option value="0x8060" name="SYNC_PHYSICS_COMPLETED">Synchronize when a physics simulation step has produced results.</option>
        <option value="0x8070" name="SYNC_REFLECTIONS">Syncronize after all data necessary to calculate reflections is ready.</option>
    </enum>

    <niobject name="NiMeshModifier" inherit="NiObject">
        Base class for mesh modifiers.
        <add name="Num Submit Points" type="uint">The number of submit points used by this mesh modifier.</add>
        <add name="Submit Points" type="SyncPoint" arr1="Num Submit Points">The submit points used by this mesh modifier</add>
        <add name="Num Complete Points" type="uint">The number of complete points used by this mesh modifier.</add>
        <add name="Complete Points" type="SyncPoint" arr1="Num Complete Points">The complete points used by this mesh modifier</add>
    </niobject>

    <compound name="ExtraMeshDataEpicMickey">
        <add name="Unknown Int 1" type="int" />
        <add name="Unknown Int 2" type="int" />
        <add name="Unknown Int 3" type="int" />
        <add name="Unknown Int 4" type="float" />
        <add name="Unknown Int 5" type="float" />
        <add name="Unknown Int 6" type="float" />
    </compound>

    <compound name="ExtraMeshDataEpicMickey2">
        <add name="Start" type="int" />
        <add name="End" type="int" />
        <add name="Unknown Shorts" type="short" arr1="10" />
    </compound>

    <niobject name="NiMesh" inherit="NiRenderObject">
        <add name="Primitive Type" type="MeshPrimitiveType">The primitive type of the mesh, such as triangles or lines.</add>

        <!-- start: epic mickey (user version 15) unknowns -->
        <add name="Unknown 51" type="int" userver="15" /><!-- could also be some other type -->
        <add name="Unknown 52" type="int" userver="15" /><!-- could also be some other type -->
        <add name="Unknown 53" type="int" userver="15" /><!-- could also be some other type -->
        <add name="Unknown 54" type="int" userver="15" /><!-- could also be some other type -->
        <add name="Unknown 55" type="float" userver="15" /><!-- could also be some other type -->
        <add name="Unknown 56" type="int" userver="15" /><!-- could also be some other type -->
        <!-- end: epic mickey (user version 15) unknowns -->

        <add name="Num Submeshes" type="ushort">The number of submeshes contained in this mesh.</add>
        <add name="Instancing Enabled" type="bool">Sets whether hardware instancing is being used.</add>
        <add name="Bound" type="SphereBV">The combined bounding volume of all submeshes.</add>
        <add name="Num Datas" type="uint" />
        <add name="Datas" type="MeshData" arr1="Num Datas" />
        <add name="Num Modifiers" type="uint" />
        <add name="Modifiers" type="Ref" template="NiMeshModifier" arr1="Num Modifiers" /><!-- see Zorsis Zombie_Boy.nif -->

        <!-- start: epic mickey (user version 15) unknowns -->
        <add name="Unknown 100" type="byte" userver="15">Unknown.</add>
        <add name="Unknown 101" type="int" userver="15">Unknown.</add>
        <add name="Unknown 102" type="uint" userver="15">Size of additional data.</add>
        <add name="Unknown 103" type="float" arr1="Unknown 102" userver="15" />
        <add name="Unknown 200" type="int" userver="15" />
        <add name="Unknown 201" type="ExtraMeshDataEpicMickey" arr1="Unknown 200" userver="15" />
        <add name="Unknown 250" type="int" userver="15" />
        <add name="Unknown 251" type="int" arr1="Unknown 250" userver="15" />
        <add name="Unknown 300" type="int" userver="15" />
        <add name="Unknown 301" type="short" userver="15" />
        <add name="Unknown 302" type="int" userver="15" />
        <add name="Unknown 303" type="byte" arr1="Unknown 302" userver="15" />
        <add name="Unknown 350" type="int" userver="15" />
        <add name="Unknown 351" type="ExtraMeshDataEpicMickey2" arr1="Unknown 350" userver="15" />
        <add name="Unknown 400" type="int" userver="15" />
        <!-- end: epic mickey (user version 15) unknowns -->
    </niobject>

    <niobject name="NiMorphWeightsController" inherit="NiInterpController">
        <add name="Unknown 2" type="int"></add>
        <add name="Num Interpolators" type="uint"></add>
        <add name="Interpolators" type="Ref" template="NiObject" arr1="Num Interpolators"></add>
        <add name="Num Targets" type="uint">The number of morph targets.</add>
        <add name="Target Names" type="string" arr1="Num Targets">Name of each morph target.</add>
    </niobject>

    <compound name="ElementReference" ver1="20.5.0.0">
        <add name="Semantic" type="SemanticData">The element semantic.</add>
        <add name="Normalize Flag" type="uint">Whether or not to normalize the data.</add>
    </compound>

    <niobject name="NiMorphMeshModifier" inherit="NiMeshModifier">
        Performs linear-weighted blending between a set of target data streams.
        <add name="Flags" type="byte">
            FLAG_RELATIVETARGETS = 0x01
            FLAG_UPDATENORMALS   = 0x02
            FLAG_NEEDSUPDATE     = 0x04
            FLAG_ALWAYSUPDATE    = 0x08
            FLAG_NEEDSCOMPLETION = 0x10
            FLAG_SKINNED         = 0x20
            FLAG_SWSKINNED       = 0x40
        </add>
        <add name="Num Targets" type="ushort">The number of morph targets.</add>
        <add name="Num Elements" type="uint">The number of morphing data stream elements.</add>
        <add name="Elements" type="ElementReference" arr1="Num Elements">Semantics and normalization of the morphing data stream elements.</add>
    </niobject>

    <compound name="SkinTransform">
        <add name="Rotation" type="Matrix33">The rotation part of the transformation matrix.</add>
        <add name="Translation" type="Vector3">The translation vector.</add>
        <add name="Scale" type="float" default="1.0">Scaling part (only uniform scaling is supported).</add>
    </compound>

    <niobject name="NiSkinningMeshModifier" inherit="NiMeshModifier">
        <add name="Flags" type="ushort">
            USE_SOFTWARE_SKINNING = 0x0001
            RECOMPUTE_BOUNDS = 0x0002
        </add>
        <add name="Skeleton Root" type="Ptr" template="NiAVObject">The root bone of the skeleton.</add><!-- Root Bone Parent -->
        <add name="Skeleton Transform" type="SkinTransform">The transform that takes the root bone parent coordinate system into the skin coordinate system.</add><!-- Root Bone Parent To Skin Transform -->
        <add name="Num Bones" type="uint">The number of bones referenced by this mesh modifier.</add>
        <add name="Bones" type="Ptr" template="NiAVObject" arr1="Num Bones">Pointers to the bone nodes that affect this skin.</add>
        <add name="Bone Transforms" type="SkinTransform" arr1="Num Bones">The transforms that go from bind-pose space to bone space.</add><!-- Skin To Bone Transforms -->
        <add name="Bone Bounds" type="SphereBV" cond="Flags &amp; 2" arr1="Num Bones">The bounds of the bones.  Only stored if the RECOMPUTE_BOUNDS bit is set.</add> <!-- Note, "SphereBV" is actually "NiBound."-->
    </niobject>

    <niobject name="NiInstancingMeshModifier" inherit="NiMeshModifier">
        <!-- not yet decoded -->
    </niobject>

    <niobject name="NiSkinningLODController" inherit="NiTimeController">
    </niobject>
    
    <!-- This and NiPSMeshParticleSystem may inherit from something else -->
    <niobject name="NiPSParticleSystem" inherit="NiAVObject">
        <!-- note: Unknonw 1 and 2 already in use by NiAVObject -->
        <add name="Unknown 3" type="int">0?</add>
        <add name="Unknown 38" type="int" arr1="Unknown 3"></add>
        <add name="Unknown 4" type="int">-1?</add>
        <add name="Unknown 5" type="int">0?</add>
        <add name="Unknown 39" type="int" arr1="Unknown 3"></add>
        <add name="Unknown 6" type="int">256?</add>
        <add name="Unknown 7" type="int">0?</add>
        <add name="Unknown 8" type="int">0?</add>
        <add name="Unknown 9" type="int">0?</add>
        <add name="Unknown 10" type="float">0?</add>
        <add name="Unknown 11" type="int">0?</add>
        <add name="Unknown 12" type="int">Counter?</add>
        <add name="Simulator" type="Ref" template="NiObject">Simulator?</add>
        <add name="Generator" type="Ref" template="NiObject" cond="Unknown 12 > 1">Generator?</add>
        <add name="Unknown 15" type="int">Simulator?</add>
        <add name="Unknown 16" type="int">Updater?</add>
        <add name="Unknown 17" type="int">1?</add>
        <add name="Emitter" type="Ref" template="NiObject">Emitter?</add>
        <add name="Unknown 19" type="int">0?</add>
        <add name="Unknown 20" type="int">Spawner?</add>
        <add name="Unknown 21" type="int">Unknown</add>
        <add name="Unknown 22" type="byte" arr1="4">Unknown</add>
        <add name="Unknown 27" type="int" ver1="30.0.0.2"></add>
        <add name="Unknown 28" type="int" ver1="30.0.0.2"></add>
        <add name="Unknown 29" type="int" ver1="30.0.0.2"></add>
        <add name="Unknown 30" type="int" ver1="30.0.0.2"></add>
        <add name="Unknown 31" type="int" ver1="30.0.0.2"></add>
        <add name="Unknown 32" type="int" ver1="30.0.0.2"></add>
        <add name="Unknown 33" type="int" ver1="30.0.0.2"></add>
        <add name="Unknown 34" type="int" ver1="30.0.0.2"></add>
        <add name="Unknown 35" type="byte" ver1="30.0.0.2"></add>
        <add name="Unknown 36" type="int" ver1="30.0.0.2">-1?</add>
        <add name="Unknown 37" type="short" ver1="30.0.0.2"></add>
    </niobject>

    <niobject name="NiPSMeshParticleSystem" inherit="NiPSParticleSystem">
        <add name="Unknown 23" type="int"></add>
        <add name="Unknown 24" type="int">Unknown - may or may not be emitted mesh?</add>
        <add name="Unknown 25" type="int"></add>
        <add name="Unknown 26" type="byte"></add>
    </niobject>

    <niobject name="NiPSEmitParticlesCtlr" inherit="NiPSysEmitterCtlr">
    </niobject>

    <niobject name="NiPSForceActiveCtlr" inherit="NiTimeController">
        <add name="Interpolator" type="Ref" template="NiObject"></add>
        <add name="Unknown 2" type="int"></add>
    </niobject>

<niobject name="NiPSSimulator" inherit="NiMeshModifier">
        The mesh modifier that performs all particle system simulation.
        <add name="Num Simulation Steps" type="uint">The number of simulation steps in this modifier.</add>
        <add name="Simulation Steps" type="Ref" template="NiPSSimulatorStep" arr1="Num Simulation Steps">Links to the simulation steps.</add>
    </niobject>

    <niobject name="NiPSSimulatorStep" inherit="NiObject" abstract="1">
        Abstract base class for a single step in the particle system simulation process.  It has no seralized data.
    </niobject>

    <enum name="PSLoopBehavior" ver1="20.5.0.0" storage="uint">
        <option name="PS_LOOP_CLAMP_BIRTH" value="0">Key times map such that the first key occurs at the birth of the particle, and times later than the last key get the last key value.</option>
        <option name="PS_LOOP_CLAMP_DEATH" value="1">Key times map such that the last key occurs at the death of the particle, and times before the initial key time get the value of the initial key.</option>
        <option name="PS_LOOP_AGESCALE" value="2">Scale the animation to fit the particle lifetime, so that the first key is age zero, and the last key comes at the particle death.</option>
        <option name="PS_LOOP_LOOP" value="3">The time is converted to one within the time range represented by the keys, as if the key sequence loops forever in the past and future.</option>
        <option name="PS_LOOP_REFLECT" value="4">The time is reflection looped, as if the keys played forward then backward the forward then backward etc for all time.</option>
    </enum>

    <niobject name="NiPSSimulatorGeneralStep" inherit="NiPSSimulatorStep">
        Encapsulates a floodgate kernel that updates particle size, colors, and rotations.
        <!-- note: the ver2="30.0.0.2" conditions below are just guesses -->
        <add name="Num Size Keys" type="byte">The number of size animation keys.</add>
        <add name="Size Keys" type="Key" template="float" arg="1" arr1="Num Size Keys">The particle size keys.</add>
        <add name="Size Loop Behavior" type="PSLoopBehavior" ver1="30.0.0.2">The loop behavior for the size keys.</add>

        <add name="Unknown 1" type="float" ver2="20.6.0.0" />
        <add name="Unknown 2" type="float" ver2="20.6.0.0" />
        <add name="Unknown 3" type="float" ver2="20.6.0.0" />

        <add name="Num Color Keys" type="byte" ver1="30.0.0.2">The number of color animation keys.</add>
        <add name="Color Keys" type="Key" template="ByteColor4" arg="1" arr1="Num Color Keys" ver1="30.0.0.2">The particle color keys.</add>
        <add name="Color Loop Behavior" type="PSLoopBehavior" ver1="30.0.0.2">The loop behavior for the color keys.</add>
        <add name="Num Rotation Keys" type="byte" ver1="30.0.0.2">The number of rotatoin animation keys.</add>
        <add name="Rotation Keys" type="QuatKey" template="Quaternion" arg="1" arr1="Num Rotation Keys" ver1="30.0.0.2">The particle rotation keys.</add>
        <add name="Rotation Loop Behavior" type="PSLoopBehavior" ver1="30.0.0.2">The loop behavior for the rotation keys.</add>
        <add name="Grow Time" type="float" ver1="30.0.0.2"> The the amount of time over which a particle's size is ramped from 0.0 to 1.0 in seconds</add>
        <add name="Shrink Time" type="float" ver1="30.0.0.2">The the amount of time over which a particle's size is ramped from 1.0 to 0.0 in seconds</add>
        <add name="Grow Generation" type="ushort" ver1="30.0.0.2">Specifies the particle generation to which the grow effect should be applied. This is usually generation 0, so that newly created particles will grow.</add>
        <add name="Shrink Generation" type="ushort" ver1="30.0.0.2">Specifies the particle generation to which the shrink effect should be applied. This is usually the highest supported generation for the particle system, so that particles will shrink immediately before getting killed.</add>
    </niobject>

    <niobject name="NiPSSimulatorForcesStep" inherit="NiPSSimulatorStep">
        Encapsulates a floodgate kernel that simulates particle forces.
        <add name="Num Forces" type="uint">The number of forces affecting the particle system.</add>
        <add name="Forces" type="Ref" template="NiObject" arr1="Num Forces">The forces affecting the particle system.</add><!--Should be NiPSForce-->
    </niobject>

    <niobject name="NiPSSimulatorCollidersStep" inherit="NiPSSimulatorStep">
        Encapsulates a floodgate kernel that simulates particle colliders.
        <add name="Num Colliders" type="uint">The number of colliders affecting the particle system.</add>
        <add name="Colliders" type="Ref" template="NiObject" arr1="Num Colliders">The colliders affecting the particle system.</add><!--Should be NiPSCollider-->
    </niobject>

    <niobject name="NiPSSimulatorMeshAlignStep" inherit="NiPSSimulatorStep">
        Encapsulates a floodgate kernel that updates mesh particle alignment and transforms.
        <add name="Num Rotation Keys" type="byte">The number of rotation keys.</add>
        <add name="Rotation Keys" type="QuatKey" template="Quaternion" arg="1" arr1="Num Rotation Keys">The particle rotation keys.</add>
        <add name="Rotation Loop Behavior" type="PSLoopBehavior">The loop behavior for the rotation keys.</add>
    </niobject>

    <niobject name="NiPSSimulatorFinalStep" inherit="NiPSSimulatorStep">
        Encapsulates a floodgate kernel that updates particle positions and ages. As indicated by its name, this step should be attached last in the NiPSSimulator mesh modifier.
    </niobject>

    <niobject name="NiPSFacingQuadGenerator" inherit="NiObject">
        <add name="Unknown 1" type="byte"></add>
        <add name="Unknown 2" type="byte"></add>
        <add name="Unknown 3" type="byte"></add>
        <add name="Unknown 4" type="byte"></add>
        <add name="Unknown 5" type="byte"></add>
        <add name="Unknown 6" type="byte"></add>
        <add name="Unknown 7" type="byte"></add>
        <add name="Unknown 8" type="byte"></add>
        <add name="Unknown 9" type="byte"></add>
        <add name="Unknown 10" type="byte"></add>
        <add name="Unknown 11" type="byte"></add>
        <add name="Unknown 12" type="byte"></add>
    </niobject>

    <!-- from Zorsis demo (Scene.nif) -->
    <niobject name="NiShadowGenerator" inherit="NiObject">
        <!-- inheritance? -->
        <add name="Name" type="string" />
        <add name="Unknown Flags" type="ushort" />
        <add name="Num Unknown Links 1" type="uint" />
        <add name="Unknown Links 1" type="Ref" template="NiNode" arr1="Num Unknown Links 1" />
        <add name="Unkown Int 2" type="int" default="0" />
        <add name="Target" type="Ptr" template="NiLight" />
        <add name="Unkown Float 4" type="float" default="0.98" />
        <add name="Unkown Byte 5" type="byte" default="0" />
        <add name="Unkown Int 6" type="int" default="2" />
        <add name="Unkown Int 7" type="int" default="0" />
        <add name="Unkown Int 8" type="int" default="0" />
        <add name="Unkown Byte 9" type="byte" default="0" />
    </niobject>

    <niobject name="NiPSBoundUpdater" inherit="NiObject">
        <add name="Unknown 1" type="byte"></add>
        <add name="Unknown 2" type="byte"></add>
    </niobject>

    <niobject name="NiPSDragForce" inherit="NiObject">
        <add name="Unknown 1" type="int"></add>
        <add name="Unknown 2" type="int"></add>
        <add name="Unknown 3" type="byte"></add>
        <add name="Unknown 4" type="float"></add>
        <add name="Unknown 5" type="float"></add>
        <add name="Unknown 6" type="float"></add>
        <add name="Unknown 7" type="float"></add>
        <add name="Unknown 8" type="float"></add>
        <add name="Unknown 9" type="float"></add>
        <add name="Unknown 10" type="int"></add>
    </niobject>

    <niobject name="NiPSGravityForce" inherit="NiObject">
        <add name="Unknown 1" type="byte"></add>
        <add name="Unknown 2" type="byte"></add>
        <add name="Unknown 3" type="byte"></add>
        <add name="Unknown 4" type="byte"></add>
        <add name="Unknown 5" type="byte"></add>
        <add name="Unknown 6" type="byte"></add>
        <add name="Unknown 7" type="byte"></add>
        <add name="Unknown 8" type="byte"></add>
        <add name="Unknown 9" type="byte"></add>
        <add name="Unknown 10" type="byte"></add>
        <add name="Unknown 11" type="byte"></add>
        <add name="Unknown 12" type="byte"></add>
        <add name="Unknown 13" type="byte"></add>
        <add name="Unknown 14" type="byte"></add>
        <add name="Unknown 15" type="byte"></add>
        <add name="Unknown 16" type="byte"></add>
        <add name="Unknown 17" type="byte"></add>
        <add name="Unknown 18" type="float"></add>
        <add name="Unknown 19" type="byte"></add>
        <add name="Unknown 20" type="byte"></add>
        <add name="Unknown 21" type="byte"></add>
        <add name="Unknown 22" type="byte"></add>
        <add name="Unknown 23" type="byte"></add>
        <add name="Unknown 24" type="byte"></add>
        <add name="Unknown 25" type="byte"></add>
        <add name="Unknown 26" type="byte"></add>
        <add name="Unknown 27" type="byte"></add>
        <add name="Unknown 28" type="byte"></add>
        <add name="Unknown 29" type="byte"></add>
        <add name="Unknown 30" type="byte"></add>
        <add name="Unknown 31" type="byte"></add>
        <add name="Unknown 32" type="byte"></add>
        <add name="Unknown 33" type="byte"></add>
        <add name="Unknown 34" type="byte"></add>
        <add name="Unknown 35" type="float"></add>
        <add name="Unknown 36" type="Ref" template="NiObject">Gravity node?</add>
    </niobject>

    <niobject name="NiPSBoxEmitter" inherit="NiObject">
        <add name="Name" type="string"></add>
        <add name="Unknown 1" type="float"></add>
        <add name="Unknown 2" type="float"></add>
        <add name="Unknown 3" type="byte"></add>
        <add name="Unknown 4" type="byte"></add>
        <add name="Unknown 5" type="byte"></add>
        <add name="Unknown 6" type="byte"></add>
        <add name="Unknown 7" type="float"></add>
        <add name="Unknown 8" type="byte"></add>
        <add name="Unknown 9" type="byte"></add>
        <add name="Unknown 10" type="byte"></add>
        <add name="Unknown 11" type="byte"></add>
        <add name="Unknown 12" type="float"></add>
        <add name="Unknown 13" type="int"></add>
        <add name="Unknown 14" type="float"></add>
        <add name="Unknown 15" type="float"></add>
        <add name="Unknown 16" type="float"></add>
        <add name="Unknown 17" type="float"></add>
        <add name="Unknown 18" type="float"></add>
        <add name="Unknown 19" type="float"></add>
        <add name="Unknown 20" type="float"></add>
        <add name="Unknown 21" type="float"></add>
        <add name="Unknown 22" type="float"></add>
        <add name="Unknown 23" type="byte"></add>
        <add name="Unknown 24" type="byte"></add>
        <add name="Unknown 25" type="byte"></add>
        <add name="Unknown 26" type="byte"></add>
        <add name="Unknown 27" type="byte"></add>
        <add name="Unknown 28" type="byte"></add>
        <add name="Unknown 29" type="byte"></add>
        <add name="Unknown 30" type="byte"></add>
        <add name="Unknown 31" type="byte"></add>
        <add name="Unknown 32" type="byte"></add>
        <add name="Unknown 33" type="byte"></add>
        <add name="Unknown 34" type="byte"></add>
        <add name="Unknown 35" type="byte"></add>
        <add name="Unknown 36" type="byte"></add>
        <add name="Unknown 37" type="byte"></add>
        <add name="Unknown 38" type="byte"></add>
        <add name="Unknown 39" type="byte"></add>
        <add name="Unknown 40" type="byte"></add>
        <add name="Unknown 41" type="byte"></add>
        <add name="Unknown 42" type="byte"></add>
        <add name="Unknown 43" type="byte"></add>
        <add name="Unknown 44" type="byte"></add>
        <add name="Unknown 45" type="byte"></add>
        <add name="Unknown 46" type="byte"></add>
        <add name="Unknown 47" type="byte"></add>
        <add name="Unknown 48" type="byte"></add>
    </niobject>

    <niobject name="NiPSMeshEmitter" inherit="NiObject">
        <add name="Name" type="string"></add>
        <add name="Unknown 1" type="int"></add>
        <add name="Unknown 2" type="int"></add>
        <add name="Unknown 3" type="int"></add>
        <add name="Unknown 27" type="int" ver1="30.0.0.2"></add>
        <add name="Unknown 4" type="float"></add>
        <add name="Unknown 5" type="float"></add>
        <add name="Unknown 6" type="float"></add>
        <add name="Unknown 28" type="float" ver1="30.0.0.2"></add>
        <add name="Unknown 7" type="int"></add>
        <add name="Unknown 8" type="float"></add>
        <add name="Unknown 9" type="float"></add>
        <add name="Unknown 10" type="float"></add>
        <add name="Unknown 11" type="float"></add>
        <add name="Unknown 12" type="float"></add>
        <add name="Unknown 13" type="int"></add>
        <add name="Unknown 14" type="float"></add>
        <add name="Unknown 15" type="float"></add>
        <add name="Unknown 16" type="float"></add>
        <add name="Unknown 17" type="int" ver2="20.6.0.0"></add>
        <add name="Unknown 18" type="int" ver2="20.6.0.0"></add>
        <add name="Unknown 19" type="short"></add>
        <add name="Unknown 20" type="int"></add>
        <add name="Unknown 21" type="int"></add>
        <add name="Unknown 22" type="float" ver2="20.6.0.0"></add>
        <add name="Unknown 23" type="int" ver2="20.6.0.0"></add>
        <add name="Unknown 24" type="int"></add>
        <add name="Unknown 25" type="int"></add>
        <add name="Unknown 26" type="int"></add>
    </niobject>

    <niobject name="NiPSGravityStrengthCtlr" inherit="NiTimeController">
        <add name="Unknown 2" type="int"></add>
        <add name="Unknown 3" type="int"></add>
    </niobject>

    <niobject name="NiPSPlanarCollider" inherit="NiObject">
        <!-- inheritance? -->
        <add name="Name" type="string" />
        <add name="Unknown Int 1" type="int" />
        <add name="Unknown Int 2" type="int" />
        <add name="Unknown Short 3" type="short" />
        <add name="Unknown Byte 4" type="byte" />
        <add name="Unknown Floats 5" type="float" arr1="8" />
        <add name="Unknown Link 6" type="Ref" template="NiNode" />
    </niobject>

    <niobject name="NiPSEmitterSpeedCtlr" inherit="NiTimeController">
        <add name="Interpolator" type="Ref" template="NiObject"></add>
        <add name="Unknown 3" type="int"></add>
    </niobject>

    <!-- from Zorsis demo (hit_effect_meaty.nif) -->
    <niobject name="NiPSEmitterRadiusCtlr" inherit="NiTimeController">
        <add name="Interpolator" type="Ref" template="NiObject"></add>
        <add name="Unknown 2" type="int"></add>
    </niobject>

    <!-- from Zorsis demo (hit_effect_metal.nif) -->
    <niobject name="NiPSResetOnLoopCtlr" inherit="NiTimeController">
    </niobject>

    <niobject name="NiPSSphereEmitter" inherit="NiObject">
        <add name="Name" type="string"></add>
        <add name="Unknown 2" type="int"></add>
        <add name="Unknown 3" type="int"></add>
        <add name="Unknown 4" type="int"></add>
        <add name="Unknown 5" type="int"></add>
        <add name="Unknown 6" type="float"></add>
        <add name="Unknown 7" type="int"></add>
        <add name="Unknown 8" type="float"></add>
        <add name="Unknown 9" type="float"></add>
        <add name="Unknown 10" type="int"></add>
        <add name="Unknown 11" type="float"></add>
        <add name="Unknown 12" type="int"></add>
        <add name="Unknown 13" type="int"></add>
        <add name="Unknown 14" type="int"></add>
        <add name="Unknown 15" type="int"></add>
        <add name="Unknown 16" type="int"></add>
        <add name="Unknown 17" type="float"></add>
        <add name="Unknown 18" type="int"></add>
        <add name="Unknown 19" type="int"></add>
        <add name="Unknown 20" type="short"></add>
        <add name="Unknown 21" type="int">Target node?</add>
        <add name="Unknown 22" type="float"></add>
    </niobject>
    
    <niobject name="NiPSCylinderEmitter" inherit="NiPSSphereEmitter">
        <add name="Unknown 23" type="float"></add>
    </niobject>
    
    <niobject name="NiPSEmitterDeclinationCtlr" inherit="NiPSysModifierCtlr">
    </niobject>
    
    <niobject name="NiPSEmitterDeclinationVarCtlr" inherit="NiPSEmitterDeclinationCtlr">
    </niobject>
    
    <niobject name="NiPSEmitterPlanarAngleCtlr" inherit="NiPSysModifierCtlr">
    </niobject>
    
    <niobject name="NiPSEmitterPlanarAngleVarCtlr" inherit="NiPSEmitterPlanarAngleCtlr">
    </niobject>
    
    <niobject name="NiPSEmitterRotAngleCtlr" inherit="NiPSysModifierCtlr">
    </niobject>
    
    <niobject name="NiPSEmitterRotAngleVarCtlr" inherit="NiPSEmitterRotAngleCtlr">
    </niobject>
    
    <niobject name="NiPSEmitterRotSpeedCtlr" inherit="NiPSysModifierCtlr">
    </niobject>

    <niobject name="NiPSEmitterRotSpeedVarCtlr" inherit="NiPSEmitterRotSpeedCtlr">
    </niobject>

    <niobject name="NiPSEmitterLifeSpanCtlr" inherit="NiPSysModifierCtlr">
    </niobject>

    <niobject name="NiPSBombForce" inherit="NiObject">
        <add name="Name" type="string"></add>
        <add name="Unknown 1" type="byte"></add>
        <add name="Unknown 2" type="int"></add>
        <add name="Unknown 3" type="int"></add>
        <add name="Unknown 4" type="int"></add>
        <add name="Unknown 5" type="int"></add>
        <add name="Unknown 6" type="int"></add>
        <add name="Unknown 7" type="int"></add>
        <add name="Unknown 8" type="int"></add>
        <add name="Unknown 9" type="int"></add>
        <add name="Unknown 10" type="int"></add>
    </niobject>

    <niobject name="NiPSSphericalCollider" inherit="NiObject"><!-- possibly inherit="NiPSysSphericalCollider"? -->
        <add name="Unknown 1" type="int"></add>
        <add name="Unknown 2" type="int"></add>
        <add name="Unknown 3" type="byte"></add>
        <add name="Unknown 4" type="float"></add>
        <add name="Unknown 5" type="int"></add>
        <add name="Unknown 6" type="short"></add>
        <add name="Unknown 7" type="int"></add>
    </niobject>

    <niobject name="NiPSSpawner" inherit="NiObject">
        <!-- not yet decoded -->
    </niobject>

    <niobject name="NiSequenceData" inherit="NiObject">
        <!-- not yet decoded -->
    </niobject>

    <niobject name="NiTransformEvaluator" inherit="NiObject">
        <!-- not yet decoded -->
    </niobject>

    <niobject name="NiBSplineCompTransformEvaluator" inherit="NiObject">
        <!-- not yet decoded -->
    </niobject>

    <niobject name="NiMeshHWInstance" inherit="NiObject">
        <!-- not yet decoded -->
    </niobject>

    <niobject name="NiFurSpringController" inherit="NiTimeController"><!-- BloodBowl -->
        <add name="Unknown Float" type="float"></add>
        <add name="Unknown Float 2" type="float"></add>
        <add name="Num Bones" type="uint">The number of node bones referenced as influences.</add>
        <add name="Bones" type="Ptr" template="NiNode" arr1="Num Bones">List of all armature bones.</add>
        <add name="Num Bones 2" type="uint">The number of node bones referenced as influences.</add>
        <add name="Bones 2" type="Ptr" template="NiNode" arr1="Num Bones 2">List of all armature bones.</add>
    </niobject>

    <!-- Divinity 2 (P_Island_VerySmall_A.item) -->
    <niobject name="CStreamableAssetData" inherit="NiObject">
        <add name="Root" type="Ref" template="NiNode" />
        <add name="Unknown Bytes" type="byte" arr1="5" />
    </niobject>

    <!-- Skyrim specific havok block -->
    <niobject name="bhkCompressedMeshShape" inherit="bhkShape">
        Compressed collision mesh.
        <add name="Target" type="Ptr" template="NiAVObject">Points to root node?</add>
        <add name="Material" type="HavokMaterial">The shape&#039;s material.</add>
        <add name="Unknown Float 1" type="float">Unknown.</add>
        <add name="Unknown 8 Bytes" type="byte" arr1="8">Unknown.</add>
		<add name="Unknown Floats" type="float" arr1="8">Unknown</add>
		<add name="Data" type="Ref" template="bhkCompressedMeshShapeData">The collision mesh data.</add>
    </niobject>

	
	<!-- Quick out of place compound for testing bhkCompressedMeshShapeData -->
	<compound name="bhkCMSD Something">
    Unknown, used in bhkCompressedMeshShapeData
		<add name="Large Int" type="uint">Unknown</add>
		<add name="Unknown Integer" type="uint">Always 1?</add>
	</compound>
    
	<!-- Quick out of place compound for testing bhkCompressedMeshShapeData -->
    Unknown, used in bhkCompressedMeshShapeData
	<compound name="bhkCMSD Shape">
        <add name="Num Shape" type="uint">Unknown</add>
        <add name="Shape" type="ushort" arr1="Num Shape" cond="Num Shape >= 1">Unknown</add>
	</compound>

	<!-- Quick out of place compound for testing bhkCompressedMeshShapeData -->
    Used for Subshapes in a bhkCompressedMeshShapeData?
	<compound name="bhkCMSDContainer">
        <add name="Unknown Floats" type="Vector4">Unknown</add>
        <add name="Unknown Int" type="uint">Unknown</add>
        <add name="Unknown Short 1" type="Flags">Unknown</add>
		<add name="Unknown Short 2" type="Flags">Unknown</add>
        <add name="Shape" type="bhkCMSD Shape" arr1="4">Unknown</add>
    </compound>
    
    <compound name="bhkCMSDData">
    Unknown, used in bhkCompressedMeshShapeData
        <add name="Unknown Floats 1" type="Vector3">Unknown</add>
        <add name="Unknown Int 1" type="uint">Unknown</add>
    </compound>
    
    <!-- Skyrim specific havok block -->
    A compressed mesh shape for collision.
    <niobject name="bhkCompressedMeshShapeData" inherit="NiObject">
		<add name="Unknown Int 1" type="uint">Unknown</add>
		<add name="Unknown Int 2" type="uint">Unknown</add>
		<add name="Unknown Short 1" type="Flags">Unknown</add>
		<add name="Unknown Short 2" type="Flags">Unknown</add>
		<add name="Unknown Short 3" type="Flags">Unknown</add>
		<add name="Unknown Short 4" type="Flags">Unknown</add>
		<add name="Unknown Float 1" type="float">Unknown.</add>
		<add name="Unknown Floats 1" type="Vector4">Unknown.</add>
		<add name="Unknown Floats 2" type="Vector4">Unknown.</add>
		<add name="Unknown Byte 1" type="byte">Unknown</add>
		<add name="Unknown Int 3" type="uint">Unknown</add>
        <add name="Unknown Int 4" type="uint">Unknown</add>
        <add name="Unknown Int 5" type="uint">Unknown</add>
		<add name="Unknown Byte 2" type="byte">Unknown</add>
		<add name="Something Count" type="uint">Number of bhkCMSDSomething</add>
		<add name="Unknown Int Something" type="bhkCMSD Something" arr1="Something Count">Unknown</add>
		<add name="Unknown Int 6" type="uint">Unknown</add>
		<add name="Num Data Set" type="uint">Format for vertices/?</add>
		<add name="Unknown Int 7" type="uint">Unknown</add>
		<add name="Unknown Int 8" type="uint">Unknown</add>
		<add name="Unknown Int 9" type="uint">Unknown</add>
        <add name="Data Set 1" type="bhkCMSDData" arr1="Num Data Set" cond="Num Data Set >= 1">Unknown</add>
        <add name="Data Set 2" type="bhkCMSDData" arr1="Num Data Set - 1" cond="Num Data Set >= 2">Unknown</add>
        <!-- This data set is always twice the size of the array, minus one -->
        <add name="Unknown Float 2" type="float">Unknown</add>
		<add name="Num Vertices" type="uint">Unknown</add>
		<add name="Vertices" type="Vector4" arr1="Num Vertices" cond="Num Vertices >= 1">Compressed Vertices?</add>
        <add name="Num Bytes 2" type="uint">Unknown</add>
        <add name="Unknown Bytes" type="byte" arr1="Num Bytes 2" arr2="12" cond="Num Bytes 2 >= 1">Unknown</add>
        <add name="Num Subshapes" type="uint">Unknown</add>
        <add name="Unknown Floats 3" type="Vector3" cond="Num Subshapes >= 1">Unknown</add>
        <add name="Unknown Int 10" type="uint" cond="Num Subshapes >= 1">Unknown</add>
        <add name="Unknown Int 11" type="uint" cond="Num Subshapes >= 1">Unknown</add>
        <add name="Unknown Float 3" type="float" cond="Num Subshapes >= 1">Unknown</add>
        <add name="Shape Set 1" type="bhkCMSD Shape" arr1="4" cond="Num Subshapes >= 1">Unknown</add>
        <add name="Shape Set 2" type="bhkCMSDContainer" arr1="Num Subshapes - 1" cond="Num Subshapes >= 1">Unknown, The first set is always present if 1.</add>
        <add name="Unknown Int 12" type="uint">Unknown, end of block.</add>
	</niobject>

    <!-- vim: set ts=4 sw=4 et: -->
	
	<!-- Skyrim specific blocks -->
	<niobject name="BSInvMarker" abstract="0" inherit="NiExtraData">
    Unkown
		<add name="Unknown 1" type="uint"> </add>
		<add name="Unknown 2" type="uint"> </add>
		<add name="Unknown 3" type="ushort"> </add>
	</niobject>

	<niobject name="BSBoneLODExtraData" inherit="NiExtraData">
    Unkown
		<add name="Unknown Int 1" type="uint"> </add>
		<add name="Unknown Int A1" type="uint" arr1="Unknown Int 1" vercond="User Version >= 12"> </add>
		<add name="Unknown Int A2" type="uint" arr1="Unknown Int 1" vercond="User Version >= 12"> </add>
		<!--<add name="Unknown Int 2" type="uint"> </add>
		<add name="Unknown Int 3" type="uint"> </add>
		<add name="Unknown Int 4" type="uint" cond="Unknown Int 1 >= 2" vercond="User Version >= 12"> </add>
		<add name="Unknown Int 5" type="uint" cond="Unknown Int 1 >= 2" vercond="User Version >= 12"> </add>
		<add name="Unknown Int 6" type="uint" cond="Unknown Int 1 == 3" vercond="User Version >= 12"> </add>
		<add name="Unknown Int 7" type="uint" cond="Unknown Int 1 == 3" vercond="User Version >= 12"> </add>-->
	</niobject>
	
	<niobject name="BSBehaviorGraphExtraData" inherit="NiExtraData">
            Unknown. Links to a hkx file.
		<add name="Behaviour Graph File" type="string">Name of the hkx file.</add>
		<add name="Unknown Byte 1" type="byte">Unknown</add>
	</niobject>

	<niobject name="BSLagBoneController" inherit="NiTimeController">
    A controller that trails a bone behind an actor.
		<add name="Unknown Float 2" type="float">Unknown</add>
		<add name="Unknown Float 3" type="float">Unknown</add>
		<add name="Unknown Float 4" type="float">Unknown</add>
	</niobject>

	<niobject name="BSLODTriShape" inherit="NiTriBasedGeom">
    Unkown
		<add name="Unknown Int 1" type="uint">Unknown</add>
		<add name="Unknown Int 2" type="uint">Unknown</add>
		<add name="Unknown Int 3" type="uint">Unknown</add>
	</niobject>
	
	<niobject name="BSNiAlphaPropertyTestRefController" inherit="NiAlphaController">
    Unkown
	</niobject>
	
	<niobject name="BSEffectShaderPropertyColorController" inherit="NiFloatInterpController">
    Unkown
		<add name="Unknown Int 1" type="uint">Unknown</add>
	</niobject>
	
	<niobject name="BSFurnitureMarkerNode" inherit="BSFurnitureMarker">
    Furniture Marker for actors
    </niobject>
	
    <niobject name="BSLeafAnimNode" inherit="NiNode">
    Unkown, related to trees.
    </niobject>
    
    <niobject name="BSTreeNode" inherit="NiAVObject">
    Node for handling Trees, Switches branch configurations for variation?
        <add name="Num Children" type="uint">The number of child objects.</add>
        <add name="Children" type="Ref" template="NiAVObject" arr1="Num Children">List of child node object indices.</add>
        <add name="Unknown Int 1" type="uint">Unknown</add>
        <add name="Num Bones 1" type="uint">Unknown</add>
        <add name="Bones 1" type="Ref" arr1="Num Bones 1" template="NiNode">Unknown</add>
        <add name="Num Bones 2" type="uint">Unknown</add>
        <add name="Bones" type="Ref" arr1="Num Bones 2" template="NiNode">Unknown</add>
    </niobject>
    
    <niobject name="BSSkyShaderProperty" inherit="NiProperty">
        <add name="Unknown Float 1" type="float">Unknown</add>
        <add name="Unknown Int 1" type="uint">Unknown</add>
        <add name="Unknown Int 2" type="uint">Unknown</add>
        <add name="Unknown Floats" type="Vector3">Unknown</add>
        <add name="Texture" type="SizedString">Unknown</add>
        <add name="Unknown Int 3" type="uint">Unknown</add>
    </niobject>
    
    <niobject name="BSWaterShaderProperty" inherit="NiProperty">
        Water Shader Property, different from "WaterShaderProperty"
        <add name="Unknown Short 1" type="ushort">Unknown, flag?</add>
        <add name="Unknown Short 2" type="ushort">Unknown, flag?</add>
        <add name="Unknown Int 1" type="uint">Unknown</add>
        <add name="Unknown Int 2" type="uint">Unknown</add>
        <add name="Unknown Int 3" type="uint">Unknown</add>
        <add name="Unknown Float 1" type="float">Unknown</add>
        <add name="Unknown Float 2" type="float">Unknown</add>
        <add name="Unknown Short 3" type="ushort">Unknown, flag?</add>
        <add name="Unknown Short 4" type="ushort">Unknown, flag?</add>  
    </niobject>
    
    
</niftoolsxml><|MERGE_RESOLUTION|>--- conflicted
+++ resolved
@@ -1879,11 +1879,7 @@
 
     <niobject name="NiObjectNET" abstract="1" inherit="NiObject">
         An object that can be controlled by a controller.
-<<<<<<< HEAD
-        <add name="Unknown Flag" type="uint" vercond="User Version >= 12" isinstance="BSShaderProperty">Unknown</add>
-=======
         <add name="Unknown Flag" type="uint" vercond="User Version >= 12" cond="BSShaderProperty">Unknown</add>
->>>>>>> 0c5fed42
         <add name="Name" type="string">Name of this controllable object, used to refer to the object in .kf files.</add>
         <add name="Has Old Extra Data" type="bool" ver2="2.3">Extra data for pre-3.0 versions.</add>
         <add name="Old Extra Prop Name" cond="Has Old Extra Data" ver2="2.3" type="string">(=NiStringExtraData)</add>
