<?xml version="1.0" encoding="UTF-8"?>
<!DOCTYPE niftoolsxml>
<niftoolsxml version="0.7.0.0">
    <!--These are the version numbers marked as supported by NifSkope.
        The num argument is the numeric representation created by storing
        each part of the version in a byte.  For example, 4.0.0.2 is
        0x04000002 and 10.1.0.0 is 0x0A010000.-->

    <version num="2.3">Dark Age of Camelot</version>
    <version num="3.0">Star Trek: Bridge Commander</version>
    <version num="3.03">Dark Age of Camelot</version>
    <version num="3.1">Dark Age of Camelot, Star Trek: Bridge Commander</version>
    <version num="3.3.0.13">Oblivion</version>
    <version num="4.0.0.0">Freedom Force</version>
    <version num="4.0.0.2">Morrowind, Freedom Force</version>
    <version num="4.1.0.12">Dark Age of Camelot</version>
    <version num="4.2.0.2">Civilization IV</version>
    <version num="4.2.1.0">Dark Age of Camelot, Civilization IV</version>
    <version num="4.2.2.0">Dark Age of Camelot, Civilization IV, Empire Earth II, Culpa Innata</version>
    <version num="10.0.1.0">Zoo Tycoon 2, Civilization IV, Oblivion</version>
    <version num="10.0.1.2">Oblivion</version>
    <version num="10.0.1.3">?</version>
    <version num="10.1.0.0">Dark Age of Camelot, Civilization IV, Freedom Force vs. the 3rd Reich, Axis and Allies, Kohan 2, Entropia Universe, Wildlife Park 2, The Guild 2, NeoSteam, Empire Earth II</version>
    <version num="10.1.0.101">Oblivion</version>
    <version num="10.1.0.106">Oblivion</version>
    <version num="10.2.0.0">Civilization IV, Oblivion, Loki, Pro Cycling Manager, Prison Tycoon, Red Ocean, Wildlife Park 2</version>
    <version num="10.2.0.1">Worldshift</version>
    <version num="10.4.0.1">Worldshift</version>
    <version num="20.0.0.4">Civilization IV, Oblivion, Sid Meier's Railroads</version>
    <version num="20.0.0.5">Oblivion</version>
    <version num="20.1.0.3">Megami Tensei: Imagine</version>
    <version num="20.2.0.7">Emerge, Empire Earth III, Fallout 3</version>
    <version num="20.2.0.8">Emerge, Empire Earth III, Atlantica</version>
    <!-- version 20.3.0.1 is found in Props/GDCLargeContainer.nif-->
    <version num="20.3.0.1">Emerge</version>
    <!-- version 20.3.0.2 is found in PFX/fx_muzzle_flash_example.nif -->
    <version num="20.3.0.2">Emerge</version>
    <version num="20.3.0.3">Emerge</version>
    <version num="20.3.0.6">Emerge</version>
    <version num="20.3.0.9">Warhammer, Lazeska, Divinity 2, Howling Sword, Bully SE</version>
    <version num="20.5.0.0">KrazyRain</version>
    <version num="20.6.0.0">KrazyRain</version>
    <version num="20.6.5.0">Epic Mickey</version>
    <version num="30.0.0.2">Emerge</version>

    <!--Basic Types-->

    <basic name="bool" count="1" niflibtype="bool" nifskopetype="bool">
        A boolean; 32-bit from 4.0.0.2, and 8-bit from 4.1.0.1 on.
    </basic>

    <basic name="byte" count="1" niflibtype="byte" nifskopetype="byte">
        An unsigned 8-bit integer.
    </basic>

    <basic name="uint" count="1" niflibtype="unsigned int" nifskopetype="uint">
        An unsigned 32-bit integer.
    </basic>

    <basic name="ulittle32" count="1" niflibtype="unsigned int" nifskopetype="uint">
        A litte-endian unsigned 32-bit integer.
    </basic>

    <basic name="ushort" count="1" niflibtype="unsigned short" nifskopetype="ushort">
        An unsigned 16-bit integer.
    </basic>

    <basic name="int" count="1" niflibtype="int" nifskopetype="int">
        A signed 32-bit integer.
    </basic>

    <basic name="short" count="1" niflibtype="short" nifskopetype="short">
        A signed 16-bit integer.
    </basic>

    <basic name="BlockTypeIndex" count="0" niflibtype="unsigned short" nifskopetype="blocktypeindex">
        A 16-bit (signed?) integer, which is used in the header to refer to a particular object type in a object type string array.
        The upper bit appears to be a flag used for PhysX block types.
    </basic>

    <basic name="char" count="0" niflibtype="byte" nifskopetype="char">
        An 8-bit character.
    </basic>

    <basic name="FileVersion" count="0" niflibtype="unsigned int" nifskopetype="fileversion">
        A 32-bit integer that stores the version in hexadecimal format with each byte representing a number in the version string.

        Some widely-used versions and their hex representation:
        4.0.0.2:    0x04000002
        4.1.0.12:   0x0401000C
        4.2.0.2:    0x04020002
        4.2.1.0:    0x04020100
        4.2.2.0:    0x04020200
        10.0.1.0:   0x0A000100
        10.1.0.0:   0x0A010000
        10.2.0.0:   0x0A020000
        20.0.0.4:   0x14000004
        20.0.0.5:   0x14000005
    </basic>

    <basic name="Flags" count="0" niflibtype="unsigned short" nifskopetype="flags">
        A 16-bit integer, used for bit flags.  Function varies by object type.
    </basic>

    <basic name="float" count="0" niflibtype="float" nifskopetype="float">
        A standard 32-bit floating point number.
    </basic>

    <basic name="HeaderString" count="0" niflibtype="HeaderString" nifskopetype="headerstring">
        A variable length string that ends with a newline character (0x0A).  The string starts as follows depending on the version:

        Version &lt;= 10.0.1.0:  &#039;NetImmerse File Format&#039;
        Version &gt;= 10.1.0.0:  &#039;Gamebryo File Format&#039;
    </basic>

    <basic name="LineString" count="0" niflibtype="LineString" nifskopetype="linestring">
        A variable length string that ends with a newline character (0x0A).
    </basic>

    <basic name="Ptr" count="0" niflibtype="*" nifskopetype="uplink" istemplate="1">
        A signed 32-bit integer, referring to a object before this one in the hierarchy.  Examples:  Bones, gravity objects.
    </basic>

    <basic name="Ref" count="0" niflibtype="Ref" nifskopetype="link" istemplate="1">
        A signed 32-bit integer, used to refer to another object; -1 means no reference. These should always point down the hierarchy. Other types are used for indexes that point to objects higher up.
    </basic>

    <basic name="StringOffset" count="0" niflibtype="unsigned int" nifskopetype="stringoffset">
        A 32-bit unsigned integer, used to refer to strings in a NiStringPalette.
    </basic>

    <basic name="StringIndex" count="0" niflibtype="IndexString" nifskopetype="stringindex">
        A 32-bit unsigned integer, used to refer to strings in the header.
    </basic>
    
    <!--Enumerations
        These are like C enums and consist of a list of options.  They can appear
        as parts of compounds or niobjects.-->

    <enum name="AlphaFormat" storage="uint">
        An unsigned 32-bit integer, describing how transparency is handled in a texture.
        <option value="0" name="ALPHA_NONE">No alpha blending; the texture is fully opaque.</option>
        <option value="1" name="ALPHA_BINARY">Texture is either fully transparent or fully opaque.  There are no partially transparent areas.</option>
        <option value="2" name="ALPHA_SMOOTH">Full range of alpha values can be used from fully transparent to fully opaque including all partially transparent values in between.</option>
        <option value="3" name="ALPHA_DEFAULT">Use default setting.</option>
    </enum>

    <enum name="ApplyMode" storage="uint">
        An unsigned 32-bit integer, describing the apply mode of a texture.
        <option value="0" name="APPLY_REPLACE">Replaces existing color</option>
        <option value="1" name="APPLY_DECAL">For placing images on the object like stickers.</option>
        <option value="2" name="APPLY_MODULATE">Modulates existing color. (Default)</option>
        <option value="3" name="APPLY_HILIGHT">PS2 Only.  Function Unknown.</option>
        <option value="4" name="APPLY_HILIGHT2">Parallax Flag in some Oblivion meshes.</option>
    </enum>

    <enum name="TexType" storage="uint">
        The type of texture.
        <option value="0" name="BASE_MAP">The basic texture used by most meshes.</option>
        <option value="1" name="DARK_MAP">Used to darken the model with false lighting.</option>
        <option value="2" name="DETAIL_MAP">Combined with base map for added detail.  Usually tiled over the mesh many times for close-up view.</option>
        <option value="3" name="GLOSS_MAP">Allows the specularity (glossyness) of an object to differ across its surface.</option>
        <option value="4" name="GLOW_MAP">Creates a glowing effect.  Basically an incandescence map.</option>
        <option value="5" name="BUMP_MAP">Used to make the object appear to have more detail than it really does.</option>
        <option value="6" name="NORMAL_MAP">Used to make the object appear to have more detail than it really does.</option>
        <option value="7" name="UNKNOWN2_MAP">Unknown map.</option>
        <option value="8" name="DECAL_0_MAP">For placing images on the object like stickers.</option>
        <option value="9" name="DECAL_1_MAP">For placing images on the object like stickers.</option>
        <option value="10" name="DECAL_2_MAP">For placing images on the object like stickers.</option>
        <option value="11" name="DECAL_3_MAP">For placing images on the object like stickers.</option>
    </enum>

    <enum name="KeyType" storage="uint">
        The type of animation interpolation (blending) that will be used on the associated key frames.
        <option value="1" name="LINEAR_KEY">Use linear interpolation.</option>
        <option value="2" name="QUADRATIC_KEY">Use quadratic interpolation.  Forward and back tangents will be stored.</option>
        <option value="3" name="TBC_KEY">Use Tension Bias Continuity interpolation.  Tension, bias, and continuity will be stored.</option>
        <option value="4" name="XYZ_ROTATION_KEY">For use only with rotation data.  Separate X, Y, and Z keys will be stored instead of using quaternions.</option>
        <option value="5" name="CONST_KEY">Step function. Used for visibility keys in NiBoolData.</option>
    </enum>

    <enum name="LightMode" storage="uint">
        An unsigned 32-bit integer, describing how vertex colors influence lighting.
        <option value="0" name="LIGHT_MODE_EMISSIVE">Emissive.</option>
        <option value="1" name="LIGHT_MODE_EMI_AMB_DIF">Emissive + Ambient + Diffuse. (Default)</option>
    </enum>

    <enum name="HavokMaterial" storage="uint">
        A material, used by havok shape objects.
        <option value="0" name="HAV_MAT_STONE">Stone</option>
        <option value="1" name="HAV_MAT_CLOTH">Cloth</option>
        <option value="2" name="HAV_MAT_DIRT">Dirt</option>
        <option value="3" name="HAV_MAT_GLASS">Glass</option>
        <option value="4" name="HAV_MAT_GRASS">Grass</option>
        <option value="5" name="HAV_MAT_METAL">Metal</option>
        <option value="6" name="HAV_MAT_ORGANIC">Organic</option>
        <option value="7" name="HAV_MAT_SKIN">Skin</option>
        <option value="8" name="HAV_MAT_WATER">Water</option>
        <option value="9" name="HAV_MAT_WOOD">Wood</option>
        <option value="10" name="HAV_MAT_HEAVY_STONE">Heavy Stone</option>
        <option value="11" name="HAV_MAT_HEAVY_METAL">Heavy Metal</option>
        <option value="12" name="HAV_MAT_HEAVY_WOOD">Heavy Wood</option>
        <option value="13" name="HAV_MAT_CHAIN">Chain</option>
        <option value="14" name="HAV_MAT_SNOW">Snow</option>
        <option value="15" name="HAV_MAT_STONE_STAIRS">Stone Stairs</option>
        <option value="16" name="HAV_MAT_CLOTH_STAIRS">Cloth Stairs</option>
        <option value="17" name="HAV_MAT_DIRT_STAIRS">Dirt Stairs</option>
        <option value="18" name="HAV_MAT_GLASS_STAIRS">Glass Stairs</option>
        <option value="19" name="HAV_MAT_GRASS_STAIRS">Grass Stairs</option>
        <option value="20" name="HAV_MAT_METAL_STAIRS">Metal Stairs</option>
        <option value="21" name="HAV_MAT_ORGANIC_STAIRS">Organic Stairs</option>
        <option value="22" name="HAV_MAT_SKIN_STAIRS">Skin Stairs</option>
        <option value="23" name="HAV_MAT_WATER_STAIRS">Water Stairs</option>
        <option value="24" name="HAV_MAT_WOOD_STAIRS">Wood Stairs</option>
        <option value="25" name="HAV_MAT_HEAVY_STONE_STAIRS">Heavy Stone Stairs</option>
        <option value="26" name="HAV_MAT_HEAVY_METAL_STAIRS">Heavy Metal Stairs</option>
        <option value="27" name="HAV_MAT_HEAVY_WOOD_STAIRS">Heavy Wood Stairs</option>
        <option value="28" name="HAV_MAT_CHAIN_STAIRS">Chain Stairs</option>
        <option value="29" name="HAV_MAT_SNOW_STAIRS">Snow Stairs</option>
        <option value="30" name="HAV_MAT_ELEVATOR">Elevator</option>
        <option value="31" name="HAV_MAT_RUBBER">Rubber</option>
    </enum>

    <enum name="OblivionLayer" storage="byte">
        Sets mesh color in Oblivion Construction Set.  Anything higher than 57 is also null.
        <option value="0" name="OL_UNIDENTIFIED">Unidentified (white)</option>
        <option value="1" name="OL_STATIC">Static (red)</option>
        <option value="2" name="OL_ANIM_STATIC">AnimStatic (magenta)</option>
        <option value="3" name="OL_TRANSPARENT">Transparent (light pink)</option>
        <option value="4" name="OL_CLUTTER">Clutter (light blue)</option>
        <option value="5" name="OL_WEAPON">Weapon (orange)</option>
        <option value="6" name="OL_PROJECTILE">Projectile (light orange)</option>
        <option value="7" name="OL_SPELL">Spell (cyan)</option>
        <option value="8" name="OL_BIPED">Biped (green) Seems to apply to all creatures/NPCs</option>
        <option value="9" name="OL_TREES">Trees (light brown)</option>
        <option value="10" name="OL_PROPS">Props (magenta)</option>
        <option value="11" name="OL_WATER">Water (cyan)</option>
        <option value="12" name="OL_TRIGGER">Trigger (light grey)</option>
        <option value="13" name="OL_TERRAIN">Terrain (light yellow)</option>
        <option value="14" name="OL_TRAP">Trap (light grey)</option>
        <option value="15" name="OL_NONCOLLIDABLE">NonCollidable (white)</option>
        <option value="16" name="OL_CLOUD_TRAP">CloudTrap (greenish grey)</option>
        <option value="17" name="OL_GROUND">Ground (none)</option>
        <option value="18" name="OL_PORTAL">Portal (green)</option>
        <option value="19" name="OL_STAIRS">Stairs (white)</option>
        <option value="20" name="OL_CHAR_CONTROLLER">CharController (yellow)</option>
        <option value="21" name="OL_AVOID_BOX">AvoidBox (dark yellow)</option>
        <option value="22" name="OL_UNKNOWN1">? (white)</option>
        <option value="23" name="OL_UNKNOWN2">? (white)</option>
        <option value="24" name="OL_CAMERA_PICK">CameraPick (white)</option>
        <option value="25" name="OL_ITEM_PICK">ItemPick (white)</option>
        <option value="26" name="OL_LINE_OF_SIGHT">LineOfSight (white)</option>
        <option value="27" name="OL_PATH_PICK">PathPick (white)</option>
        <option value="28" name="OL_CUSTOM_PICK_1">CustomPick1 (white)</option>
        <option value="29" name="OL_CUSTOM_PICK_2">CustomPick2 (white)</option>
        <option value="30" name="OL_SPELL_EXPLOSION">SpellExplosion (white)</option>
        <option value="31" name="OL_DROPPING_PICK">DroppingPick (white)</option>
        <option value="32" name="OL_OTHER">Other (white)</option>
        <option value="33" name="OL_HEAD">Head</option>
        <option value="34" name="OL_BODY">Body</option>
        <option value="35" name="OL_SPINE1">Spine1</option>
        <option value="36" name="OL_SPINE2">Spine2</option>
        <option value="37" name="OL_L_UPPER_ARM">LUpperArm</option>
        <option value="38" name="OL_L_FOREARM">LForeArm</option>
        <option value="39" name="OL_L_HAND">LHand</option>
        <option value="40" name="OL_L_THIGH">LThigh</option>
        <option value="41" name="OL_L_CALF">LCalf</option>
        <option value="42" name="OL_L_FOOT">LFoot</option>
        <option value="43" name="OL_R_UPPER_ARM">RUpperArm</option>
        <option value="44" name="OL_R_FOREARM">RForeArm</option>
        <option value="45" name="OL_R_HAND">RHand</option>
        <option value="46" name="OL_R_THIGH">RThigh</option>
        <option value="47" name="OL_R_CALF">RCalf</option>
        <option value="48" name="OL_R_FOOT">RFoot</option>
        <option value="49" name="OL_TAIL">Tail</option>
        <option value="50" name="OL_SIDE_WEAPON">SideWeapon</option>
        <option value="51" name="OL_SHIELD">Shield</option>
        <option value="52" name="OL_QUIVER">Quiver</option>
        <option value="53" name="OL_BACK_WEAPON">BackWeapon</option>
        <option value="54" name="OL_BACK_WEAPON2">BackWeapon (?)</option>
        <option value="55" name="OL_PONYTAIL">PonyTail</option>
        <option value="56" name="OL_WING">Wing</option>
        <option value="57" name="OL_NULL">Null</option>
    </enum>

    <enum name="MipMapFormat" storage="uint">
        An unsigned 32-bit integer, describing how mipmaps are handled in a texture.
        <option value="0" name="MIP_FMT_NO">Texture does not use mip maps.</option>
        <option value="1" name="MIP_FMT_YES">Texture uses mip maps.</option>
        <option value="2" name="MIP_FMT_DEFAULT">Use default setting.</option>
    </enum>

    <enum name="PixelFormat" storage="uint">
        Specifies the pixel format used by the NiPixelData object to store a texture.
        <option value="0" name="PX_FMT_RGB8">24-bit color: uses 8 bit to store each red, blue, and green component.</option>
        <option value="1" name="PX_FMT_RGBA8">32-bit color with alpha: uses 8 bits to store each red, blue, green, and alpha component.</option>
        <option value="2" name="PX_FMT_PAL8">8-bit palette index: uses 8 bits to store an index into the palette stored in a NiPalette object.</option>
        <option value="4" name="PX_FMT_DXT1">DXT1 compressed texture.</option>
        <option value="5" name="PX_FMT_DXT5">DXT5 compressed texture.</option>
        <option value="6" name="PX_FMT_DXT5_ALT">DXT5 compressed texture. It is not clear what the difference is with PX_FMT_DXT5.</option>
    </enum>

    <enum name="PixelLayout" storage="uint">
        An unsigned 32-bit integer, describing the color depth of a texture.
        <option value="0" name="PIX_LAY_PALETTISED">Texture is in 8-bit paletized format.</option>
        <option value="1" name="PIX_LAY_HIGH_COLOR_16">Texture is in 16-bit high color format.</option>
        <option value="2" name="PIX_LAY_TRUE_COLOR_32">Texture is in 32-bit true color format.</option>
        <option value="3" name="PIX_LAY_COMPRESSED">Texture is compressed.</option>
        <option value="4" name="PIX_LAY_BUMPMAP">Texture is a grayscale bump map.</option>
        <option value="5" name="PIX_LAY_PALETTISED_4">Texture is in 4-bit paletized format.</option>
        <option value="6" name="PIX_LAY_DEFAULT">Use default setting.</option>
    </enum>

    <enum name="TexClampMode" storage="uint">
        Specifies the availiable texture clamp modes.  That is, the behavior of pixels outside the range of the texture.
        <option value="0" name="CLAMP_S_CLAMP_T">Clamp in both directions.</option>
        <option value="1" name="CLAMP_S_WRAP_T">Clamp in the S(U) direction but wrap in the T(V) direction.</option>
        <option value="2" name="WRAP_S_CLAMP_T">Wrap in the S(U) direction but clamp in the T(V) direction.</option>
        <option value="3" name="WRAP_S_WRAP_T">Wrap in both directions.</option>
    </enum>

    <enum name="TexFilterMode" storage="uint">
        Specifies the availiable texture filter modes.  That is, the way pixels within a texture are blended together when textures are displayed on the screen at a size other than their original dimentions.
        <option value="0" name="FILTER_NEAREST">Simply uses the nearest pixel.  Very grainy.</option>
        <option value="1" name="FILTER_BILERP">Uses bilinear filtering.</option>
        <option value="2" name="FILTER_TRILERP">Uses trilinear filtering.</option>
        <option value="3" name="FILTER_NEAREST_MIPNEAREST">Uses the nearest pixel from the mipmap that is closest to the display size.</option>
        <option value="4" name="FILTER_NEAREST_MIPLERP">Blends the two mipmaps closest to the display size linearly, and then uses the nearest pixel from the result.</option>
        <option value="5" name="FILTER_BILERP_MIPNEAREST">Uses the closest mipmap to the display size and then uses bilinear filtering on the pixels.</option>
    </enum>

    <enum name="VertMode" storage="uint">
        An unsigned 32-bit integer, which describes how to apply vertex colors.
        <option value="0" name="VERT_MODE_SRC_IGNORE">Source Ignore.</option>
        <option value="1" name="VERT_MODE_SRC_EMISSIVE">Source Emissive.</option>
        <option value="2" name="VERT_MODE_SRC_AMB_DIF">Source Ambient/Diffuse. (Default)</option>
    </enum>

    <enum name="CycleType" storage="uint">
        The animation cyle behavior.
        <option value="0" name="CYCLE_LOOP">Loop</option>
        <option value="1" name="CYCLE_REVERSE">Reverse</option>
        <option value="2" name="CYCLE_CLAMP">Clamp</option>
    </enum>

    <enum name="FieldType" storage="uint">
        The force field&#039;s type.
        <option value="0" name="FIELD_WIND">Wind (fixed direction)</option>
        <option value="1" name="FIELD_POINT">Point (fixed origin)</option>
    </enum>

    <enum name="BillboardMode" storage="ushort">
        Determines the way the billboard will react to the camera.
        <option value="0" name="ALWAYS_FACE_CAMERA">The billboard will always face the camera.</option>
        <option value="1" name="ROTATE_ABOUT_UP">The billboard will only rotate around the up axis.</option>
        <option value="2" name="RIGID_FACE_CAMERA">Rigid Face Camera.</option>
        <option value="3" name="ALWAYS_FACE_CENTER">Always Face Center.</option>
        <option value="4" name="RIGID_FACE_CENTER">Rigid Face Center.</option>
        <option value="9" name="ROTATE_ABOUT_UP2">The billboard will only rotate around the up axis (same as ROTATE_ABOUT_UP?).</option>
    </enum>

    <enum name="StencilCompareMode" storage="uint">
        This enum contains the options for doing stencil buffer tests.
        <option value="0" name="TEST_NEVER">Test will allways return false. Nothing is drawn at all.</option>
        <option value="1" name="TEST_LESS">The test will only succeed if the pixel is nearer than the previous pixel.</option>
        <option value="2" name="TEST_EQUAL">Test will only succeed if the z value of the pixel to be drawn is equal to the value of the previous drawn pixel.</option>
        <option value="3" name="TEST_LESS_EQUAL">Test will succeed if the z value of the pixel to be drawn is smaller than or equal to the value in the Stencil Buffer.</option>
        <option value="4" name="TEST_GREATER">Opposite of TEST_LESS.</option>
        <option value="5" name="TEST_NOT_EQUAL">Test will succeed if the z value of the pixel to be drawn is NOT equal to the value of the previously drawn pixel.</option>
        <option value="6" name="TEST_GREATER_EQUAL">Opposite of TEST_LESS_EQUAL.</option>
        <option value="7" name="TEST_ALWAYS">Test will allways succeed. The Stencil Buffer value is ignored.</option>
    </enum>

    <enum name="ZCompareMode" storage="uint">
        This enum contains the options for doing z buffer tests.
        <option value="0" name="ZCOMP_ALWAYS">Test will allways succeed. The Z Buffer value is ignored.</option>
        <option value="1" name="ZCOMP_LESS">The test will only succeed if the pixel is nearer than the previous pixel.</option>
        <option value="2" name="ZCOMP_EQUAL">Test will only succeed if the z value of the pixel to be drawn is equal to the value of the previous drawn pixel.</option>
        <option value="3" name="ZCOMP_LESS_EQUAL">Test will succeed if the z value of the pixel to be drawn is smaller than or equal to the value in the Z Buffer.</option>
        <option value="4" name="ZCOMP_GREATER">Opposite of TEST_LESS.</option>
        <option value="5" name="ZCOMP_NOT_EQUAL">Test will succeed if the z value of the pixel to be drawn is NOT equal to the value of the previously drawn pixel.</option>
        <option value="6" name="ZCOMP_GREATER_EQUAL">Opposite of TEST_LESS_EQUAL.</option>
        <option value="7" name="ZCOMP_NEVER">Test will allways return false. Nothing is drawn at all.</option>
    </enum>

    <enum name="StencilAction" storage="uint">
        This enum defines the various actions used in conjunction with the stencil buffer.
        For a detailed description of the individual options please refer to the OpenGL docs.
        <option value="0" name="ACTION_KEEP" />
        <option value="1" name="ACTION_ZERO" />
        <option value="2" name="ACTION_REPLACE" />
        <option value="3" name="ACTION_INCREMENT" />
        <option value="4" name="ACTION_DECREMENT" />
        <option value="5" name="ACTION_INVERT" />
    </enum>

    <enum name="FaceDrawMode" storage="uint">
        This enum lists the different face culling options.
        <option value="0" name="DRAW_CCW_OR_BOTH">use application defaults?</option>
        <option value="1" name="DRAW_CCW">Draw counter clock wise faces, cull clock wise faces. This is the default for most (all?) Nif Games so far.</option>
        <option value="2" name="DRAW_CW">Draw clock wise faces, cull counter clock wise faces. This will flip all the faces.</option>
        <option value="3" name="DRAW_BOTH">Draw double sided faces.</option>
    </enum>

    <enum name="MotionSystem" storage="byte">
        The motion system. 4 (Box) is used for everything movable. 7 (Keyframed) is used on statics and animated stuff.

        <option value="0" name="MO_SYS_INVALID">Invalid</option>
        <option value="1" name="MO_SYS_DYNAMIC">A fully-simulated, movable rigid body. At construction time the engine checks the input inertia and selects MO_SYS_SPHERE_INERTIA or MO_SYS_BOX_INERTIA as appropriate.</option>
        <option value="2" name="MO_SYS_SPHERE">Simulation is performed using a sphere inertia tensor.</option>
        <option value="3" name="MO_SYS_SPHERE_INERTIA">This is the same as MO_SYS_SPHERE_INERTIA, except that simulation of the rigid body is "softened".</option>
        <option value="4" name="MO_SYS_BOX">Simulation is performed using a box inertia tensor.</option>
        <option value="5" name="MO_SYS_BOX_STABILIZED">This is the same as MO_SYS_BOX_INERTIA, except that simulation of the rigid body is "softened".</option>
        <option value="6" name="MO_SYS_KEYFRAMED">Simulation is not performed as a normal rigid body. The keyframed rigid body has an infinite mass when viewed by the rest of the system. (used for creatures)</option>
        <option value="7" name="MO_SYS_FIXED">This motion type is used for the static elements of a game scene, e.g. the landscape. Faster than MO_SYS_KEYFRAMED at velocity 0. (used for weapons)</option>
        <option value="8" name="MO_SYS_THIN_BOX">A box inertia motion which is optimized for thin boxes and has less stability problems</option>
        <option value="9" name="MO_SYS_CHARACTER">A specialized motion used for character controllers</option>
    </enum>

    <enum name="DeactivatorType" storage="byte">
        <option value="0" name="DEACTIVATOR_INVALID">Invalid</option>
        <option value="1" name="DEACTIVATOR_NEVER">This will force the rigid body to never deactivate.</option>
        <option value="2" name="DEACTIVATOR_SPATIAL">Tells Havok to use a spatial deactivation scheme. This makes use of high and low frequencies of positional motion to determine when deactivation should occur.</option>
    </enum>

    <enum name="SolverDeactivation" storage="byte">
        A list of possible solver deactivation settings. This value defines how the
        solver deactivates objects. The solver works on a per object basis.
        Note: Solver deactivation does not save CPU, but reduces creeping of
        movable objects in a pile quite dramatically.
        <option value="0" name="SOLVER_DEACTIVATION_INVALID">Invalid</option>
        <option value="1" name="SOLVER_DEACTIVATION_OFF">No solver deactivation</option>
        <option value="2" name="SOLVER_DEACTIVATION_LOW">Very conservative deactivation, typically no visible artifacts.</option>
        <option value="3" name="SOLVER_DEACTIVATION_MEDIUM">Normal deactivation, no serious visible artifacts in most cases</option>
        <option value="4" name="SOLVER_DEACTIVATION_HIGH">Fast deactivation, visible artifacts</option>
        <option value="5" name="SOLVER_DEACTIVATION_MAX">Very fast deactivation, visible artifacts</option>
    </enum>

    <enum name="MotionQuality" storage="byte">
        The motion type. Determines quality of motion?
        <option value="0" name="MO_QUAL_INVALID">Automatically assigned to MO_QUAL_FIXED, MO_QUAL_KEYFRAMED or MO_QUAL_DEBRIS</option>
        <option value="1" name="MO_QUAL_FIXED">Use this for fixed bodies. </option>
        <option value="2" name="MO_QUAL_KEYFRAMED">Use this for moving objects with infinite mass.</option>
        <option value="3" name="MO_QUAL_DEBRIS">Use this for all your debris objects</option>
        <option value="4" name="MO_QUAL_MOVING">Use this for moving bodies, which should not leave the world.</option>
        <option value="5" name="MO_QUAL_CRITICAL">Use this for all objects, which you cannot afford to tunnel through the world at all</option>
        <option value="6" name="MO_QUAL_BULLET">Use this for very fast objects </option>
        <option value="7" name="MO_QUAL_USER">For user.</option>
        <option value="8" name="MO_QUAL_CHARACTER">Use this for rigid body character controllers</option>
        <option value="9" name="MO_QUAL_KEYFRAMED_REPORT">
            Use this for moving objects with infinite mass which should report contact points and Toi-collisions against all other bodies, including other fixed and keyframed bodies.
        </option>
    </enum>

    <enum name="ForceType" storage="uint">
        The type of force?  May be more valid values.
        <option value="0" name="FORCE_PLANAR"></option>
        <option value="1" name="FORCE_SPHERICAL"></option>
        <option value="2" name="FORCE_UNKNOWN"></option>
    </enum>

    <enum name="TexTransform" storage="uint">
        Determines how a NiTextureTransformController animates the UV coordinates.
        <option value="0" name="TT_TRANSLATE_U">Means this controller moves the U texture cooridnates.</option>
        <option value="1" name="TT_TRANSLATE_V">Means this controller moves the V texture cooridnates.</option>
        <option value="2" name="TT_ROTATE">Means this controller roates the UV texture cooridnates.</option>
        <option value="3" name="TT_SCALE_U">Means this controller scales the U texture cooridnates.</option>
        <option value="4" name="TT_SCALE_V">Means this controller scales the V texture cooridnates.</option>
    </enum>

    <enum name="DecayType" storage="uint">
        Determines decay function.  Used by NiPSysBombModifier.
        <option value="0" name="DECAY_NONE">No decay.</option>
        <option value="1" name="DECAY_LINEAR">Linear decay.</option>
        <option value="2" name="DECAY_EXPONENTIAL">Exponential decay.</option>
    </enum>

    <enum name="SymmetryType" storage="uint">
        Determines symetry type used by NiPSysBombModifier.
        <option value="0" name="SPHERICAL_SYMMETRY">Spherical Symmetry.</option>
        <option value="1" name="CYLINDRICAL_SYMMETRY">Cylindrical Symmetry.</option>
        <option value="2" name="PLANAR_SYMMETRY">Planar Symmetry.</option>
    </enum>

    <enum name="VelocityType" storage="uint">
        Controls the way the a particle mesh emitter determines the starting speed and direction of the particles that are emitted.
        <option value="0" name="VELOCITY_USE_NORMALS">Uses the normals of the meshes to determine staring velocity.</option>
        <option value="1" name="VELOCITY_USE_RANDOM">Starts particles with a random velocity.</option>
        <option value="2" name="VELOCITY_USE_DIRECTION">Uses the emission axis to determine initial particle direction?</option>
    </enum>

    <enum name="EmitFrom" storage="uint">
        Controls which parts of the mesh that the particles are emitted from.
        <option value="0" name="EMIT_FROM_VERTICES">Emit particles from the vertices of the mesh.</option>
        <option value="1" name="EMIT_FROM_FACE_CENTER">Emit particles from the center of the faces of the mesh.</option>
        <option value="2" name="EMIT_FROM_EDGE_CENTER">Emit particles from the center of the edges of the mesh.</option>
        <option value="3" name="EMIT_FROM_FACE_SURFACE">Perhaps randomly emit particles from anywhere on the faces of the mesh?</option>
        <option value="4" name="EMIT_FROM_EDGE_SURFACE">Perhaps randomly emit particles from anywhere on the edges of the mesh?</option>
    </enum>

    <enum name="EffectType" storage="uint">
        The type of information that's store in a texture used by a NiTextureEffect.
        <option value="0" name="EFFECT_PROJECTED_LIGHT">Apply a projected light texture.</option>
        <option value="1" name="EFFECT_PROJECTED_SHADOW">Apply a projected shaddow texture.</option>
        <option value="2" name="EFFECT_ENVIRONMENT_MAP">Apply an environment map texture.</option>
        <option value="3" name="EFFECT_FOG_MAP">Apply a fog map texture.</option>
    </enum>

    <enum name="CoordGenType" storage="uint">
        Determines the way that UV texture coordinates are generated.
        <option value="0" name="CG_WORLD_PARALLEL">Use plannar mapping.</option>
        <option value="1" name="CG_WORLD_PERSPECTIVE">Use perspective mapping.</option>
        <option value="2" name="CG_SPHERE_MAP">Use spherical mapping.</option>
        <option value="3" name="CG_SPECULAR_CUBE_MAP">Use specular cube mapping.</option>
        <option value="4" name="CG_DIFFUSE_CUBE_MAP">Use Diffuse cube mapping.</option>
    </enum>

    <enum name="EndianType" storage="byte">
        <option value="0" name="ENDIAN_BIG">The numbers are stored in big endian format, such as those used by PowerPC Mac processors.</option>
        <option value="1" name="ENDIAN_LITTLE">The numbers are stored in little endian format, such as those used by Intel and AMD x86 processors.</option>
    </enum>

    <enum name="TargetColor" storage="ushort">
        Used by NiPoint3InterpControllers to select which type of color in the controlled object that will be animated.
        <option value="0" name="TC_AMBIENT">Control the ambient color.</option>
        <option value="1" name="TC_DIFFUSE">Control the diffuse color.</option>
        <option value="2" name="TC_SPECULAR">Control the specular color.</option>
        <option value="3" name="TC_SELF_ILLUM">Control the self illumination color.</option>
    </enum>

    <enum name="ConsistencyType" storage="ushort">
        Used by NiGeometryData to control the volatility of the mesh.  While they appear to be flags they behave as an enum.
        <option value="0x0000" name="CT_MUTABLE">Mutable Mesh</option>
        <option value="0x4000" name="CT_STATIC">Static Mesh</option>
        <option value="0x8000" name="CT_VOLATILE">Volatile Mesh</option>
    </enum>

    <enum name="SortingMode" storage="uint">
        <option value="0" name="SORTING_INHERIT">Inherit</option>
        <option value="1" name="SORTING_OFF">Disable</option>
    </enum>

    <enum name="PropagationMode" storage="uint">
        <option value="0" name="PROPAGATE_ON_SUCCESS">On Success</option>
        <option value="1" name="PROPAGATE_ON_FAILURE">On Failure</option>
        <option value="2" name="PROPAGATE_ALWAYS">Always</option>
        <option value="3" name="PROPAGATE_NEVER">Never</option>
    </enum>

    <enum name="CollisionMode" storage="uint">
        <option value="0" name="CM_USE_OBB">Use Bounding Box</option>
        <option value="1" name="CM_USE_TRI">Use Triangles</option>
        <option value="2" name="CM_USE_ABV">Use Alternate Bounding Volumes</option>
        <option value="3" name="CM_NOTEST">No Test</option>
        <option value="4" name="CM_USE_NIBOUND">Use NiBound</option>
    </enum>

    <enum name="BoundVolumeType" storage="uint">
        <option value="-1" name="BASE_BV">Default</option>
        <option value="0" name="SPHERE_BV">Sphere</option>
        <option value="1" name="BOX_BV">Box</option>
        <option value="2" name="CAPSULE_BV">Capsule</option>
        <option value="4" name="UNION_BV">Union</option>
        <option value="5" name="HALFSPACE_BV">Half Space</option>
    </enum>

    <enum name="hkResponseType" storage="byte">
        <option value="0" name="RESPONSE_INVALID">Invalid Response</option>
        <option value="1" name="RESPONSE_SIMPLE_CONTACT">Do normal collision resolution</option>
        <option value="2" name="RESPONSE_REPORTING">No collision resolution is performed but listeners are called</option>
        <option value="3" name="RESPONSE_NONE">Do nothing, ignore all the results.</option>
    </enum>
    
    <enum name="BSDismemberBodyPartType" storage="ushort">
        <option value="0" name="BP_TORSO">Torso</option>
        <option value="1" name="BP_HEAD">Head</option>
        <option value="2" name="BP_HEAD2">Head 2</option>
        <option value="3" name="BP_LEFTARM">Left Arm</option>
        <option value="4" name="BP_LEFTARM2">Left Arm 2</option>
        <option value="5" name="BP_RIGHTARM">Right Arm</option>
        <option value="6" name="BP_RIGHTARM2">Right Arm 2</option>
        <option value="7" name="BP_LEFTLEG">Left Leg</option>
        <option value="8" name="BP_LEFTLEG2">Left Leg 2</option>
        <option value="9" name="BP_LEFTLEG3">Left Leg 3</option>
        <option value="10" name="BP_RIGHTLEG">Right Leg</option>
        <option value="11" name="BP_RIGHTLEG2">Right Leg 2</option>
        <option value="12" name="BP_RIGHTLEG3">Right Leg 3</option>
        <option value="13" name="BP_BRAIN">Brain</option>
        
        <option value="101" name="BP_SECTIONCAP_HEAD">Section Cap | Head</option>
        <option value="102" name="BP_SECTIONCAP_HEAD2">Section Cap | Head 2</option>
        <option value="103" name="BP_SECTIONCAP_LEFTARM">Section Cap | Left Arm</option>
        <option value="104" name="BP_SECTIONCAP_LEFTARM2">Section Cap | Left Arm 2</option>
        <option value="105" name="BP_SECTIONCAP_RIGHTARM">Section Cap | Right Arm</option>
        <option value="106" name="BP_SECTIONCAP_RIGHTARM2">Section Cap | Right Arm 2</option>
        <option value="107" name="BP_SECTIONCAP_LEFTLEG">Section Cap | Left Leg</option>
        <option value="108" name="BP_SECTIONCAP_LEFTLEG2">Section Cap | Left Leg 2</option>
        <option value="109" name="BP_SECTIONCAP_LEFTLEG3">Section Cap | Left Leg 3</option>
        <option value="110" name="BP_SECTIONCAP_RIGHTLEG">Section Cap | Right Leg</option>
        <option value="111" name="BP_SECTIONCAP_RIGHTLEG2">Section Cap | Right Leg 2</option>
        <option value="112" name="BP_SECTIONCAP_RIGHTLEG3">Section Cap | Right Leg 3</option>
        <option value="113" name="BP_SECTIONCAP_BRAIN">Section Cap | Brain</option>

        <option value="201" name="BP_TORSOCAP_HEAD">Torso Cap | Head</option>
        <option value="202" name="BP_TORSOCAP_HEAD2">Torso Cap | Head 2</option>
        <option value="203" name="BP_TORSOCAP_LEFTARM">Torso Cap | Left Arm</option>
        <option value="204" name="BP_TORSOCAP_LEFTARM2">Torso Cap | Left Arm 2</option>
        <option value="205" name="BP_TORSOCAP_RIGHTARM">Torso Cap | Right Arm</option>
        <option value="206" name="BP_TORSOCAP_RIGHTARM2">Torso Cap | Right Arm 2</option>
        <option value="207" name="BP_TORSOCAP_LEFTLEG">Torso Cap | Left Leg</option>
        <option value="208" name="BP_TORSOCAP_LEFTLEG2">Torso Cap | Left Leg 2</option>
        <option value="209" name="BP_TORSOCAP_LEFTLEG3">Torso Cap | Left Leg 3</option>
        <option value="210" name="BP_TORSOCAP_RIGHTLEG">Torso Cap | Right Leg</option>
        <option value="211" name="BP_TORSOCAP_RIGHTLEG2">Torso Cap | Right Leg 2</option>
        <option value="212" name="BP_TORSOCAP_RIGHTLEG3">Torso Cap | Right Leg 3</option>
        <option value="213" name="BP_TORSOCAP_BRAIN">Torso Cap | Brain</option>

        <option value="1000" name="BP_TORSOSECTION_HEAD">Torso Section | Head</option>
        <option value="2000" name="BP_TORSOSECTION_HEAD2">Torso Section | Head 2</option>
        <option value="3000" name="BP_TORSOSECTION_LEFTARM">Torso Section | Left Arm</option>
        <option value="4000" name="BP_TORSOSECTION_LEFTARM2">Torso Section | Left Arm 2</option>
        <option value="5000" name="BP_TORSOSECTION_RIGHTARM">Torso Section | Right Arm</option>
        <option value="6000" name="BP_TORSOSECTION_RIGHTARM2">Torso Section | Right Arm 2</option>
        <option value="7000" name="BP_TORSOSECTION_LEFTLEG">Torso Section | Left Leg</option>
        <option value="8000" name="BP_TORSOSECTION_LEFTLEG2">Torso Section | Left Leg 2</option>
        <option value="9000" name="BP_TORSOSECTION_LEFTLEG3">Torso Section | Left Leg 3</option>
        <option value="10000" name="BP_TORSOSECTION_RIGHTLEG">Torso Section | Right Leg</option>
        <option value="11000" name="BP_TORSOSECTION_RIGHTLEG2">Torso Section | Right Leg 2</option>
        <option value="12000" name="BP_TORSOSECTION_RIGHTLEG3">Torso Section | Right Leg 3</option>
        <option value="13000" name="BP_TORSOSECTION_BRAIN">Torso Section | Brain</option>       
    </enum>

    <!--Compounds
        These are like C structures and are used as sub-parts of more complex
        classes when there are multiple pieces of data repeated in an array.-->

    <compound name="SizedString" niflibtype="string" nifskopetype="sizedstring">
        A string of given length.
        <add name="Length" type="uint">The string length.</add>
        <add name="Value" type="char" arr1="Length">The string itself.</add>
    </compound>

    <compound name="string" niflibtype="IndexString" nifskopetype="string">
        A string type.
        <add name="String" type="SizedString" ver2="20.0.0.5">The normal string.</add>
        <add name="Index" type="StringIndex" ver1="20.1.0.3">The string index.</add>
    </compound>

    <compound name="ByteArray" nifskopetype="bytearray">
        An array of bytes.
        <add name="Data Size" type="uint">The number of bytes in this array</add>
        <add name="Data" type="byte" arr1="Data Size">The bytes which make up the array</add>
    </compound>

    <compound name="ByteMatrix" nifskopetype="bytematrix">
        An array of bytes.
        <add name="Data Size 1" type="uint">The number of bytes in this array</add>
        <add name="Data Size 2" type="uint">The number of bytes in this array</add>
        <add name="Data" type="byte" arr1="Data Size 2" arr2="Data Size 1">The bytes which make up the array</add>
    </compound>

    <compound name="Color3" niflibtype="Color3" nifskopetype="color3">
        A color without alpha (red, green, blue).
        <add name="r" type="float">Red color component.</add>
        <add name="g" type="float">Green color component.</add>
        <add name="b" type="float">Blue color component.</add>
    </compound>

    <compound name="ByteColor3"><!-- niflibtype="Color3" nifskopetype="color3" -->
        A color without alpha (red, green, blue).
        <add name="r" type="byte">Red color component.</add>
        <add name="g" type="byte">Green color component.</add>
        <add name="b" type="byte">Blue color component.</add>
    </compound>

    <compound name="Color4" niflibtype="Color4" nifskopetype="color4">
        A color with alpha (red, green, blue, alpha).
        <add name="r" type="float">Red component.</add>
        <add name="g" type="float">Green component.</add>
        <add name="b" type="float">Blue component.</add>
        <add name="a" type="float">Alpha.</add>
    </compound>

    <compound name="ByteColor4"><!-- niflibtype="Color4" nifskopetype="color4" -->
        A color with alpha (red, green, blue, alpha).
        <add name="r" type="byte">Red color component.</add>
        <add name="g" type="byte">Green color component.</add>
        <add name="b" type="byte">Blue color component.</add>
        <add name="a" type="byte">Alpha color component.</add>
    </compound>

    <compound name="FilePath" niflibtype="IndexString" nifskopetype="filepath">
        A string that contains the path to a file.
        <add name="String" type="SizedString" ver2="20.0.0.5">The normal string.</add>
        <add name="Index" type="StringIndex" ver1="20.1.0.3">The string index.</add>
    </compound>

    <compound name="Footer">
        The NIF file footer.
        <add name="Num Roots" type="uint" ver1="3.3.0.13">The number of root references.</add>
        <add name="Roots" type="Ref" template="NiObject" arr1="Num Roots" ver1="3.3.0.13">List of root NIF objects. If there is a camera, for 1st person view, then this NIF object is referred to as well in this list, even if it is not a root object (usually we want the camera to be attached to the Bip Head node).</add>
    </compound>

    <compound name="LODRange">
        The distance range where a specific level of detail applies.
        <add name="Near Extent" type="float">Begining of range.</add>
        <add name="Far Extent" type="float">End of Range.</add>
        <add name="Unknown Ints" type="uint" arr1="3" ver2="3.1">Unknown (0,0,0).</add>
    </compound>

    <compound name="MatchGroup">
        Group of vertex indices of vertices that match.
        <add name="Num Vertices" type="ushort">Number of vertices in this group.</add>
        <add name="Vertex Indices" type="ushort" arr1="Num Vertices">The vertex indices.</add>
    </compound>

    <compound name="Vector3" niflibtype="Vector3" nifskopetype="vector3">
        A vector in 3D space (x,y,z).
        <add name="x" type="float">First coordinate.</add>
        <add name="y" type="float">Second coordinate.</add>
        <add name="z" type="float">Third coordinate.</add>
    </compound>

    <compound name="Vector4" niflibtype="Vector4" nifskopetype="vector4">
        A 4-dimensional vector.
        <add name="x" type="float">First coordinate.</add>
        <add name="y" type="float">Second coordinate.</add>
        <add name="z" type="float">Third coordinate.</add>
        <add name="w" type="float">Fourth coordinate.</add>
    </compound>

    <compound name="Quaternion" niflibtype="Quaternion" nifskopetype="quaternion">
        A quaternion.
        <add name="w" type="float" default="1.0">The w-coordinate.</add>
        <add name="x" type="float" default="0.0">The x-coordinate.</add>
        <add name="y" type="float" default="0.0">The y-coordinate.</add>
        <add name="z" type="float" default="0.0">The z-coordinate.</add>
    </compound>

    <compound name="QuaternionXYZW" nifskopetype="quaternion_xyzw">
        A quaternion as it appears in the havok objects.
        <add name="x" type="float" default="0.0">The x-coordinate.</add>
        <add name="y" type="float" default="0.0">The y-coordinate.</add>
        <add name="z" type="float" default="0.0">The z-coordinate.</add>
        <add name="w" type="float" default="1.0">The w-coordinate.</add>
    </compound>

    <compound name="Matrix22" niflibtype="Matrix22">
        A 2x2 matrix of float values.  Stored in OpenGL column-major format.
        <add name="m11" type="float" default="1.0">Member 1,1 (top left)</add>
        <add name="m21" type="float" default="0.0">Member 2,1 (bottom left)</add>
        <add name="m12" type="float" default="0.0">Member 1,2 (top right)</add>
        <add name="m22" type="float" default="1.0">Member 2,2 (bottom right)</add>
    </compound>

    <compound name="Matrix33" niflibtype="Matrix33" nifskopetype="matrix33">
        A 3x3 rotation matrix; M^T M=identity, det(M)=1.    Stored in OpenGL column-major format.
        <add name="m11" type="float" default="1.0">Member 1,1 (top left)</add>
        <add name="m21" type="float" default="0.0">Member 2,1</add>
        <add name="m31" type="float" default="0.0">Member 3,1 (bottom left)</add>
        <add name="m12" type="float" default="0.0">Member 1,2</add>
        <add name="m22" type="float" default="1.0">Member 2,2</add>
        <add name="m32" type="float" default="0.0">Member 3,2</add>
        <add name="m13" type="float" default="0.0">Member 1,3 (top right)</add>
        <add name="m23" type="float" default="0.0">Member 2,3</add>
        <add name="m33" type="float" default="1.0">Member 3,3 (bottom left)</add>
    </compound>

    <compound name="Matrix44" niflibtype="Matrix44" nifskopetype="matrix44">
        A 4x4 transformation matrix.
        <add name="m11" type="float" default="1.0">The (1,1) element.</add>
        <add name="m21" type="float" default="0.0">The (2,1) element.</add>
        <add name="m31" type="float" default="0.0">The (3,1) element.</add>
        <add name="m41" type="float" default="0.0">The (4,1) element.</add>
        <add name="m12" type="float" default="0.0">The (1,2) element.</add>
        <add name="m22" type="float" default="1.0">The (2,2) element.</add>
        <add name="m32" type="float" default="0.0">The (3,2) element.</add>
        <add name="m42" type="float" default="0.0">The (4,2) element.</add>
        <add name="m13" type="float" default="0.0">The (1,3) element.</add>
        <add name="m23" type="float" default="0.0">The (2,3) element.</add>
        <add name="m33" type="float" default="1.0">The (3,3) element.</add>
        <add name="m43" type="float" default="0.0">The (4,3) element.</add>
        <add name="m14" type="float" default="0.0">The (1,4) element.</add>
        <add name="m24" type="float" default="0.0">The (2,4) element.</add>
        <add name="m34" type="float" default="0.0">The (3,4) element.</add>
        <add name="m44" type="float" default="1.0">The (4,4) element.</add>
    </compound>

    <compound name="MipMap">
        Description of a MipMap within a NiPixelData object.
        <add name="Width" type="uint">Width of the mipmap image.</add>
        <add name="Height" type="uint">Height of the mipmap image.</add>
        <add name="Offset" type="uint">Offset into the pixel data array where this mipmap starts.</add>
    </compound>

    <compound name="NodeGroup">
        A group of NiNodes references.
        <add name="Num Nodes" type="uint">Number of node references that follow.</add>
        <add name="Nodes" type="Ptr" template="NiNode" arr1="Num Nodes">The list of NiNode references.</add>
    </compound>
<!--
    <compound name="ns keylin" istemplate="1">
        Linear key type (!!! for NifSkope optimizer only, use key, keyrot, or keyvec for regular use).
        <add name="Time" type="float">Key time.</add>
        <add name="Value" type="TEMPLATE">The key value.</add>
    </compound>

    <compound name="ns keyarray" istemplate="1">
        Array of keys, not interpolated (!!! for NifSkope only, use keyarray for regular use).
        <add name="Num Keys" type="uint">Number of keys.</add>
        <add name="Keys" type="ns keylin" template="TEMPLATE" arr1="Num Keys">The keys.</add>
    </compound>

    <compound name="ns keytan" istemplate="1">
        Key with tangents (!!! for NifSkope only, use keyvec instead for regular purposes).
        <add name="Time" type="float">The key time.</add>
        <add name="Value" type="TEMPLATE">The key value.</add>
        <add name="Forward" type="TEMPLATE">Forward tangent.</add>
        <add name="Backward" type="TEMPLATE">Backward tangent.</add>
    </compound>
-->
    <compound name="ShortString" ver1="10.1.0.0" niflibtype="ShortString" nifskopetype="shortstring">
        Another string format, for short strings.  Specific to Bethesda-specific header tags.
        <add name="Length" type="byte">The string length.</add>
        <add name="Value" type="char" arr1="Length">The string itself, null terminated (the null terminator is taken into account in the length byte).</add>
    </compound>

    <compound name="SkinShape">
        Reference to shape and skin instance.
        <add name="Shape" type="Ptr" template="NiTriBasedGeom">The shape.</add>
        <add name="Skin Instance" type="Ref" template="NiSkinInstance">Skinning instance for the shape?</add>
    </compound>

    <compound name="SkinShapeGroup" ver1="10.0.1.0">
        Unknown.
        <add name="Num Link Pairs" type="uint">Counts unknown.</add>
        <add name="Link Pairs" type="SkinShape" arr1="Num Link Pairs">
            First link is a NiTriShape object.
            Second link is a NiSkinInstance object.
        </add>
    </compound>

    <compound name="SkinWeight">
        A weighted vertex.
        <add name="Index" type="ushort">The vertex index, in the mesh.</add>
        <add name="Weight" type="float">The vertex weight - between 0.0 and 1.0</add>
    </compound>

    <compound name="AVObject">
        Used in NiDefaultAVObjectPalette.
        <add name="Name" type="SizedString">Object name.</add>
        <add name="AV Object" type="Ptr" template="NiAVObject">Object reference.</add>
    </compound>

    <compound name="ControllerLink" ver1="10.2.0.0">
        In a .kf file, this links to a controllable object, via its name (or for version 10.2.0.0 and up, a link and offset to a NiStringPalette that contains the name), and a sequence of interpolators that apply to this controllable object, via links.
        <add name="Target Name" type="string" ver2="10.1.0.0">Name of a controllable object in another NIF file.</add>
        <add name="Controller" type="Ref" template="NiTimeController" ver2="10.1.0.0">Link to a controller.</add>
        <add name="Interpolator" type="Ref" template="NiInterpolator" ver1="10.1.0.106">Link to an interpolator.</add>
        <add name="Controller" type="Ref" template="NiTimeController" ver1="10.1.0.106">Unknown link. Usually -1.</add>
        <add name="Unknown Link 2" type="Ref" template="NiObject" ver1="10.1.0.106" ver2="10.1.0.106">Unknown.</add>
        <add name="Unknown Short 0" type="ushort" ver1="10.1.0.106" ver2="10.1.0.106">Unknown.</add>
        <add name="Priority" type="byte" ver1="10.1.0.106" vercond="(User Version == 10) || (User Version == 11)">Idle animations tend to have low values for this, and NIF objects that have high values tend to correspond with the important parts of the animation.</add>
        <add name="String Palette" type="Ref" template="NiStringPalette" ver1="10.2.0.0" ver2="20.0.0.5">Refers to the NiStringPalette which contains the name of the controlled NIF object.</add>
        <add name="Node Name" type="string" ver1="10.1.0.106" ver2="10.1.0.106">The name of the animated node.</add>
        <add name="Node Name" type="string" ver1="20.1.0.3">The name of the animated node.</add>
        <add name="Node Name Offset" type="StringOffset" ver1="10.2.0.0" ver2="20.0.0.5">Offset in the string palette where the name of the controlled node (NiNode, NiTriShape, ...) starts.</add>
        <add name="Property Type" type="string" ver1="10.1.0.106" ver2="10.1.0.106">Name of the property (NiMaterialProperty, ...), if this controller controls a property.</add>
        <add name="Property Type" type="string" ver1="20.1.0.3">Name of the property (NiMaterialProperty, ...), if this controller controls a property.</add>
        <add name="Property Type Offset" type="StringOffset" ver1="10.2.0.0" ver2="20.0.0.5">Offset in the string palette where the property (NiMaterialProperty, ...) starts, if this controller controls a property. Otherwise, -1.</add>
        <add name="Controller Type" type="string" ver1="10.1.0.106" ver2="10.1.0.106">Probably the object type name of the controller in the NIF file that is child of the controlled object.</add>
        <add name="Controller Type" type="string" ver1="20.1.0.3">Probably the object type name of the controller in the NIF file that is child of the controlled object.</add>
        <add name="Controller Type Offset" type="StringOffset" ver1="10.2.0.0" ver2="20.0.0.5">Apparently the offset in the string palette of some type of controller related to Interpolator (for example, a &#039;NiTransformInterpolator&#039; will have here a &#039;NiTransformController&#039;, etc.). Sometimes the type of controller that links to the interpolator. Probably it refers to the controller in the NIF file that is child of the controlled object, via its type name.</add>
        <add name="Variable 1" type="string" ver1="10.1.0.106" ver2="10.1.0.106">Some variable string (such as &#039;SELF_ILLUM&#039;, &#039;0-0-TT_TRANSLATE_U&#039;, &#039;tongue_out&#039;, etc.).</add>
        <add name="Variable 1" type="string" ver1="20.1.0.3">Some variable string (such as &#039;SELF_ILLUM&#039;, &#039;0-0-TT_TRANSLATE_U&#039;, &#039;tongue_out&#039;, etc.).</add>
        <add name="Variable 1 Offset" type="StringOffset" ver1="10.2.0.0" ver2="20.0.0.5">Offset in the string palette where some variable string starts (such as &#039;SELF_ILLUM&#039;, &#039;0-0-TT_TRANSLATE_U&#039;, &#039;tongue_out&#039;, etc.). Usually, -1.</add>
        <add name="Variable 2" type="string" ver1="10.1.0.106" ver2="10.1.0.106">Another variable string, apparently used for particle system controllers.</add>
        <add name="Variable 2" type="string" ver1="20.1.0.3">Another variable string, apparently used for particle system controllers.</add>
        <add name="Variable 2 Offset" type="StringOffset" ver1="10.2.0.0" ver2="20.0.0.5">Offset in the string palette where some variable string starts (so far only &#039;EmitterActive&#039; and &#039;BirthRate&#039; have been observed in official files, used for particle system controllers). Usually, -1.</add>
    </compound>

    <compound name="ExportInfo" ver1="10.0.1.2">
        <add name="Unknown" type="uint" ver2="10.0.1.2" default="3">Probably the number of strings that follow.</add>
        <add name="Creator" type="ShortString">Could be the name of the creator of the NIF file?</add>
        <add name="Export Info 1" type="ShortString">Unknown. Can be something like &#039;TriStrip Process Script&#039;.</add>
        <add name="Export Info 2" type="ShortString">Unknown. Possibly the selected option of the export script. Can be something like &#039;Default Export Script&#039;.</add>
    </compound>

    <!-- Don't use vercond in Header, it breaks niflib -->
    <compound name="Header">
        The NIF file header.
        <add name="Header String" type="HeaderString">&#039;NetImmerse File Format x.x.x.x&#039; (versions &lt;= 10.0.1.2) or &#039;Gamebryo File Format x.x.x.x&#039; (versions &gt;= 10.1.0.0), with x.x.x.x the version written out. Ends with a newline character (0x0A).</add>
        <add name="Copyright" type="LineString" arr1="3" ver2="3.1" />
        <add name="Version" type="FileVersion" default="0x04000002" ver1="3.3.0.13">The NIF version, in hexadecimal notation: 0x04000002, 0x0401000C, 0x04020002, 0x04020100, 0x04020200, 0x0A000100, 0x0A010000, 0x0A020000, 0x14000004, ...</add>
        <add name="Endian Type" type="EndianType" default="ENDIAN_LITTLE" ver1="20.0.0.4">Determines the endianness of the data in the file.</add>
        <add name="User Version" type="ulittle32" ver1="10.1.0.0">An extra version number, for companies that decide to modify the file format.</add>
        <add name="Num Blocks" type="ulittle32" ver1="3.3.0.13">Number of file objects.</add>
        <add name="User Version 2" type="ulittle32" default="0" cond="(User Version == 10) || (User Version == 11)" ver1="10.1.0.0">This also appears to be the extra user version number and must be set in some circumstances. Probably used by Bethesda to denote the Havok version.</add>
        <add name="Unknown Int 3" type="uint" default="0" ver1="30.0.0.2">Unknown. Possibly User Version 2?</add>
        <add name="Export Info" type="ExportInfo" ver1="10.0.1.2" ver2="10.0.1.2" />
        <add name="Export Info" type="ExportInfo" ver1="10.1.0.0" cond="(User Version == 10) || (User Version == 11)" />
        <add name="Num Block Types" type="ushort" ver1="10.0.1.0">Number of object types in this NIF file.</add>
        <add name="Block Types" type="SizedString" arr1="Num Block Types" ver1="10.0.1.0">List of all object types used in this NIF file.</add>
        <add name="Block Type Index" type="BlockTypeIndex" arr1="Num Blocks" ver1="10.0.1.0">Maps file objects on their corresponding type: first file object is of type object_types[object_type_index[0]], the second of object_types[object_type_index[1]], etc.</add>
        <add name="Block Size" type="uint" arr1="Num Blocks" ver1="20.2.0.7">Array of block sizes?</add>
        <add name="Num Strings" type="uint" ver1="20.1.0.3">Number of strings.</add>
        <add name="Max String Length" type="uint" ver1="20.1.0.3">Maximum string length.</add>
        <add name="Strings" type="SizedString" arr1="Num Strings" ver1="20.1.0.3">Strings.</add>
        <add name="Unknown Int 2" type="uint" default="0" ver1="10.0.1.0">Unknown.</add>
    </compound>

    <compound name="StringPalette" nifskopetype="stringpalette">
        A list of \\0 terminated strings.
        <add name="Palette" type="SizedString">A bunch of 0x00 seperated strings.</add>
        <add name="Length" type="uint">Length of the palette string is repeated here.</add>
    </compound>

    <compound name="TBC" nifskopetype="vector3">
        Tension, bias, continuity.
        <add name="t" type="float">Tension.</add>
        <add name="b" type="float">Bias.</add>
        <add name="c" type="float">Continuity.</add>
    </compound>

    <compound name="Key" niflibtype="Key" istemplate="1">
        A generic key with support for interpolation. Type 1 is normal linear interpolation, type 2 has forward and backward tangents, and type 3 has tension, bias and continuity arguments. Note that color4 and byte always seem to be of type 1.
        <add name="Time" type="float">Time of the key.</add>
        <add name="Value" type="TEMPLATE">The key value.</add>
        <add name="Forward" type="TEMPLATE" cond="ARG == 2">Key forward tangent.</add>
        <add name="Backward" type="TEMPLATE" cond="ARG == 2">The key backward tangent.</add>
        <add name="TBC" type="TBC" cond="ARG == 3">The key&#039;s TBC.</add>
    </compound>

    <compound name="KeyGroup" istemplate="1">
        Array of vector keys (anything that can be interpolated, except rotations).
        <add name="Num Keys" type="uint">Number of keys in the array.</add>
        <add name="Interpolation" type="KeyType" cond="Num Keys != 0">The key type.</add>
        <add name="Keys" type="Key" arg="Interpolation" template="TEMPLATE" arr1="Num Keys">The keys.</add>
    </compound>
<!-- 
    <compound name="ns keytbc" istemplate="1">
        A TBC key (!!! for NifSkope only, use keyvec for regular purposes).
        <add name="Time" type="float">The key time.</add>
        <add name="Value" type="TEMPLATE">The key value.</add>
        <add name="TBC" type="TBC">Tension, bias, continuity.</add>
    </compound>

    <compound name="ns keyvecarray" istemplate="1">
        Array of interpolable keys (!!! for NifSkope only, use keyvecarray for regular use).
        <add name="Num Keys" type="uint">Number of keys.</add>
        <add name="Key Type" type="uint" cond="Num Keys != 0">The key type (1, 2, or 3).</add>
        <add name="Keys" type="ns keylin" template="TEMPLATE" arr1="Num Keys" cond="Key Type == 1">Linearly interpolated keys.</add>
        <add name="Keys" type="ns keytan" template="TEMPLATE" arr1="Num Keys" cond="Key Type == 2">Interpolated keys, using tangents.</add>
        <add name="Keys" type="ns keytbc" template="TEMPLATE" arr1="Num Keys" cond="Key Type == 3">Keys, interpolated with tension, bias, continuity.</add>
        <add name="Keys" type="ns keylin" template="TEMPLATE" arr1="Num Keys" cond="Key Type == 5">Another type of linear key?</add>
    </compound>

    <compound name="ns keyrotsub">
        Rotation subkey (!!! Nifskope only).
        <add name="Time" type="float" ver2="10.1.0.0">Time.</add>
        <add name="Sub Keys" type="ns keyvecarray" template="float" arr1="3">The sub keys, one for every axis.</add>
    </compound>

    <compound name="ns keyrotarray" istemplate="1">
        Array of rotation keys (!!! for NifSkope only, use keyrotarray for regular use).
        <add name="Num Keys" type="uint">Number of rotation keys.</add>
        <add name="Key Type" type="uint" cond="Num Keys != 0">The key type (1, 2, 3, or 4).</add>
        <add name="Keys" type="ns keylin" template="TEMPLATE" arr1="Num Keys" cond="Key Type == 1">Linear keys.</add>
        <add name="Keys" type="ns keylin" template="TEMPLATE" arr1="Num Keys" cond="Key Type == 2">Linear keys (yes, rotations don&#039;t have type 2 tangent keys!).</add>
        <add name="Keys" type="ns keytbc" template="TEMPLATE" arr1="Num Keys" cond="Key Type == 3">TBC keys.</add>
        <add name="Keys Sub" type="ns keyrotsub" arr1="Num Keys" cond="Key Type == 4">Special rotation keys (3 float arrays, one for each axis).</add>
    </compound>

    <compound name="ns keyvecarraytyp" istemplate="1">
        Array of interpolable keys (!!! for NifSkope only, use keyvecarraytyp for regular use)
        <add name="Num Keys" type="uint">Number of keys</add>
        <add name="Key Type" type="uint">The key type (1, 2, 3)</add>
        <add name="Keys" type="ns keylin" template="TEMPLATE" arr1="Num Keys" cond="Key Type == 1">Linearly interpolated keys.</add>
        <add name="Keys" type="ns keytan" template="TEMPLATE" arr1="Num Keys" cond="Key Type == 2">Interpolated keys, using tangents.</add>
        <add name="Keys" type="ns keytbc" template="TEMPLATE" arr1="Num Keys" cond="Key Type == 3">Keys, interpolated with tension, bias, continuity.</add>
    </compound>
-->

    <compound name="QuatKey" niflibtype="Key" istemplate="1"><!-- TEMPLATE should always be Quaternion -->
        A special version of the key type used for quaternions.  Never has tangents.
        <add name="Time" type="float" ver2="10.1.0.0">Time the key applies.</add>
        <add name="Time" type="float" cond="ARG != 4" ver1="10.1.0.106">Time the key applies.</add>
        <add name="Value" type="TEMPLATE" cond="ARG != 4">Value of the key.</add>
        <add name="TBC" type="TBC" cond="ARG == 3">The TBC of the key.</add>
    </compound>

<!-- no longer used
    <compound name="RotationKeyArray" istemplate="1">
        Rotation key array.
        <add name="Num Keys" type="uint">Number of keys.</add>
        <add name="Key Type" type="KeyType" cond="Num Keys != 0">Key type (LINEAR_KEY, QUADRATIC_KEY, TBC_KEY, or XYZ_ROTATION_KEY).</add>
        <add name="Keys" type="QuatKey" arg="Key Type" template="TEMPLATE" arr1="Num Keys">The rotation keys.</add>
    </compound>
-->

    <compound name="TexCoord" niflibtype="TexCoord" nifskopetype="vector2">
        Texture coordinates (u,v). As in OpenGL; image origin is in the lower left corner.
        <add name="u" type="float">First coordinate.</add>
        <add name="v" type="float">Second coordinate.</add>
    </compound>

    <compound name="TexDesc">
        Texture description.
        <add name="Source" type="Ref" template="NiSourceTexture">NiSourceTexture object index.</add>
        <add name="Clamp Mode" type="TexClampMode" default="WRAP_S_WRAP_T" ver2="20.0.0.5">0=clamp S clamp T, 1=clamp S wrap T, 2=wrap S clamp T, 3=wrap S wrap T</add>
        <add name="Filter Mode" type="TexFilterMode" default="FILTER_TRILERP" ver2="20.0.0.5">0=nearest, 1=bilinear, 2=trilinear, 3=..., 4=..., 5=...</add>
        <add name="Flags" type="Flags" ver1="20.1.0.3">Texture mode flags; clamp and filter mode stored in upper byte with 0xYZ00 = clamp mode Y, filter mode Z.</add>
        <add name="Unknown short" type="short" ver1="20.6.0.0">Unknown, seems to always be 1</add>
        <add name="UV Set" type="uint" default="0" ver2="20.0.0.5">The texture coordinate set in NiGeometryData that this texture slot will use.</add>
        <add name="PS2 L" type="short" default="0" ver2="10.4.0.1">PS2 only; from the Freedom Force docs, &quot;L values can range from 0 to 3 and are used to specify how fast a texture gets blurry&quot;.</add>
        <add name="PS2 K" type="short" default="-75" ver2="10.4.0.1">PS2 only; from the Freedom Force docs, &quot;The K value is used as an offset into the mipmap levels and can range from -2047 to 2047. Positive values push the mipmap towards being blurry and negative values make the mipmap sharper.&quot; -75 for most v4.0.0.2 meshes.</add>
        <add name="Unknown1" type="ushort" ver2="4.1.0.12">Unknown, 0 or 0x0101?</add>
        <add name="Has Texture Transform" type="bool" default="false" ver1="10.1.0.0">Determines whether or not the texture&#039;s coordinates are transformed.</add>
        <add name="Translation" type="TexCoord" cond="Has Texture Transform" ver1="10.1.0.0">The amount to translate the texture coordinates in each direction?</add>
        <add name="Tiling" type="TexCoord" cond="Has Texture Transform" ver1="10.1.0.0" default="1.0, 1.0">The number of times the texture is tiled in each direction?</add>
        <add name="W Rotation" type="float" default="0.0" cond="Has Texture Transform" ver1="10.1.0.0">2D Rotation of texture image around third W axis after U and V.</add>
        <add name="Transform Type?" type="uint" default="0" cond="Has Texture Transform" ver1="10.1.0.0">The texture transform type?  Doesn&#039;t seem to do anything.</add>
        <add name="Center Offset" type="TexCoord" cond="Has Texture Transform" ver1="10.1.0.0">The offset from the origin?</add>
    </compound>

    <compound name="ShaderTexDesc" ver1="10.0.1.0">
        An extended texture description for shader textures.
        <add name="Is Used" type="bool">Is it used?</add>
        <add name="Texture Data" type="TexDesc" cond="Is Used">The texture data.</add>
        <add name="Map Index" type="uint" cond="Is Used">Map Index</add>
    </compound>

    <compound name="TexSource">
        A texture source.
        <add name="Use External" type="byte">Is the texture external?</add>
        <add name="File Name" type="FilePath" cond="Use External == 1">
            The external texture file name.

            Note: all original morrowind nifs use name.ext only for addressing the textures, but most mods use something like textures/[subdir/]name.ext. This is due to a feature in Morrowind resource manager: it loads name.ext, textures/name.ext and textures/subdir/name.ext but NOT subdir/name.ext.
        </add>
        <add name="Unknown Link" type="Ref" template="NiObject" cond="Use External == 1" ver1="10.1.0.0">Unknown.</add>
        <add name="Unknown Byte" type="byte" cond="Use External == 0" ver2="10.0.1.0">Unknown.</add>
        <add name="File Name" type="FilePath" cond="Use External == 0" ver1="10.1.0.0">The original source filename of the image embedded by the referred NiPixelData object.</add>
        <add name="Pixel Data" type="Ref" template="NiPixelData" cond="Use External == 0">Pixel data object index.</add>
    </compound>

    <compound name="Triangle" niflibtype="Triangle" nifskopetype="triangle">
        List of three vertex indices.
        <add name="v1" type="ushort">First vertex index.</add>
        <add name="v2" type="ushort">Second vertex index.</add>
        <add name="v3" type="ushort">Third vertex index.</add>
    </compound>

    <compound name="SkinPartition" ver1="4.2.1.0">
        Skinning data for a submesh, optimized for hardware skinning. Part of NiSkinPartition.
        <add name="Num Vertices" type="ushort">Number of vertices in this submesh.</add>
        <add name="Num Triangles" type="ushort">Number of triangles in this submesh.</add>
        <add name="Num Bones" type="ushort">Number of bones influencing this submesh.</add>
        <add name="Num Strips" type="ushort">Number of strips in this submesh (zero if not stripped).</add>
        <add name="Num Weights Per Vertex" type="ushort">Number of weight coefficients per vertex. The Gamebryo engine seems to work well only if this number is equal to 4, even if there are less than 4 influences per vertex.</add>
        <add name="Bones" type="ushort" arr1="Num Bones">List of bones.</add>
        <add name="Has Vertex Map" type="bool" ver1="10.1.0.0">Do we have a vertex map?</add>
        <add name="Vertex Map" type="ushort" arr1="Num Vertices" ver2="10.0.1.2">Maps the weight/influence lists in this submesh to the vertices in the shape being skinned.</add>
        <add name="Vertex Map" type="ushort" arr1="Num Vertices" cond="Has Vertex Map" ver1="10.1.0.0">Maps the weight/influence lists in this submesh to the vertices in the shape being skinned.</add>
        <add name="Has Vertex Weights" type="bool" ver1="10.1.0.0">Do we have vertex weights?</add>
        <add name="Vertex Weights" type="float" arr1="Num Vertices" arr2="Num Weights Per Vertex" ver2="10.0.1.2">The vertex weights.</add>
        <add name="Vertex Weights" type="float" arr1="Num Vertices" arr2="Num Weights Per Vertex" cond="Has Vertex Weights" ver1="10.1.0.0">The vertex weights.</add>
        <add name="Strip Lengths" type="ushort" arr1="Num Strips">The strip lengths.</add>
        <add name="Has Faces" type="bool" ver1="10.1.0.0">Do we have triangle or strip data?</add>
        <add name="Strips" type="ushort" arr1="Num Strips" arr2="Strip Lengths" cond="Num Strips != 0" ver2="10.0.1.2">The strips.</add>
        <add name="Strips" type="ushort" arr1="Num Strips" arr2="Strip Lengths" cond="(Has Faces) &amp;&amp; (Num Strips != 0)" ver1="10.1.0.0">The strips.</add>
        <add name="Triangles" type="Triangle" arr1="Num Triangles" cond="Num Strips == 0" ver2="10.0.1.2">The triangles.</add>
        <add name="Triangles" type="Triangle" arr1="Num Triangles" cond="(Has Faces) &amp;&amp; (Num Strips == 0)" ver1="10.1.0.0">The triangles.</add>
        <add name="Has Bone Indices" type="bool">Do we have bone indices?</add>
        <add name="Bone Indices" type="byte" arr1="Num Vertices" arr2="Num Weights Per Vertex" cond="Has Bone Indices">Bone indices, they index into &#039;Bones&#039;.</add>
    </compound>

    <compound name="BoundingBox">
        Bounding box.
        <add name="Unknown Int" type="uint" default="1">Usually 1.</add>
        <add name="Translation" type="Vector3">Translation vector.</add>
        <add name="Rotation" type="Matrix33">Rotation matrix.</add>
        <add name="Radius" type="Vector3">Radius, per direction.</add>
    </compound>

    <compound name="FurniturePosition">
        Describes a furniture position?
        <add name="Offset" type="Vector3">Offset of furniture marker.</add>
        <add name="Orientation" type="ushort">Furniture marker orientation.</add>
        <add name="Position Ref 1" type="byte">Refers to a furnituremarkerxx.nif file. Always seems to be the same as Position Ref 2.</add>
        <add name="Position Ref 2" type="byte">Refers to a furnituremarkerxx.nif file. Always seems to be the same as Position Ref 1.</add>
    </compound>

    <compound name="hkTriangle">
        A triangle with extra data used for physics.
        <add name="Triangle" type="Triangle">The triangle.</add>
        <add name="Welding Info" type="ushort">Additional havok information on how triangles are welded.</add>
        <add name="Normal" type="Vector3" ver2="20.0.0.5">This is the triangle's normal.</add>
    </compound>

    <compound name="Morph">
        Geometry morphing data component.
        <add name="Frame Name" type="string" ver1="10.1.0.106">Name of the frame.</add>
        <add name="Num Keys" type="uint" ver2="10.1.0.0">The number of morph keys that follow.</add>
        <add name="Interpolation" type="KeyType" ver2="10.1.0.0">Unlike most objects, the presense of this value is not conditional on there being keys.</add>
        <add name="Keys" type="Key" arg="Interpolation" template="float" arr1="Num Keys" ver2="10.1.0.0">The morph key frames.</add>
        <add name="Unknown Int" type="uint" ver1="10.1.0.106" ver2="10.2.0.0">Unknown.</add>
        <add name="Unknown Int" type="uint" ver1="20.0.0.4" ver2="20.0.0.5" userver="0">Unknown.</add>
        <add name="Vectors" type="Vector3" arr1="ARG">Morph vectors.</add>
    </compound>

    <compound name="Particle">
        particle array entry
        <add name="Velocity" type="Vector3">Particle velocity</add>
        <add name="Unknown Vector" type="Vector3">Unknown</add>
        <add name="Lifetime" type="float">The particle&#039;s age.</add>
        <add name="Lifespan" type="float">Maximum age of the particle.</add>
        <add name="Timestamp" type="float">Timestamp of the last update.</add>
        <add name="Unknown Short" type="ushort" default="0">Unknown short</add>
        <add name="Vertex ID" type="ushort">Particle/vertex index matches array index</add>
    </compound>

    <compound name="SkinData">
        Skinning data component.
        <add name="Rotation" type="Matrix33">Rotation offset of the skin from this bone in bind position.</add>
        <add name="Translation" type="Vector3">Translation offset of the skin from this bone in bind position.</add>
        <add name="Scale" type="float">Scale offset of the skin from this bone in bind position. (Assumption - this is always 1.0 so far)</add>
        <add name="Bounding Sphere Offset" type="Vector3">Translation offset of a bounding sphere holding all vertices. (Note that its a Sphere Containing Axis Aligned Box not a minimum volume Sphere)</add>
        <add name="Bounding Sphere Radius" type="float">Radius for bounding sphere holding all vertices.</add>
        <add name="Unknown 13 Shorts" type="short" arr1="13" ver1="20.3.0.9" ver2="20.3.0.9" userver="131072">Unknown, always 0?</add>
        <add name="Num Vertices" type="ushort">Number of weighted vertices.</add>
        <add name="Vertex Weights" type="SkinWeight" arr1="Num Vertices" ver2="4.2.1.0">The vertex weights.</add>
        <add name="Vertex Weights" type="SkinWeight" arr1="Num Vertices" ver1="4.2.2.0" cond="ARG != 0">The vertex weights.</add>
    </compound>

    <compound name="SphereBV">
        A sphere.
        <add name="Center" type="Vector3">The sphere's center.</add>
        <add name="Radius" type="float">The sphere's radius.</add>
    </compound>

    <compound name="OblivionColFilter">
        Oblivion's ColFilter property for Havok.
        <add name="Layer" type="OblivionLayer">Sets mesh color in Oblivion Construction Set.</add>
        <add name="Col Filter" type="byte">The first bit sets the LINK property and controls whether this body is physically linked to others. The next bit turns collision off. Then, the next bit sets the SCALED property in Oblivion. The next five bits make up the number of this part in a linked body list.</add>
        <add name="Unknown Short" type="ushort">Unknown.</add>
    </compound>

    <compound name="OblivionSubShape">
        Havok Information for packed TriStrip shapes.
        <add name="Layer" type="OblivionLayer">Sets mesh color in Oblivion Construction Set.</add>
        <add name="Col Filter" type="byte">The first bit sets the LINK property and controls whether this body is physically linked to others. The next bit turns collision off. Then, the next bit sets the SCALED property in Oblivion. The next five bits make up the number of this part in a linked body list.</add>
        <add name="Unknown Short" type="ushort">Unknown. Perhaps the vertex wielding type?</add>
        <add name="Num Vertices" type="uint">The number of vertices that form this sub shape.</add>
        <add name="Material" type="HavokMaterial">The material of the subshape.</add>
    </compound>

    <compound name="MotorDescriptor">
        <add name="Unknown Float 1" type="float" default="-1000000.0">Unknown</add>
        <add name="Unknown Float 2" type="float" default="1000000.0">Unknown</add>
        <add name="Unknown Float 3" type="float" default="0.8">Unknown</add>
        <add name="Unknown Float 4" type="float" default="1.0">Unknown</add>
        <add name="Unknown Float 5" type="float" default="2.0">Unknown</add>
        <add name="Unknown Float 6" type="float" default="1.0">Unknown</add>
        <add name="Unknown Byte 1" type="byte" default="0">Unknown</add>
    </compound>

    <compound name="RagdollDescriptor">
        This constraint defines a cone in which an object can rotate. The shape of the cone can be controlled in two (orthogonal) directions.
        <!-- Oblivion -->
        <add name="Pivot A" type="Vector4" ver2="20.0.0.5">Point around which the object will rotate.</add>
        <add name="Plane A" type="Vector4" ver2="20.0.0.5">Defines the orthogonal directions in which the shape can be controlled (namely in this direction, and in the direction orthogonal on this one and Twist A).</add>
        <add name="Twist A" type="Vector4" ver2="20.0.0.5">Central directed axis of the cone in which the object can rotate. Orthogonal on Plane A.</add>
        <add name="Pivot B" type="Vector4" ver2="20.0.0.5">Pivot A in second entity coordinate system.</add>
        <add name="Plane B" type="Vector4" ver2="20.0.0.5">Plane A in second entity coordinate system.</add>
        <add name="Twist B" type="Vector4" ver2="20.0.0.5">Twist A in second entity coordinate system.</add>

        <!-- Fallout 3 -->
        <add name="Twist A" type="Vector4" ver1="20.2.0.7">Central directed axis of the cone in which the object can rotate. Orthogonal on Plane A.</add>
        <add name="Plane A" type="Vector4" ver1="20.2.0.7">Defines the orthogonal directions in which the shape can be controlled (namely in this direction, and in the direction orthogonal on this one and Twist A).</add>
        <add name="Motor A" type="Vector4" ver1="20.2.0.7">Defines the orthogonal directions in which the shape can be controlled (namely in this direction, and in the direction orthogonal on this one and Twist A).</add>
        <add name="Pivot A" type="Vector4" ver1="20.2.0.7">Defines the orthogonal directions in which the shape can be controlled (namely in this direction, and in the direction orthogonal on this one and Twist A).</add>
        <add name="Twist B" type="Vector4" ver1="20.2.0.7">Central directed axis of the cone in which the object can rotate. Orthogonal on Plane A.</add>
        <add name="Plane B" type="Vector4" ver1="20.2.0.7">Defines the orthogonal directions in which the shape can be controlled (namely in this direction, and in the direction orthogonal on this one and Twist A).</add>
        <add name="Motor B" type="Vector4" ver1="20.2.0.7">Defines the orthogonal directions in which the shape can be controlled (namely in this direction, and in the direction orthogonal on this one and Twist A).</add>
        <add name="Pivot B" type="Vector4" ver1="20.2.0.7">Defines the orthogonal directions in which the shape can be controlled (namely in this direction, and in the direction orthogonal on this one and Twist A).</add>

        <add name="Cone Max Angle" type="float">Maximum angle the object can rotate around the vector orthogonal on Plane A and Twist A relative to the Twist A vector. Note that Cone Min Angle is not stored, but is simply minus this angle.</add>
        <add name="Plane Min Angle" type="float">Minimum angle the object can rotate around Plane A, relative to Twist A.</add>
        <add name="Plane Max Angle" type="float">Maximum angle the object can rotate around Plane A, relative to Twist A.</add>
        <add name="Twist Min Angle" type="float">Minimum angle the object can rotate around Twist A, relative to Plane A.</add>
        <add name="Twist Max Angle" type="float">Maximum angle the object can rotate around Twist A, relative to Plane A.</add>
        <add name="Max Friction" type="float">Maximum friction, typically 0 or 10. In Fallout 3, typically 100.</add>

        <add name="Enable Motor" type="bool" ver1="20.2.0.7">Unknown</add>
        <add name="Motor" type="MotorDescriptor" cond="Enable Motor" ver1="20.2.0.7" />
    </compound>

    <compound name="LimitedHingeDescriptor">
        <!-- Oblivion -->
        <add name="Pivot A" type="Vector4" ver2="20.0.0.5">Pivot point around which the object will rotate.</add>
        <add name="Axle A" type="Vector4" ver2="20.0.0.5">Axis of rotation.</add>
        <add name="Perp2 Axle In A1" type="Vector4" ver2="20.0.0.5">Vector in the rotation plane which defines the zero angle.</add>
        <add name="Perp2 Axle In A2" type="Vector4" ver2="20.0.0.5">Vector in the rotation plane, orthogonal on the previous one, which defines the positive direction of rotation. This is always the vector product of Axle A and Perp2 Axle In A1.</add>
        <add name="Pivot B" type="Vector4" ver2="20.0.0.5">Pivot A in second entity coordinate system.</add>
        <add name="Axle B" type="Vector4" ver2="20.0.0.5">Axle A in second entity coordinate system.</add>
        <add name="Perp2 Axle In B2" type="Vector4" ver2="20.0.0.5">Perp2 Axle In A2 in second entity coordinate system.</add>

        <!-- Fallout 3 -->
        <add name="Axle A" type="Vector4" ver1="20.2.0.7">Axis of rotation.</add>
        <add name="Perp2 Axle In A1" type="Vector4" ver1="20.2.0.7">Vector in the rotation plane which defines the zero angle.</add>
        <add name="Perp2 Axle In A2" type="Vector4" ver1="20.2.0.7">Vector in the rotation plane, orthogonal on the previous one, which defines the positive direction of rotation. This is always the vector product of Axle A and Perp2 Axle In A1.</add>
        <add name="Pivot A" type="Vector4" ver1="20.2.0.7">Pivot point around which the object will rotate.</add>
        <add name="Axle B" type="Vector4" ver1="20.2.0.7">Axle A in second entity coordinate system.</add>
        <add name="Perp2 Axle In B1" type="Vector4" ver1="20.2.0.7">Perp2 Axle In A1 in second entity coordinate system.</add>
        <add name="Perp2 Axle In B2" type="Vector4" ver1="20.2.0.7">Perp2 Axle In A2 in second entity coordinate system.</add>
        <add name="Pivot B" type="Vector4" ver1="20.2.0.7">Pivot A in second entity coordinate system.</add>

        <add name="Min Angle" type="float">Minimum rotation angle.</add>
        <add name="Max Angle" type="float">Maximum rotation angle.</add>
        <add name="Max Friction" type="float">Maximum friction, typically either 0 or 10. In Fallout 3, typically 100.</add>

        <add name="Enable Motor" type="bool" ver1="20.2.0.7">Unknown</add>
        <add name="Motor" type="MotorDescriptor" cond="Enable Motor" ver1="20.2.0.7" />
    </compound>

    <compound name="HingeDescriptor">
        <!-- Oblivion -->
        <add name="Pivot A" type="Vector4" ver2="20.0.0.5">Pivot point around which the object will rotate.</add>
        <add name="Perp2 Axle In A1" type="Vector4" ver2="20.0.0.5">Vector in the rotation plane which defines the zero angle.</add>
        <add name="Perp2 Axle In A2" type="Vector4" ver2="20.0.0.5">Vector in the rotation plane, orthogonal on the previous one, which defines the positive direction of rotation.</add>
        <add name="Pivot B" type="Vector4" ver2="20.0.0.5">Pivot A in second entity coordinate system.</add>
        <add name="Axle B" type="Vector4" ver2="20.0.0.5">Axle A (vector orthogonal on Perp2 Axles) in second entity coordinate system.</add>

        <!-- Fallout 3 -->
        <add name="Axle A" type="Vector4" ver1="20.2.0.7">Axis of rotation.</add>
        <add name="Perp2 Axle In A1" type="Vector4" ver1="20.2.0.7">Vector in the rotation plane which defines the zero angle.</add>
        <add name="Perp2 Axle In A2" type="Vector4" ver1="20.2.0.7">Vector in the rotation plane, orthogonal on the previous one, which defines the positive direction of rotation. This is always the vector product of Axle A and Perp2 Axle In A1.</add>
        <add name="Pivot A" type="Vector4" ver1="20.2.0.7">Pivot point around which the object will rotate.</add>
        <add name="Axle B" type="Vector4" ver1="20.2.0.7">Axle A in second entity coordinate system.</add>
        <add name="Perp2 Axle In B1" type="Vector4" ver1="20.2.0.7">Perp2 Axle In A1 in second entity coordinate system.</add>
        <add name="Perp2 Axle In B2" type="Vector4" ver1="20.2.0.7">Perp2 Axle In A2 in second entity coordinate system.</add>
        <add name="Pivot B" type="Vector4" ver1="20.2.0.7">Pivot A in second entity coordinate system.</add>

        <!-- no friction -->
    </compound>

    <compound name="OldSkinData">
        Used to store skin weights in NiTriShapeSkinController.
        <add name="Vertex Weight" type="float">The amount that this bone affects the vertex.</add>
        <add name="Vertex Index" type="ushort">The index of the vertex that this weight applies to.</add>
        <add name="Unknown Vector" type="Vector3">Unknown.  Perhaps some sort of offset?</add>
    </compound>

    <compound name="MultiTextureElement">
        <add name="Has Image" type="bool">Looks like a memory address, so probably a bool.</add>
        <add name="Image" type="Ref" template="NiImage" cond="Has Image">Link to the texture image.</add>
        <add name="Clamp?" type="TexClampMode" cond="Has Image" default="WRAP_S_WRAP_T">May be texture clamp mode.</add>
        <add name="Filter?" type="TexFilterMode" cond="Has Image" default="FILTER_TRILERP">May be texture filter mode.</add>
        <add name="UV Set?" type="uint" cond="Has Image" default="1">This may be the UV set counting from 1 instead of zero.</add>
        <add name="PS2 L" type="short" cond="Has Image" default="0" ver1="3.03" ver2="10.2.0.0">0?</add>
        <add name="PS2 K" type="short" cond="Has Image" default="-75" ver1="3.03" ver2="10.2.0.0">-75?</add>
        <add name="Unknown Short 3" type="short" cond="Has Image" default="0" ver1="3.03">Unknown.  Usually 0 but sometimes 257</add>
    </compound>

    <enum name="ImageType" storage="uint">
        Determines how the raw image data is stored in NiRawImageData.
        <option value="1" name="RGB">Colors store red, blue, and green components.</option>
        <option value="2" name="RGBA">Colors store red, blue, green, and alpha components.</option>
    </enum>

    <compound name="BoxBV">
        Box Bounding Volume
        <add name="Center" type="Vector3">Center</add>
        <add name="Axis" type="Vector3" arr1="3">Axis</add>
        <add name="Extent" type="float" arr1="3">Extent</add>
    </compound>

    <compound name="CapsuleBV">
        Capsule Bounding Volume
        <add name="Center" type="Vector3">Center</add>
        <add name="Origin" type="Vector3">Origin</add>
        <!--<add name="Direction" type="Vector3">Direction</add>
      <add name="Radius" type="float">Radius</add>-->
        <!-- direction and radius seem not present in ffvt3r 10.1.0.0 nifs 
      instead, there's two floats -->
        <add name="Unknown Float 1" type="float">Unknown.</add>
        <add name="Unknown Float 2" type="float">Unknown.</add>
    </compound>

    <compound name="HalfSpaceBV">
        <add name="Normal" type="Vector3">Normal</add>
        <add name="Center" type="Vector3">Center</add>
    </compound>

    <compound name="BoundingVolume">
        <add name="Collision Type" type="BoundVolumeType">Type of collision data.</add>
        <add name="Sphere" type="SphereBV" cond="Collision Type == 0">Sphere</add>
        <add name="Box" type="BoxBV" cond="Collision Type == 1">Box</add>
        <add name="Capsule" type="CapsuleBV" cond="Collision Type == 2">Capsule</add>
        <add name="Union" type="UnionBV" cond="Collision Type == 4">Union</add>
        <add name="HalfSpace" type="HalfSpaceBV" cond="Collision Type == 5">Half Space</add>
    </compound>

    <compound name="UnionBV">
        <add name="Num BV" type="uint">Number of Bounding Volumes.</add>
        <add name="Bounding Volumes" type="BoundingVolume" arr1="Num BV">Bounding Volume.</add>
    </compound>

    <compound name="MorphWeight">
        <add name="Interpolator" type="Ref" template="NiInterpolator">Interpolator</add>
        <add name="Weight?" type="float">Weight</add>
    </compound>

    <compound name="ArkTexture">
        A texture reference used by NiArkTextureExtraData.
        <add name="Texture Name" type="string" />
        <add name="Unknown Int 3" type="int" />
        <add name="Unknown Int 4" type="int" />
        <add name="Texturing Property" type="Ref" template="NiTexturingProperty"/>
        <add name="Unknown Bytes" type="byte" arr1="9" />
    </compound>

    <compound name="InertiaMatrix" niflibtype="InertiaMatrix">
        An inertia matrix.
        <add name="m11" type="float" />
        <add name="m12" type="float" />
        <add name="m13" type="float" />
        <add name="m14" type="float">Zero</add>
        <add name="m21" type="float" />
        <add name="m22" type="float" />
        <add name="m23" type="float" />
        <add name="m24" type="float">Zero</add>
        <add name="m31" type="float" />
        <add name="m32" type="float" />
        <add name="m33" type="float" />
        <add name="m34" type="float">Zero</add>
    </compound>

<!-- nowhere used currently
	<compound name="UnknownMatrix1">
		Unknown Matrix; for deathposes.psa
		<add name="Unknown UInt 1" type="uint">Unknown uint 1</add>
		<add name="m11" type="float" />
        <add name="m12" type="float" />
        <add name="m13" type="float" />
        <add name="m21" type="float" />
        <add name="m22" type="float" />
        <add name="m23" type="float" />
        <add name="m31" type="float" />
        <add name="m32" type="float" />
        <add name="m33" type="float" />
    </compound>

	<compound name="BonePoseArray">
		<add name="Unknown Array 2" type="int">Unknown</add>
        <add name="Unknown Floats" type="UnknownMatrix1" arr1="Unknown Array 2">Unknown</add>
	</compound>
-->

    <compound name="DecalVectorArray">
        Array of Vectors for Decal placement in BSDecalPlacementVectorExtraData.
        <add name="Num Vectors" type="short">Number of sets</add>
        <add name="Points" type="Vector3" arr1="Num Vectors">Vector XYZ coords</add>
        <add name="Normals" type="Vector3" arr1="Num Vectors">Vector Normals</add>
    </compound>

    <bitflags name="BSPartFlag" storage="ushort">
        Editor flags for the Body Partitions.
        <option value="0" name="Editor Visible">Visible in Editor</option>
        <option value="8" name="Start New Boneset">Start a new shared boneset.  It is expected this BoneSet and the following sets in the Skin Partition will have the same bones.</option>
    </bitflags>

    <compound name="BodyPartList">
        Body part list for DismemberSkinInstance
        <add name="Part Flag" type="BSPartFlag" default="257">Flags related to the Body Partition</add>
        <add name="Body Part" type="BSDismemberBodyPartType">Body Part Index</add>
    </compound>

<!-- nowhere used currently
	<compound name="RagdollTemplateSubData1">
		Todo: Add route for secondary Ref set?
		<add name="Unknown Flag 3" type="uint">Unknown</add>
		<add name="Unknown 2" type="uint">Unknown</add>
		<add name="Unknown Ref 1" type="Ref" template="NiObject">Unknown</add>
		<add name="Unknown Ref 2" type="Ref" template="NiObject">Unknown</add>
	</compound>
	
	<compound name="RagdollTemplateSubData2">
		Sub-list for bhkRagdollTemplateData. (not finished)
		<add name="Unknown Flag 4" type="int">Unknown</add>
		<add name="Unknown Set 1" type="Vector3" cond="Unknown Flag 3 == 7" arr1="12">Unknown</add>
		<add name="Unknown XXX 1" type="int"/>
		<add name="Unknown XXX 1" type="int"/>
		<add name="Unknown float 2" type="float">Unknown</add>
		<add name="Unknown float 3" type="float">Unknown</add>
		<add name="Unknown byte 1" type="byte">Unknown</add>		
	</compound>
-->

    <!-- NIF Objects
         These are the main units of data that NIF files are arranged in.
         They are like C classes and can contain many pieces of data.
         The only differences between these and compounds is that these
         are treated as object types by the NIF format and can inherit
         from other classes.-->

    <niobject name="NiObject" abstract="1">
        Abstract object type.
    </niobject>

    <niobject name="Ni3dsAlphaAnimator" abstract="0" inherit="NiObject">
        Unknown.
        <add name="Unknown 1" type="byte" arr1="40">Unknown.</add>
        <add name="Parent" type="Ref" template="NiObject">The parent?</add>
        <add name="Num 1" type="uint">Unknown.</add>
        <add name="Num 2" type="uint">Unknown.</add>
        <add name="Unknown 2" type="uint" arr1="Num 1" arr2="Num 2" arr3="2">Unknown.</add>
    </niobject>

    <niobject name="Ni3dsAnimationNode" abstract="0" inherit="NiObject">
        Unknown. Only found in 2.3 nifs.
        <add name="Name" type="string">Name of this object.</add>
        <add name="Has Data" type="bool">Unknown.</add>
        <add name="Unknown Floats 1" type="float" arr1="21" cond="Has Data">Unknown. Matrix?</add>
        <add name="Unknown Short" type="ushort" cond="Has Data">Unknown.</add>
        <add name="Child" type="Ref" template="NiObject" cond="Has Data">Child?</add>
        <add name="Unknown Floats 2" type="float" arr1="12" cond="Has Data">Unknown.</add>
        <add name="Count" type="uint" cond="Has Data">A count.</add>
        <add name="Unknown Array" type="byte" arr1="Count" arr2="5" cond="Has Data">Unknown.</add>
    </niobject>

    <niobject name="Ni3dsColorAnimator" abstract="0" inherit="NiObject">
        Unknown!
        <add name="Unknown 1" type="byte" arr1="184">Unknown.</add>
    </niobject>

    <niobject name="Ni3dsMorphShape" abstract="0" inherit="NiObject">
        Unknown!
        <add name="Unknown 1" type="byte" arr1="14">Unknown.</add>
    </niobject>

    <niobject name="Ni3dsParticleSystem" abstract="0" inherit="NiObject">
        Unknown!
        <add name="Unknown 1" type="byte" arr1="14">Unknown.</add>
    </niobject>

    <niobject name="Ni3dsPathController" abstract="0" inherit="NiObject">
        Unknown!
        <add name="Unknown 1" type="byte" arr1="20">Unknown.</add>
    </niobject>


    <niobject name="NiParticleModifier" abstract="1" inherit="NiObject">
        A particle system modifier.
        <add name="Next Modifier" type="Ref" template="NiParticleModifier">Next particle modifier.</add>
        <add name="Controller" type="Ptr" template="NiParticleSystemController" ver1="4.0.0.2">Points to the particle system controller parent.</add>
    </niobject>

    <niobject name="NiPSysCollider" abstract="1" inherit="NiObject">
        Particle system collider.
        <add name="Bounce" type="float">Defines amount of bounce the collider object has.</add>
        <add name="Spawn on Collide" type="bool">Unknown.</add>
        <add name="Die on Collide" type="bool">Kill particles on impact if set to yes.</add>
        <add name="Spawn Modifier" type="Ref" template="NiPSysSpawnModifier">Link to NiPSysSpawnModifier object?</add>
        <add name="Parent" type="Ptr" template="NiObject">Link to parent.</add>
        <add name="Next Collider" type="Ref" template="NiObject">The next collider.</add>
        <add name="Collider Object" type="Ptr" template="NiNode">Links to a NiNode that will define where in object space the collider is located/oriented.</add>
    </niobject>

    <niobject name="bhkRefObject" abstract="1" inherit="NiObject">
        The base type of most Bethesda-specific Havok-related NIF objects.
    </niobject>

    <niobject name="bhkSerializable" abstract="1" inherit="bhkRefObject">
        Havok objects that can be saved and loaded from disk?
    </niobject>

    <niobject name="bhkWorldObject" abstract="1" inherit="bhkSerializable">
        Havok objects that have a position in the world?
        <add name="Shape" type="Ref" template="bhkShape"> Link to the body for this collision object.</add>
        <add name="Layer" type="OblivionLayer" default="OL_STATIC">Sets mesh color in Oblivion Construction Set.</add>
        <add name="Col Filter" type="byte" default="0">The first bit sets the LINK property and controls whether this body is physically linked to others. The next bit turns collision off. Then, the next bit sets the SCALED property in Oblivion. The next five bits make up the number of this part in a linked body list.</add>
        <add name="Unknown Short" type="ushort">Unknown.</add>
    </niobject>

    <niobject name="bhkPhantom" abstract="1" inherit="bhkWorldObject">
        Havok object that do not react with other objects when they collide (causing deflection, etc.) but still trigger collision notifications to the game.  Possible uses are traps, portals, AI fields, etc.
    </niobject>

    <niobject name="bhkShapePhantom" abstract="1" inherit="bhkPhantom">
        A Havok phantom that uses a Havok shape object for its collision volume instead of just a bounding box.
    </niobject>

    <niobject name="bhkSimpleShapePhantom" abstract="0" inherit="bhkShapePhantom">
        Unknown shape.
        <add name="Unkown Floats" type="float" arr1="7">Unknown.</add>
        <add name="Unknown Floats 2" type="float" arr1="3" arr2="5">Unknown. (1,0,0,0,0) x 3.</add>
        <add name="Unknown Float" type="float">Unknown.</add>
    </niobject>

    <niobject name="bhkEntity" abstract="1" inherit="bhkWorldObject">
        A havok node, describes physical properties.
    </niobject>

    <niobject name="bhkRigidBody" abstract="0" inherit="bhkEntity">
        This is the default body type for all "normal" usable and static world objects. The "T" suffix
        marks this body as active for translation and rotation, a normal bhkRigidBody ignores those
        properties. Because the properties are equal, a bhkRigidBody may be renamed
        into a bhkRigidBodyT and vice-versa.
        <add name="Unknown 5 Floats" type="float" arr1="5">Unknown.</add>
        <add name="Unknown 4 Shorts" type="ushort" arr1="4">Unknown.</add>
        <add name="Layer Copy" type="OblivionLayer" default="1">Copy of Layer value?</add>
        <add name="Col Filter Copy" type="byte" default="0">Copy of Col Filter value?</add>
        <add name="Unknown 7 Shorts" type="ushort" arr1="7" default="0 21280 2481 62977 65535 44 0">Unknown.</add>
        <add name="Translation" type="Vector4"> A vector that moves the body by the specified amount. Only enabled in bhkRigidBodyT objects.</add>
        <add name="Rotation" type="QuaternionXYZW">The rotation Yaw/Pitch/Roll to apply to the body. Only enabled in bhkRigidBodyT objects.</add>
        <add name="Linear Velocity" type="Vector4">Linear velocity.</add>
        <add name="Angular Velocity" type="Vector4">Angular velocity.</add>
        <add name="Inertia" type="InertiaMatrix">Defines how the mass is distributed among the body.</add>
        <add name="Center" type="Vector4"> This seems to be used to relocate the object's center of mass. Useful for balancing objects in contraints.</add>
        <add name="Mass" type="float" default="1.0">The body's mass in kg. A mass of zero represents an immovable object.</add>
        <add name="Linear Damping" type="float" default="0.1"> Damping value for linear movement. A value that is too small fixes the object in place.</add>
        <add name="Angular Damping" type="float" default="0.05"> Damping value for angular movement.</add>
        <add name="Friction" type="float" default="0.3">The body&#039;s friction.</add>
        <add name="Restitution" type="float" default="0.3">
            The body&#039;s restitution (elasticity).
            If the restitution is not 0.0 the object will need extra CPU for all new collisions.
            Try to set restitution to 0 for maximum performance (e.g. collapsing buildings)
        </add>
        <add name="Max Linear Velocity" type="float" default="250.0">Maximal linear velocity.</add>
        <add name="Max Angular Velocity" type="float" default="31.4159">Maximal angular velocity. Pi x 10?</add>
        <add name="Penetration Depth" type="float" default="0.15">
            The maximum allowed penetration for this object.
            This is a hint to the engine to see how much CPU the engine should invest to keep this object from penetrating.
            A good choice is 5% - 20% of the smallest diameter of the object.
        </add>
<<<<<<< HEAD
        <add name="Motion System" type="MotionSystem" default="1">Motion system? Overrides Quality when on Keyframed?</add>
        <add name="Unknown Byte 1" type="byte" default="1"> Usually set to 1 for fixed objects, or set to 2 for moving ones.  Seems to always be same as Unknown Byte 2.</add>
        <add name="Unknown Byte 2" type="byte" default="1">Usually set to 1 for fixed objects, or set to 2 for moving ones.  Seems to always be same as Unknown Byte 1.</add>
        <add name="Quality Type" type="MotionQuality" default="1">The motion type. Determines quality of motion?</add>
=======
        <add name="Motion System" type="MotionSystem" default="MO_SYS_DYNAMIC">Motion system? Overrides Quality when on Keyframed?</add>
        <add name="Deactivator Type" type="DeactivatorType" default="DEACTIVATOR_NEVER">The initial deactivator type of the body.</add>
        <add name="Solver Deactivation" type="SolverDeactivation" default="SOLVER_DEACTIVATION_OFF">Usually set to 1 for fixed objects, or set to 2 for moving ones.  Seems to always be same as Unknown Byte 1.</add>
        <add name="Quality Type" type="MotionQuality" default="MO_QUAL_FIXED">The motion type. Determines quality of motion?</add>
>>>>>>> 465f56e2
        <add name="Unknown Int 6" type="uint" default="512">Unknown.</add>
        <add name="Unknown Int 7" type="uint" default="160">Unknown.</add>
        <add name="Unknown Int 8" type="uint" default="161">Unknown.</add>
        <add name="Num Constraints" type="uint"> The number of constraints this object is bound to.</add>
        <add name="Constraints" type="Ref" template="bhkSerializable" arr1="Num Constraints">Unknown.</add>
        <add name="Unknown Int 9" type="uint">0 = do not respond to wind, 1 = respond to wind (?)</add>
    </niobject>

    <niobject name="bhkRigidBodyT" abstract="0" inherit="bhkRigidBody">
        Unknown.
    </niobject>

    <niobject name="bhkConstraint" abstract="1" inherit="bhkSerializable">
        Describes a physical constraint.
        <add name="Num Entities" type="uint">Number of bodies affected by this constraint.</add>
        <add name="Entities" type="Ptr" template="bhkEntity" arr1="Num Entities">The entities affected by this constraint.</add>
        <add name="Priority" type="uint" default="1">Usually 1. Higher values indicate higher priority of this constraint?</add>
    </niobject>

    <niobject name="bhkLimitedHingeConstraint" abstract="0" inherit="bhkConstraint">
        Hinge constraint.
        <add name="Limited Hinge" type="LimitedHingeDescriptor">Describes a limited hinge constraint</add>
    </niobject>

    <niobject name="bhkMalleableConstraint" abstract="0" inherit="bhkConstraint">
        A malleable constraint.
        <add name="Type" type="uint">Type of constraint.</add>
        <add name="Unknown Int 2" type="uint">Unknown.</add>
        <add name="Unknown Link 1" type="Ref" template="NiObject">Usually -1?</add>
        <add name="Unknown Link 2" type="Ref" template="NiObject">Usually -1?</add>
        <add name="Unknown Int 3" type="uint">Unknown. 1?</add>
        <add name="Hinge" type="HingeDescriptor" cond="Type == 1" />
        <add name="Ragdoll" type="RagdollDescriptor" cond="Type == 7" />
        <add name="Limited Hinge" type="LimitedHingeDescriptor" cond="Type == 2" />
        <add name="Tau" type="float" ver2="20.0.0.5" /><!-- not in Fallout 3 -->
        <add name="Damping" type="float" />
    </niobject>

    <niobject name="bhkStiffSpringConstraint" abstract="0" inherit="bhkConstraint">
        A spring constraint.
        <add name="Pivot A" type="Vector4">Pivot A.</add>
        <add name="Pivot B" type="Vector4">Pivot B.</add>
        <add name="Length" type="float">Length.</add>
    </niobject>

    <niobject name="bhkRagdollConstraint" abstract="0" inherit="bhkConstraint">
        Ragdoll constraint.
        <add name="Ragdoll" type="RagdollDescriptor">Ragdoll constraint.</add>
    </niobject>

    <niobject name="bhkPrismaticConstraint" abstract="0" inherit="bhkConstraint">
        A prismatic constraint.

        <!-- Oblivion -->
        <add name="Pivot A" type="Vector4" ver2="20.0.0.5">Pivot A.</add>
        <add name="Rotation Matrix A" type="Vector4" arr1="4" ver2="20.0.0.5">4x4 rotation matrix, rotates the child entity.</add>
        <add name="Pivot B" type="Vector4" ver2="20.0.0.5">Pivot B.</add>
        <add name="Sliding B" type="Vector4" ver2="20.0.0.5">Describes the axis the object is able to travel along. Unit vector.</add>
        <add name="Plane B" type="Vector4" ver2="20.0.0.5">Plane normal. Describes the plane the object is able to move on.</add>

        <!-- Fallout 3 -->
        <add name="Sliding A" type="Vector4" ver1="20.2.0.7">Describes the axis the object is able to travel along. Unit vector.</add>
        <add name="Rotation A" type="Vector4" ver1="20.2.0.7">Rotation axis.</add>
        <add name="Plane A" type="Vector4" ver1="20.2.0.7">Plane normal. Describes the plane the object is able to move on.</add>
        <add name="Pivot A" type="Vector4" ver1="20.2.0.7">Pivot.</add>
        <add name="Sliding B" type="Vector4" ver1="20.2.0.7">Describes the axis the object is able to travel along in B coordinates. Unit vector.</add>
        <add name="Rotation B" type="Vector4" ver1="20.2.0.7">Rotation axis.</add>
        <add name="Plane B" type="Vector4" ver1="20.2.0.7">Plane normal. Describes the plane the object is able to move on in B coordinates.</add>
        <add name="Pivot B" type="Vector4" ver1="20.2.0.7">Pivot in B coordinates.</add>

        <add name="Min Distance" type="float">Describe the min distance the object is able to travel.</add>

        <add name="Max Distance" type="float">Describe the max distance the object is able to travel.</add>
        <add name="Friction" type="float" >Friction.</add>

        <add name="Unknown Byte 1" type="byte" ver1="20.2.0.7" default="0">Unknown. Do not set this to anything over 0 as it will crash the game.</add>
    </niobject>

    <niobject name="bhkHingeConstraint" abstract="0" inherit="bhkConstraint">
        A hinge constraint.
        <add name="Hinge" type="HingeDescriptor">Hinge constraing.</add>
    </niobject>


    <niobject name="bhkShape" abstract="1" inherit="bhkSerializable">
        A Havok Shape?
    </niobject>

    <niobject name="bhkTransformShape" abstract="0" inherit="bhkShape">
        Transforms a shape.
        <add name="Shape" type="Ref" template="bhkShape">The shape that this object transforms.</add>
        <add name="Material" type="HavokMaterial">The shape&#039;s material.</add>
        <add name="Unknown Float 1" type="float">Unknown.</add>
        <add name="Unknown 8 Bytes" type="byte" arr1="8">Unknown.</add>
        <add name="Transform" type="Matrix44">A transform matrix.</add>
    </niobject>

    <niobject name="bhkSphereRepShape" abstract="1" inherit="bhkShape">
        A havok shape, perhaps with a bounding sphere for quick rejection in addition to more detailed shape data?
        <add name="Material" type="HavokMaterial">The shape&#039;s material.</add>
        <add name="Radius" type="float">The radius of the sphere that encloses the shape.</add>
    </niobject>

    <niobject name="bhkConvexShape" abstract="1" inherit="bhkSphereRepShape">
        A havok shape.
    </niobject>

    <niobject name="bhkSphereShape" abstract="0" inherit="bhkConvexShape">
        A sphere.

    </niobject>

    <niobject name="bhkCapsuleShape" abstract="0" inherit="bhkConvexShape">
        A capsule.
        <add name="Unknown 8 Bytes" type="byte" arr1="8">Unknown.</add>
        <add name="First Point" type="Vector3">First point on the capsule's axis.</add>
        <add name="Radius 1" type="float">Matches first capsule radius.</add>
        <add name="Second Point" type="Vector3">Second point on the capsule's axis.</add>
        <add name="Radius 2" type="float">Matches second capsule radius.</add>
    </niobject>

    <niobject name="bhkBoxShape" abstract="0" inherit="bhkConvexShape">
        A box.
        <add name="Unknown 8 Bytes" type="byte" arr1="8">Unknown.</add>
        <add name="Dimensions" type="Vector3">Looks like this could be the box size.</add>
        <add name="Minimum Size" type="float">The smallest of the three sizes. Might be used for optimization.</add>
    </niobject>

    <niobject name="bhkConvexVerticesShape" abstract="0" inherit="bhkConvexShape">
        A convex shape built from vertices. Note that if the shape is used in
        a non-static object (such as clutter), then they will simply fall
        through ground when they are under a bhkListShape.
        <add name="Unknown 6 Floats" type="float" arr1="6">Unknown. Must be (0.0,0.0,-0.0,0.0,0.0,-0.0) for arrow detection to work (mind the minus signs, -0.0 is 0x80000000 in hex).</add>
        <add name="Num Vertices" type="uint">Number of vertices.</add>
        <add name="Vertices" type="Vector4" arr1="Num Vertices">Vertices. Fourth component is 0. Lexicographically sorted.</add>
        <add name="Num Normals" type="uint">The number of half spaces.</add>
        <add name="Normals" type="Vector4" arr1="Num Normals">Half spaces as determined by the set of vertices above. First three components define the normal pointing to the exterior, fourth component is the signed distance of the separating plane to the origin: it is minus the dot product of v and n, where v is any vertex on the separating plane, and n is the normal. Lexicographically sorted.</add>
    </niobject>

    <!--Should inherit from bhkConvexShape according to hierarchy, but seems to be exactly the same as bhkTransformShape.-->
    <niobject name="bhkConvexTransformShape" abstract="0" inherit="bhkTransformShape">
        A convex transformed shape?
    </niobject>

    <niobject name="bhkMultiSphereShape" abstract="0" inherit="bhkSphereRepShape">
        Unknown.
        <add name="Unknown Float 1" type="float">Unknown.</add>
        <add name="Unknown Float 2" type="float">Unknown.</add>
        <add name="Num Spheres" type="uint">The number of spheres in this multi sphere shape.</add>
        <add name="Spheres" type="SphereBV" arr1="Num Spheres">This array holds the spheres which make up the multi sphere shape.</add>
    </niobject>

    <niobject name="bhkBvTreeShape" abstract="1" inherit="bhkShape">
        A tree-like Havok data structure stored in an assembly-like binary code?
    </niobject>

    <niobject name="bhkMoppBvTreeShape" abstract="0" inherit="bhkBvTreeShape">
        Memory optimized partial polytope bounding volume tree shape (not an entity).
        <add name="Shape" type="Ref" template="bhkShape">The shape.</add>
        <add name="Material" type="HavokMaterial">The shape's material.</add>
        <add name="Unknown 8 Bytes" type="byte" arr1="8">Unknown bytes, probably MOPP Header.</add>
        <add name="Unknown Float" type="float" default="1.0">Unknown float, might be scale.</add>
        <add name="MOPP Data Size" type="uint">Number of bytes for MOPP data.</add>
        <add name="Origin" type="Vector3">Origin of the object in mopp coordinates. This is the minimum of all vertices in the packed shape along each axis, minus 0.1.</add>
        <add name="Scale" type="float">The scaling factor to quantize the MOPP: the quantization factor is equal to 256*256 divided by this number. In Oblivion files, scale is taken equal to 256*256*254 / (size + 0.2) where size is the largest dimension of the bounding box of the packed shape.</add>
        <add name="Old MOPP Data" ver2="10.0.1.0" type="byte" nifskopetype="blob" arr1="MOPP Data Size - 1">The tree of bounding volume data (old style, contains more than just the mopp script).</add>
        <add name="MOPP Data" ver1="10.0.1.2" type="byte" nifskopetype="blob" arr1="MOPP Data Size">The tree of bounding volume data.</add>
    </niobject>


    <niobject name="bhkShapeCollection" abstract="1" inherit="bhkShape">
        Havok collision object that uses multiple shapes?
    </niobject>

    <niobject name="bhkListShape" abstract="0" inherit="bhkShapeCollection">
        A list of shapes.

        Do not put a bhkPackedNiTriStripsShape in the Sub Shapes. Use a
        separate collision nodes without a list shape for those.

        Also, shapes collected in a bhkListShape may not have the correct
        walking noise, so only use it for non-walkable objects.
        <add name="Num Sub Shapes" type="uint">The number of sub shapes referenced.</add>
        <add name="Sub Shapes" type="Ref" template="bhkShape" arr1="Num Sub Shapes">List of shapes.</add>
        <add name="Material" type="HavokMaterial">The shape&#039;s material.</add>
        <add name="Unknown Floats" type="float" arr1="6">Unknown. Set to (0.0,0.0,-0.0,0.0,0.0,-0.0), where -0.0 is 0x80000000 in hex.</add>
        <add name="Num Unknown Ints" type="uint">Count.</add>
        <add name="Unknown Ints" type="uint" arr1="Num Unknown Ints">Unknown.</add>
    </niobject>

    <!--
    bhkMeshShape appears in some old Oblivion nifs, for instance
    meshes/architecture/basementsections/ungrdltraphingedoor.nif 
    but only in some distributions of Oblivion

    XXX not completely decoded, also the 4 dummy separator bytes seem
    to be missing from nifs that have this block
    -->
    <niobject name="bhkMeshShape" abstract="0" inherit="bhkShape"> 	 
      <add name="Unknown 1" type="float" arr1="9" />
      <add name="Num Unknown Floats" type="int" /> 	 
      <add name="Unknown Floats" type="float" arr1="Num Unknown Floats" arr2="3" /> 	 
      <add name="Unknown 2" type="int" arr1="3" />
      <add name="Num Strips Data" type="uint" ver2="10.0.1.0">The number of strips data objects referenced.</add> 	 
      <add name="Strips Data" type="Ref" template="NiTriStripsData" arr1="Num Strips Data" ver2="10.0.1.0">Refers to a bunch of NiTriStripsData objects that make up this shape.</add> 	 
    </niobject>

    <niobject name="bhkPackedNiTriStripsShape" abstract="0" inherit="bhkShapeCollection">
        A shape constructed from strips data.
        <add name="Num Sub Shapes" type="ushort" ver2="20.0.0.5">Number of subparts.</add>
        <add name="Sub Shapes" type="OblivionSubShape" arr1="Num Sub Shapes" ver2="20.0.0.5">The subparts.</add>
        <add name="Unknown Floats" type="float" arr1="9">Unknown. A rotation matrix?</add>
        <add name="Scale" type="float" default="1.0">Scale.</add>
        <add name="Unknown Floats 2" type="float" arr1="3">Unknown. Translation?</add>
        <add name="Data" type="Ref" template="hkPackedNiTriStripsData">A link to the shape&#039;s NiTriStripsData.</add>
    </niobject>

    <niobject name="bhkNiTriStripsShape" abstract="0" inherit="bhkShapeCollection">
        A shape constructed from a bunch of strips.
        <add name="Material" type="HavokMaterial">The shape&#039;s material.</add>
        <add name="Unknown Float 1" type="float" default="0.1">Unknown.</add>
        <add name="Unknown Int 1" type="uint" default="0x004ABE60">Unknown.</add>
        <add name="Unknown Ints 1" type="uint" arr1="4">Unknown.</add>
        <add name="Unknown Int 2" type="uint" default="1">Unknown</add>
        <add name="Scale" type="Vector3" default="1.0, 1.0, 1.0">Scale. Usually (1.0, 1.0, 1.0).</add>
        <add name="Unknown Int 3" type="uint">Unknown.</add>
        <add name="Num Strips Data" type="uint">The number of strips data objects referenced.</add>
        <add name="Strips Data" type="Ref" template="NiTriStripsData" arr1="Num Strips Data">Refers to a bunch of NiTriStripsData objects that make up this shape.</add>
        <add name="Num Data Layers" type="uint">Number of Havok Layers, equal to Number of strips data objects.</add>
        <add name="Data Layers" type="OblivionColFilter" arr1="Num Data Layers">Havok Layers for each strip data.</add>
    </niobject>

    <niobject name="NiExtraData" abstract="1" inherit="NiObject">
        A generic extra data object.
        <add name="Name" type="string" ver1="10.0.1.0">Name of this object.</add>
        <add name="Next Extra Data" type="Ref" template="NiExtraData" ver2="4.2.2.0">Block number of the next extra data object.</add>
    </niobject>

    <niobject name="NiInterpolator" abstract="1" inherit="NiObject">
        Interpolator objects - function unknown.
    </niobject>

    <niobject name="NiKeyBasedInterpolator" abstract="1" inherit="NiInterpolator">
        Interpolator objects that use keys?
    </niobject>

    <niobject name="NiFloatInterpolator" abstract="0" inherit="NiKeyBasedInterpolator">
        Unknown.
        <add name="Float Value" type="float">Value when posed?  At time 0?</add>
        <add name="Data" type="Ref" template="NiFloatData">Float data?</add>
    </niobject>

    <niobject name="NiTransformInterpolator" abstract="0" inherit="NiKeyBasedInterpolator">
        An interpolator for transform keyframes.
        <add name="Translation" type="Vector3">Translate.</add>
        <add name="Rotation" type="Quaternion">Rotation.</add>
        <add name="Scale" type="float">Scale.</add>
        <add name="Unknown Bytes" type="byte" arr1="3" ver1="10.1.0.106" ver2="10.1.0.106">Unknown.</add>
        <add name="Data" type="Ref" template="NiTransformData">Refers to NiTransformData.</add>
    </niobject>

    <niobject name="NiPoint3Interpolator" abstract="0" inherit="NiKeyBasedInterpolator">
        Unknown.
        <add name="Point 3 Value" type="Vector3">Value when posed?  Value at time 0?</add>
        <add name="Data" type="Ref" template="NiPosData">Reference to NiPosData.</add>
    </niobject>

    <niobject name="NiPathInterpolator" abstract="0" inherit="NiKeyBasedInterpolator">
        Unknown interpolator.
        <add name="Unknown Short" type="ushort">Unknown.</add>
        <add name="Unknown Int" type="uint">Unknown.</add>
        <add name="Unknown Float 1" type="float">Unknown.</add>
        <add name="Unknown Float 2" type="float">Unknown.</add>
        <add name="Unknown Short 2" type="ushort">Unknown. Zero.</add>
        <add name="Pos Data" type="Ref" template="NiPosData">Links to NiPosData.</add>
        <add name="Float Data" type="Ref" template="NiFloatData">Links to NiFloatData.</add>
    </niobject>

    <niobject name="NiBoolInterpolator" abstract="0" inherit="NiKeyBasedInterpolator">
        Unknown.
        <add name="Bool Value" type="bool">Value when posed?  At time 0?</add>
        <add name="Data" type="Ref" template="NiBoolData">Refers to a NiBoolData object.</add>
    </niobject>

    <niobject name="NiBoolTimelineInterpolator" abstract="0" inherit="NiBoolInterpolator">
        Unknown.
    </niobject>

    <niobject name="NiBlendInterpolator" abstract="1" inherit="NiInterpolator">
        An extended type of interpolater.
        <add name="Unknown Short" type="ushort">Unknown.</add>
        <add name="Unknown Int" type="uint">Unknown.</add>
    </niobject>

    <niobject name="NiBSplineInterpolator" abstract="1" inherit="NiInterpolator">
        For interpolators storing data via a B-spline.
        <add name="Start Time" type="float">Animation start time.</add>
        <add name="Stop Time" type="float">Animation stop time.</add>
        <add name="Spline Data" type="Ref" template="NiBSplineData">Refers to NiBSplineData.</add>
        <add name="Basis Data" type="Ref" template="NiBSplineBasisData">Refers to NiBSPlineBasisData.</add>
    </niobject>

    <niobject name="NiObjectNET" abstract="1" inherit="NiObject">
        An object that can be controlled by a controller.
        <add name="Name" type="string">Name of this controllable object, used to refer to the object in .kf files.</add>
        <add name="Has Old Extra Data" type="bool" ver2="2.3">Extra data for pre-3.0 versions.</add>
        <add name="Old Extra Prop Name" cond="Has Old Extra Data" ver2="2.3" type="string">(=NiStringExtraData)</add>
        <add name="Old Extra Internal Id" cond="Has Old Extra Data" ver2="2.3" type="uint">ref</add>
        <add name="Old Extra String" cond="Has Old Extra Data" ver2="2.3" type="string">Extra string data.</add>
        <add name="Unknown Byte" type="byte" ver2="2.3">Always 0.</add>
        <add name="Extra Data" type="Ref" template="NiExtraData" ver1="3.0" ver2="4.2.2.0">Extra data object index. (The first in a chain)</add>
        <add name="Num Extra Data List" type="uint" ver1="10.0.1.0">The number of Extra Data objects referenced through the list.</add>
        <add name="Extra Data List" type="Ref" template="NiExtraData" arr1="Num Extra Data List" ver1="10.0.1.0">List of extra data indices.</add>
        <add name="Controller" type="Ref" template="NiTimeController" ver1="3.0">Controller object index. (The first in a chain)</add>
    </niobject>

    <niobject name="NiCollisionObject" abstract="0" inherit="NiObject">
        This is the most common collision object found in NIF files. It acts as a real object that
        is visible and possibly (if the body allows for it) interactive. The node itself
        is simple, it only has three properties.
        For this type of collision object, bhkRigidBody or bhkRigidBodyT is generally used.
        <add name="Target" type="Ptr" template="NiAVObject">Index of the AV object referring to this collision object.</add>
    </niobject>

    <niobject name="NiCollisionData" abstract="0" inherit="NiCollisionObject">
        Collision box.
        <add name="Propagation Mode" type="PropagationMode">Propagation Mode</add>
        <add name="Collision Mode" type="CollisionMode" ver1="10.1.0.0">Collision Mode</add>
        <add name="Use ABV" type="byte">Use Alternate Bounding Volume.</add>
        <add name="Bounding Volume" type="BoundingVolume" cond="Use ABV == 1">Collision data.</add>
    </niobject>

    <niobject name="bhkNiCollisionObject" abstract="1" inherit="NiCollisionObject">
        Havok related collision object?
        <add name="Flags" type="Flags" default="1">
            Set to 1 for most objects, and to 41 for animated objects (OL_ANIM_STATIC). Bits: 0=Active 2=Notify 3=Set Local 6=Reset.
        </add>
        <add name="Body" type="Ref" template="NiObject">Links to the collision object data</add>
    </niobject>

    <niobject name="bhkCollisionObject" abstract="0" inherit="bhkNiCollisionObject">
        Havok related collision object?
    </niobject>

    <niobject name="bhkBlendCollisionObject" abstract="0" inherit="bhkCollisionObject">
        Unknown.
        <add name="Unknown Float 1" type="float">Blending parameter?</add>
        <add name="Unknown Float 2" type="float">Another blending parameter?</add>
    </niobject>

    <niobject name="bhkPCollisionObject" abstract="0" inherit="bhkNiCollisionObject">
        Unknown.
    </niobject>

    <niobject name="bhkSPCollisionObject" abstract="0" inherit="bhkPCollisionObject">
        Unknown.
    </niobject>

    <niobject name="NiAVObject" abstract="1" inherit="NiObjectNET">
        Generic node object.
        <add name="Flags" type="Flags" ver1="3.0">Some flags; commonly 0x000C or 0x000A.</add>
        <add name="Unknown Short 1" type="ushort" default="8" ver1="20.2.0.7" vercond="(User Version == 11) &amp;&amp; (User Version 2 > 26)" >Unknown Flag</add>
        <add name="Translation" type="Vector3">The translation vector.</add>
        <add name="Rotation" type="Matrix33">The rotation part of the transformation matrix.</add>
        <add name="Scale" type="float" default="1.0">Scaling part (only uniform scaling is supported).</add>
        <add name="Velocity" type="Vector3" ver2="4.2.2.0">Unknown function. Always seems to be (0, 0, 0)</add>
        <add name="Num Properties" type="uint">The number of property objects referenced.</add>
        <add name="Properties" type="Ref" template="NiProperty" arr1="Num Properties">List of node properties.</add>
        <add name="Unknown 1" type="uint" arr1="4" ver2="2.3">Always 2,0,2,0.</add>
        <add name="Unknown 2" type="byte" ver2="2.3">0 or 1.</add>
        <add name="Has Bounding Box" type="bool" ver1="3.0" ver2="4.2.2.0">Do we have a bounding box?</add>
        <add name="Bounding Box" type="BoundingBox" cond="Has Bounding Box" ver1="3.0" ver2="4.2.2.0">The bounding box.</add>
        <add name="Collision Object" type="Ref" template="NiCollisionObject" ver1="10.0.1.0">Refers to NiCollisionObject, which is usually a bounding box or other simple collision shape.  In Oblivion this links the Havok objects.</add>
    </niobject>

    <niobject name="NiDynamicEffect" abstract="1" inherit="NiAVObject">
        A dynamic effect such as a light or environment map.
        <add name="Switch State" type="bool" ver1="10.1.0.106">Turns effect on and off?  Switches list to list of unaffected nodes?</add>
        <add name="Num Affected Node List Pointers" type="uint" ver2="4.0.0.2">The number of affected nodes referenced.</add>
        <add name="Num Affected Nodes" type="uint" ver1="10.1.0.0">The number of affected nodes referenced.</add>
        <add name="Affected Node List Pointers" type="uint" arr1="Num Affected Node List Pointers" ver2="4.0.0.2">This is probably the list of affected nodes. For some reason i do not know the max exporter seems to write pointers instead of links. But it doesn&#039;t matter because at least in version 4.0.0.2 the list is automagically updated by the engine during the load stage.</add>
        <add name="Affected Nodes" type="Ref" template="NiAVObject" arr1="Num Affected Nodes" ver1="10.1.0.0">The list of affected nodes?</add>
    </niobject>

    <niobject name="NiLight" abstract="1" inherit="NiDynamicEffect">
        Light source.
        <add name="Dimmer" type="float">Dimmer.</add>
        <add name="Ambient Color" type="Color3">Ambient color.</add>
        <add name="Diffuse Color" type="Color3">Diffuse color.</add>
        <add name="Specular Color" type="Color3">Specular color.</add>
    </niobject>

    <niobject name="NiProperty" abstract="1" inherit="NiObjectNET">
        A generic property object.
    </niobject>

    <niobject name="NiTransparentProperty" abstract="0" inherit="NiProperty">
        Unknown
        <add name="Unknown" type="byte" arr1="6">Unknown.</add>
    </niobject>

    <niobject name="NiPSysModifier" abstract="1" inherit="NiObject">
        Generic particle system modifier object.
        <add name="Name" type="string">The object name.</add>
        <add name="Order" type="uint">Modifier ID in the particle modifier chain (always a multiple of 1000)?</add>
        <add name="Target" type="Ptr" template="NiParticleSystem">NiParticleSystem parent of this modifier.</add>
        <add name="Active" type="bool">Whether the modifier is currently in effect?  Usually true.</add>
    </niobject>

    <niobject name="NiPSysEmitter" abstract="1" inherit="NiPSysModifier">
        A particle emitter?
        <add name="Speed" type="float">Speed / Inertia of particle movement.</add>
        <add name="Speed Variation" type="float">Adds an amount of randomness to Speed.</add>
        <add name="Declination" type="float">Declination / First axis.</add>
        <add name="Declination Variation" type="float">Declination randomness / First axis.</add>
        <add name="Planar Angle" type="float">Planar Angle / Second axis.</add>
        <add name="Planar Angle Variation" type="float">Planar Angle randomness / Second axis .</add>
        <add name="Initial Color" type="Color4">Defines color of a birthed particle.</add>
        <add name="Initial Radius" type="float">Size of a birthed particle.</add>
        <add name="Radius Variation" type="float" ver1="10.4.0.1">Particle Radius randomness.</add>
        <add name="Life Span" type="float">Duration until a particle dies.</add>
        <add name="Life Span Variation" type="float">Adds randomness to Life Span.</add>
    </niobject>

    <niobject name="NiPSysVolumeEmitter" abstract="1" inherit="NiPSysEmitter">
        An emitter that emits meshes?
        <add name="Emitter Object" type="Ptr" template="NiNode" ver1="10.1.0.0">Node parent of this modifier?</add>
    </niobject>

    <niobject name="NiTimeController" abstract="1" inherit="NiObject">
        A generic time controller object.
        <add name="Next Controller" type="Ref" template="NiTimeController">Index of the next controller.</add>
        <add name="Flags" type="Flags">
            Controller flags (usually 0x000C). Probably controls loops.
            Bit 0 : Anim type, 0=APP_TIME 1=APP_INIT
            Bit 1-2 : Cycle type  00=Loop 01=Reverse 10=Loop
            Bit 3 : Active
            Bit 4 : Play backwards
        </add>
        <add name="Frequency" type="float">Frequency (is usually 1.0).</add>
        <add name="Phase" type="float">Phase (usually 0.0).</add>
        <add name="Start Time" type="float">Controller start time.</add>
        <add name="Stop Time" type="float">Controller stop time.</add>
        <add name="Target" type="Ptr" template="NiObjectNET" ver1="3.3.0.13">Controller target (object index of the first controllable ancestor of this object).</add>
        <add name="Unknown Integer" type="uint" ver2="3.1">Unknown integer.</add>
    </niobject>


    <niobject name="NiInterpController" abstract="1" inherit="NiTimeController">
        A controller capable of interpolation?
    </niobject>

    <niobject name="NiMultiTargetTransformController" abstract="0" inherit="NiInterpController">
        Unknown.
        <add name="Num Extra Targets" type="ushort">The number of target pointers that follow.</add>
        <add name="Extra Targets" type="Ptr" template="NiAVObject" arr1="Num Extra Targets">NiNode Targets to be controlled.</add>
    </niobject>

    <niobject name="NiGeomMorpherController" abstract="0" inherit="NiInterpController">
        Time controller for geometry morphing.
        <add name="Extra Flags" type="Flags" ver1="10.0.1.2">Unknown.</add>
        <add name="Unknown 2" type="byte" ver1="10.1.0.106" ver2="10.1.0.106">Unknown.</add>
        <add name="Data" type="Ref" template="NiMorphData">Geometry morphing data index.</add>
        <add name="Always Update" type="byte">Always Update</add>
        <add name="Num Interpolators" type="uint" ver1="10.1.0.106">The number of interpolator objects.</add>
        <add name="Interpolators" type="Ref" template="NiInterpolator" arr1="Num Interpolators" ver1="10.1.0.106" ver2="20.0.0.5">List of interpolators.</add>
        <add name="Interpolator Weights" type="MorphWeight" arr1="Num Interpolators" ver1="20.1.0.3">Weighted Interpolators?</add>
        <add name="Num Unknown Ints" type="uint" ver1="20.0.0.4" ver2="20.0.0.5" vercond="(User Version == 10) || (User Version == 11)">A count.</add>
        <add name="Unknown Ints" type="uint" arr1="Num Unknown Ints" ver1="20.0.0.4" ver2="20.0.0.5" vercond="(User Version == 10) || (User Version == 11)">Unknown.</add>
    </niobject>

    <niobject name="NiMorphController" abstract="0" inherit="NiInterpController">
        Unknown! Used by Daoc->'healing.nif'.
    </niobject>

    <niobject name="NiMorpherController" abstract="0" inherit="NiInterpController">
        Unknown! Used by Daoc.
        <add name="Data" type="Ref" template="NiMorphData">This controller's data.</add>
    </niobject>

    <niobject name="NiSingleInterpController" abstract="1" inherit="NiInterpController">
        A controller referring to a single interpolator.
        <add name="Interpolator" type="Ref" template="NiInterpolator" ver1="10.2.0.0">Link to interpolator.</add>
    </niobject>

    <niobject name="NiKeyframeController" abstract="0" inherit="NiSingleInterpController">
        A time controller object for animation key frames.
        <add name="Data" type="Ref" template="NiKeyframeData" ver2="10.1.0.0">Keyframe controller data index.</add>
    </niobject>

    <niobject name="NiTransformController" abstract="0" inherit="NiKeyframeController">
        NiTransformController replaces the NiKeyframeController.
    </niobject>

    <niobject name="NiPSysModifierCtlr" abstract="1" inherit="NiSingleInterpController">
        A particle system modifier controller.
        <add name="Modifier Name" type="string">Refers to modifier object by its name?</add>
    </niobject>

    <niobject name="NiPSysEmitterCtlr" abstract="0" inherit="NiPSysModifierCtlr">
        Particle system emitter controller.
        <add name="Data" type="Ref" template="NiPSysEmitterCtlrData" ver2="10.1.0.0">This controller's data</add>
        <add name="Visibility Interpolator" type="Ref" template="NiInterpolator" ver1="10.2.0.0">Links to a bool interpolator. Controls emitter&#039;s visibility status?</add>
    </niobject>

    <niobject name="NiPSysModifierBoolCtlr" abstract="1" inherit="NiPSysModifierCtlr">
        A particle system modifier controller that deals with boolean data?
    </niobject>

    <niobject name="NiPSysModifierActiveCtlr" abstract="0" inherit="NiPSysModifierBoolCtlr">
        Unknown.
        <add name="Data" type="Ref" template="NiVisData" ver2="10.1.0.0">This controller's data.</add>
    </niobject>

    <niobject name="NiPSysModifierFloatCtlr" abstract="1" inherit="NiPSysModifierCtlr">
        A particle system modifier controller that deals with floating point data?
        <add name="Data" type="Ref" template="NiFloatData" ver2="10.1.0.0">This controller's data.</add>
    </niobject>

    <niobject name="NiPSysEmitterDeclinationCtlr" abstract="0" inherit="NiPSysModifierFloatCtlr">
        Unknown.
    </niobject>

    <niobject name="NiPSysEmitterDeclinationVarCtlr" abstract="0" inherit="NiPSysModifierFloatCtlr">
        Unknown.
    </niobject>

    <niobject name="NiPSysEmitterInitialRadiusCtlr" abstract="0" inherit="NiPSysModifierFloatCtlr">
        Unknown.
    </niobject>

    <niobject name="NiPSysEmitterLifeSpanCtlr" abstract="0" inherit="NiPSysModifierFloatCtlr">
        Unknown.
    </niobject>

    <niobject name="NiPSysEmitterSpeedCtlr" abstract="0" inherit="NiPSysModifierFloatCtlr">
        Unknown.
    </niobject>

    <niobject name="NiPSysGravityStrengthCtlr" abstract="0" inherit="NiPSysModifierFloatCtlr">
        Unknown.
    </niobject>


    <niobject name="NiFloatInterpController" abstract="1" inherit="NiSingleInterpController">
        A controller that interpolates floating point numbers?
    </niobject>

    <niobject name="NiFlipController" abstract="0" inherit="NiFloatInterpController">
        Texture flipping controller.
        <add name="Texture Slot" type="TexType">Target texture slot (0=base, 4=glow).</add>
        <add name="Unknown Int 2" type="uint" ver1="4.0.0.0" ver2="10.1.0.0">0?</add>
        <add name="Delta" type="float" ver2="10.1.0.0">
            Time between two flips.
            delta = (start_time - stop_time) / sources.num_indices
        </add>
        <add name="Num Sources" type="uint">The number of source objects.</add>
        <add name="Sources" type="Ref" template="NiSourceTexture" arr1="Num Sources" ver1="4.0.0.0">The texture sources.</add>
        <add name="Images" type="Ref" template="NiImage" arr1="Num Sources" ver2="3.1">The image sources</add>
    </niobject>

    <niobject name="NiAlphaController" abstract="0" inherit="NiFloatInterpController">
        Time controller for transparency.
        <add name="Data" type="Ref" template="NiFloatData" ver2="10.1.0.0">Alpha controller data index.</add>
    </niobject>

    <niobject name="NiTextureTransformController" abstract="0" inherit="NiFloatInterpController">
        Texture transformation controller. The target texture slot should have "Has Texture Transform" enabled.
        <add name="Unknown2" type="byte">Unknown.</add>
        <add name="Texture Slot" type="TexType"> The target texture slot.</add>
        <add name="Operation" type="TexTransform">Determines how this controller animates the UV Coordinates.</add>
        <add name="Data" type="Ref" template="NiFloatData" ver2="10.1.0.0">Link to NiFloatData.</add>
    </niobject>

    <niobject name="NiLightDimmerController" abstract="0" inherit="NiFloatInterpController">
        Unknown controller.
    </niobject>

    <niobject name="NiBoolInterpController" abstract="1" inherit="NiSingleInterpController">
        A controller that interpolates floating point numbers?
    </niobject>

    <niobject name="NiVisController" abstract="0" inherit="NiBoolInterpController">
        Time controller for visibility.
        <add name="Data" type="Ref" template="NiVisData" ver2="10.1.0.0">Visibility controller data object index.</add>
    </niobject>

    <niobject name="NiPoint3InterpController" abstract="1" inherit="NiSingleInterpController">
        A controller that interpolates point 3 data?
        <add name="Target Color" type="TargetColor" ver1="10.1.0.0">Selects which color to control.</add>
        <add name="Data" type="Ref" template="NiPosData" ver2="10.1.0.0">Material color controller data object index. Points to NiPosData.</add>
    </niobject>

    <niobject name="NiMaterialColorController" abstract="0" inherit="NiPoint3InterpController">
        Time controller for material color. Flags are used for color selection in versions below 10.1.0.0.
        
        Bits 4-5: Target Color (00 = Ambient, 01 = Diffuse, 10 = Specular, 11 = Emissive)
    </niobject>

    <niobject name="NiLightColorController" abstract="0" inherit="NiPoint3InterpController">
        Light color animation controller.
    </niobject>


    <niobject name="NiExtraDataController" abstract="1" inherit="NiSingleInterpController">
        An controller for extra data.
    </niobject>

    <niobject name="NiFloatExtraDataController" abstract="0" inherit="NiExtraDataController">
        Unknown.
        <add name="Controller Data" type="string" ver1="10.2.0.0">Refers to a NiFloatExtraData name.</add>
        <add name="Num Extra Bytes" type="byte" ver2="10.1.0.0">Number of extra bytes.</add>
        <add name="Unknown Bytes" type="byte" arr1="7" ver2="10.1.0.0">Unknown.</add>
        <add name="Unknown Extra Bytes" type="byte" arr1="Num Extra Bytes" ver2="10.1.0.0">Unknown.</add>
    </niobject>

    <niobject name="NiBoneLODController" abstract="0" inherit="NiTimeController">
        Level of detail controller for bones.  Priority is arranged from low to high.
        <add name="Unknown Int 1" type="uint">Unknown.</add>
        <add name="Num Node Groups" type="uint">Number of node groups.</add>
        <add name="Num Node Groups 2" type="uint">Number of node groups.</add>
        <add name="Node Groups" type="NodeGroup" arr1="Num Node Groups">A list of node groups (each group a sequence of bones).</add>
        <add name="Num Shape Groups" type="uint" ver1="4.2.2.0" userver="0">Number of shape groups.</add>
        <add name="Num Shape Groups" type="uint" ver1="10.2.0.0" ver2="10.2.0.0" userver="1">Number of shape groups.</add>
        <add name="Shape Groups 1" type="SkinShapeGroup" arr1="Num Shape Groups"  ver1="4.2.2.0" userver="0">List of shape groups.</add>
        <add name="Shape Groups 1" type="SkinShapeGroup" arr1="Num Shape Groups"  ver1="10.2.0.0" ver2="10.2.0.0" userver="1">List of shape groups.</add>
        <add name="Num Shape Groups 2" type="uint"  ver1="4.2.2.0" userver="0">The size of the second list of shape groups.</add>
        <add name="Num Shape Groups 2" type="uint"  ver1="10.2.0.0" ver2="10.2.0.0" userver="1">The size of the second list of shape groups.</add>
        <add name="Shape Groups 2" type="Ref" template="NiTriBasedGeom" arr1="Num Shape Groups 2"  ver1="4.2.2.0" userver="0">Group of NiTriShape indices.</add>
        <add name="Shape Groups 2" type="Ref" template="NiTriBasedGeom" arr1="Num Shape Groups 2"  ver1="10.2.0.0" ver2="10.2.0.0" userver="1">Group of NiTriShape indices.</add>
        <add name="Unknown Int 2" type="int" ver1="20.3.0.9" ver2="20.3.0.9" userver="131072">Unknown.</add>
        <add name="Unknown Int 3" type="int" ver1="20.3.0.9" ver2="20.3.0.9" userver="131072">Unknown.</add>
    </niobject>

    <niobject name="NiBSBoneLODController" abstract="0" inherit="NiBoneLODController">
        A simple LOD controller for bones.
    </niobject>

    <niobject name="NiGeometry" abstract="1" inherit="NiAVObject">
        Describes a visible scene element with vertices like a mesh, a particle system, lines, etc.
        <add name="Data" type="Ref" template="NiGeometryData">Data index (NiTriShapeData/NiTriStripData).</add>
        <add name="Skin Instance" type="Ref" template="NiSkinInstance" ver1="3.3.0.13">Skin instance index.</add>
        <add name="Num Materials" type="uint" ver1="20.2.0.7">Num Materials</add>
        <add name="Material Name" type="string" arr1="Num Materials" ver1="20.2.0.7">Unknown string.  Shader?</add>
        <add name="Material Extra Data" type="int" arr1="Num Materials" ver1="20.2.0.7">Unknown integer; often -1. (Is this a link, array index?)</add>
        <add name="Active Material" type="int" ver1="20.2.0.7" default="0">Active Material; often -1. (Is this a link, array index?)</add>
        <add name="Has Shader" type="bool" ver1="10.0.1.0" ver2="20.1.0.3">Shader.</add>
        <add name="Shader Name" type="string" cond="Has Shader" ver1="10.0.1.0" ver2="20.1.0.3">The shader name.</add>
        <add name="Unknown Integer" type="int" cond="Has Shader" ver1="10.0.1.0" ver2="20.1.0.3">Unknown value, usually -1. (Not a link)</add>
        <add name="Unknown Byte" type="byte" default="255" userver="1">Cyanide extension (only in version 10.2.0.0?).</add>
        <add name="Unknown Integer 2" type="int" ver1="10.4.0.1" ver2="10.4.0.1">Unknown.</add>
        <add name="Dirty Flag" type="bool" ver1="20.2.0.7">Dirty Flag?</add>
    </niobject>

    <niobject name="NiTriBasedGeom" abstract="1" inherit="NiGeometry">
        Describes a mesh, built from triangles.
    </niobject>

    <niobject name="NiGeometryData" abstract="1" inherit="NiObject">
        Mesh data: vertices, vertex normals, etc.
        <add name="Unknown Int" type="int" ver1="10.2.0.0">Unknown identifier. Always 0.</add>
        <add name="Num Vertices" type="ushort">Number of vertices. For NiPSysData this is max particles.</add>
        <add name="Keep Flags" type="byte" ver1="10.1.0.0">Used with NiCollision objects when OBB or TRI is set.</add>
        <add name="Compress Flags" type="byte" ver1="10.1.0.0">Unknown.</add>
        <add name="Has Vertices" type="bool" default="1">Is the vertex array present? (Always non-zero.)</add>
        <add name="Vertices" type="Vector3" arr1="Num Vertices" cond="Has Vertices">The mesh vertices.</add>
        <add name="Num UV Sets" type="ushort" vercond="((Version >= 10.0.1.0) &amp;&amp; (!((Version >= 20.2.0.7) &amp;&amp; (User Version == 11))))">Methods for saving binormals and tangents saved in upper byte.  Texture flags in lower byte.</add>
        <add name="BS Num UV Sets" type="ushort" vercond="((Version >= 20.2.0.7) &amp;&amp; (User Version == 11))">Bethesda's version of this field for nif versions 20.2.0.7 and up. Only a single bit denotes whether uv's are present. For example, see meshes/architecture/megaton/megatonrampturn45sml.nif in Fallout 3.</add>
        <add name="Has Normals" type="bool">Do we have lighting normals? These are essential for proper lighting: if not present, the model will only be influenced by ambient light.</add>
        <add name="Normals" type="Vector3" arr1="Num Vertices" cond="Has Normals">The lighting normals.</add>
        <add name="Tangents" type="Vector3" arr1="Num Vertices" cond="(Has Normals) &amp;&amp; ((Num UV Sets &amp; 61440) || (BS Num UV Sets &amp; 61440))" ver1="10.1.0.0">Tangent vectors.</add>
        <add name="Bitangents" type="Vector3" arr1="Num Vertices" cond="(Has Normals) &amp;&amp; ((Num UV Sets &amp; 61440) || (BS Num UV Sets &amp; 61440))" ver1="10.1.0.0">Bitangent vectors.</add>
        <add name="Center" type="Vector3">Center of the bounding box (smallest box that contains all vertices) of the mesh.</add>
        <add name="Radius" type="float">Radius of the mesh: maximal Euclidean distance between the center and all vertices.</add>
        <add name="Unknown 13 shorts" type="short" arr1="13" ver1="20.3.0.9" ver2="20.3.0.9" userver="131072">Unknown, always 0?</add>
        <add name="Has Vertex Colors" type="bool">
            Do we have vertex colors? These are usually used to fine-tune the lighting of the model.

            Note: how vertex colors influence the model can be controlled by having a NiVertexColorProperty object as a property child of the root node. If this property object is not present, the vertex colors fine-tune lighting.

            Note 2: set to either 0 or 0xFFFFFFFF for NifTexture compatibility.
        </add>
        <add name="Vertex Colors" type="Color4" arr1="Num Vertices" cond="Has Vertex Colors">The vertex colors.</add>
        <add name="Num UV Sets" type="ushort" ver2="4.2.2.0">The lower 6 (or less?) bits of this field represent the number of UV texture sets. The other bits are probably flag bits. For versions 10.1.0.0 and up, if bit 12 is set then extra vectors are present after the normals.</add>
        <add name="Has UV" type="bool" ver2="4.0.0.2">
            Do we have UV coordinates?

            Note: for compatibility with NifTexture, set this value to either 0x00000000 or 0xFFFFFFFF.
        </add>
        <add name="UV Sets" type="TexCoord" arr1="(Num UV Sets &amp; 63) | (BS Num UV Sets &amp; 1)" arr2="Num Vertices">The UV texture coordinates. They follow the OpenGL standard: some programs may require you to flip the second coordinate.</add>
        <add name="Consistency Flags" type="ConsistencyType" ver1="10.0.1.0" default="CT_MUTABLE">Consistency Flags</add>
        <add name="Additional Data" type="Ref" template="AbstractAdditionalGeometryData" ver1="20.0.0.4">Unknown.</add>
    </niobject>

    <niobject name="AbstractAdditionalGeometryData" abstract="1" inherit="NiObject">
    </niobject>

    <niobject name="NiTriBasedGeomData" abstract="1" inherit="NiGeometryData">
        Describes a mesh, built from triangles.
        <add name="Num Triangles" type="ushort">Number of triangles.</add>
    </niobject>

    <niobject name="bhkBlendController" abstract="0" inherit="NiTimeController">
        Unknown. Is apparently only used in skeleton.nif files.
        <add name="Unknown Int" type="uint">Seems to be always zero.</add>
    </niobject>

    <niobject name="BSBound" abstract="0" inherit="NiExtraData">
        Bethesda-specific collision bounding box for skeletons.
        <add name="Center" type="Vector3">Center of the bounding box.</add>
        <add name="Dimensions" type="Vector3">Dimensions of the bounding box from center.</add>
    </niobject>

    <niobject name="BSFurnitureMarker" abstract="0" inherit="NiExtraData">
        Unknown. Marks furniture sitting positions?
        <add name="Num Positions" type="uint">Number of positions.</add>
        <add name="Positions" type="FurniturePosition" arr1="Num Positions">Unknown. Probably has something to do with the furniture positions?</add>
    </niobject>

    <niobject name="BSParentVelocityModifier" abstract="0" inherit="NiPSysModifier">
        Particle modifier that adds a blend of object space translation and rotation to particles born in world space.
        <add name="Damping" type="float">Amount of blending?</add>
    </niobject>

    <niobject name="BSPSysArrayEmitter" abstract="0" inherit="NiPSysVolumeEmitter">
        Particle emitter that uses a node, its children and subchildren to emit from.  Emission will be evenly spread along points from nodes leading to their direct parents/children only.
    </niobject>

    <niobject name="BSWindModifier" abstract="0" inherit="NiPSysModifier">
        Particle Modifier that uses the wind value from the gamedata to alter the path of particles.
        <add name="Strength" type="float">The amount of force wind will have on particles.</add>
    </niobject>

    <niobject name="hkPackedNiTriStripsData" abstract="0" inherit="bhkShapeCollection">
        NiTriStripsData for havok data?
        <add name="Num Triangles" type="uint">Number of triangles?</add>
        <add name="Triangles" type="hkTriangle" arr1="Num Triangles">The physics triangles?</add>
        <add name="Num Vertices" type="uint">Number of vertices.</add>
        <add name="Unknown Byte 1" type="byte" ver1="20.2.0.7">Unknown.</add>
        <add name="Vertices" type="Vector3" arr1="Num Vertices">The vertices?</add>
        <add name="Num Sub Shapes" type="ushort" ver1="20.2.0.7">Number of subparts.</add>
        <add name="Sub Shapes" type="OblivionSubShape" arr1="Num Sub Shapes" ver1="20.2.0.7">The subparts.</add>
    </niobject>

    <niobject name="NiAlphaProperty" abstract="0" inherit="NiProperty">
        Transparency. Flags 0x00ED.
        <add name="Flags" type="Flags" default="237">
            Bit 0 : alpha blending enable
            Bits 1-4 : source blend mode
            Bits 5-8 : destination blend mode
            Bit 9 : alpha test enable
            Bit 10-12 : alpha test mode
            Bit 13 : no sorter flag ( disables triangle sorting )

            blend modes (glBlendFunc):
            0000 GL_ONE
            0001 GL_ZERO
            0010 GL_SRC_COLOR
            0011 GL_ONE_MINUS_SRC_COLOR
            0100 GL_DST_COLOR
            0101 GL_ONE_MINUS_DST_COLOR
            0110 GL_SRC_ALPHA
            0111 GL_ONE_MINUS_SRC_ALPHA
            1000 GL_DST_ALPHA
            1001 GL_ONE_MINUS_DST_ALPHA
            1010 GL_SRC_ALPHA_SATURATE

            test modes (glAlphaFunc):
            000 GL_ALWAYS
            001 GL_LESS
            010 GL_EQUAL
            011 GL_LEQUAL
            100 GL_GREATER
            101 GL_NOTEQUAL
            110 GL_GEQUAL
            111 GL_NEVER
        </add>
        <add name="Threshold" type="byte">Threshold for alpha testing (see: glAlphaFunc)</add>
        <add name="Unknown Short 1" type="ushort" ver2="2.3">Unknown</add>
        <add name="Unknown Int 2" type="uint" ver2="2.3">Unknown</add>
    </niobject>

    <niobject name="NiAmbientLight" abstract="0" inherit="NiLight">
        Ambient light source.
    </niobject>

    <niobject name="NiParticlesData" abstract="0" inherit="NiGeometryData">
        <!-- for fallout 3 it seems that the vertices list has
             vercond="!((Version >= 20.2.0.7) &amp;&amp; (User Version == 11))" ? -->
        Generic rotating particles data object.
        <add name="Num Particles" type="ushort" ver2="4.0.0.2">The maximum number of particles (matches the number of vertices).</add>
        <add name="Particle Radius" type="float" ver2="10.0.1.0">The particles&#039; size.</add>
        <add name="Has Radii" type="bool" ver1="10.1.0.0">Is the particle size array present?</add>
        <add name="Radii" type="float" arr1="Num Vertices" cond="Has Radii" ver1="10.1.0.0" vercond="!((Version >= 20.2.0.7) &amp;&amp; (User Version == 11))">The individual particel sizes.</add>
        <add name="Num Active" type="ushort">The number of active particles at the time the system was saved. This is also the number of valid entries in the following arrays.</add>
        <add name="Has Sizes" type="bool">Is the particle size array present?</add>
        <add name="Sizes" type="float" arr1="Num Vertices" cond="Has Sizes" vercond="!((Version >= 20.2.0.7) &amp;&amp; (User Version == 11))">The individual particel sizes.</add>
        <add name="Has Rotations" type="bool" ver1="10.0.1.0">Is the particle rotation array present?</add>
        <add name="Rotations" type="Quaternion" arr1="Num Vertices" cond="Has Rotations" ver1="10.0.1.0" vercond="!((Version >= 20.2.0.7) &amp;&amp; (User Version == 11))">The individual particle rotations.</add>
        <add name="Has Rotation Angles" type="bool" ver1="20.0.0.4">Are the angles of rotation present?</add>
        <add name="Rotation Angles" type="float" arr1="Num Vertices" cond="Has Rotation Angles" vercond="!((Version >= 20.2.0.7) &amp;&amp; (User Version == 11))">Angles of rotation</add>
        <add name="Has Rotation Axes" type="bool" ver1="20.0.0.4">Are axes of rotation present?</add>
        <add name="Rotation Axes" type="Vector3" arr1="Num Vertices" cond="Has Rotation Axes" ver1="20.0.0.4" vercond="!((Version >= 20.2.0.7) &amp;&amp; (User Version == 11))">Unknown</add>

        <add name="Has Unknown Stuff 1" type="bool" vercond="(Version >= 20.2.0.7) &amp;&amp; (User Version == 11)">Unknown ushort</add>
        <add name="Num Unknown Stuff 1" type="short" vercond="(Version >= 20.2.0.7) &amp;&amp; (User Version == 11)">Unknown</add>
        <add name="Unknown Stuff 1" type="Vector4" arr1="Num Unknown Stuff 1" cond="Has Unknown Stuff 1" vercond="(Version >= 20.2.0.7) &amp;&amp; (User Version == 11)">Unknown</add>
    </niobject>

    <niobject name="NiRotatingParticlesData" abstract="0" inherit="NiParticlesData">
        Rotating particles data object.
        <add name="Has Rotations 2" type="bool" ver2="4.2.2.0">Is the particle rotation array present?</add>
        <add name="Rotations 2" type="Quaternion" arr1="Num Vertices" cond="Has Rotations 2" ver2="4.2.2.0">The individual particle rotations.</add>
    </niobject>

    <niobject name="NiAutoNormalParticlesData" abstract="0" inherit="NiParticlesData">
        Particle system data object (with automatic normals?).
    </niobject>

    <compound name="ParticleDesc">
        Particle Description.
        <add name="Translation" type="Vector3">Unknown.</add>
        <add name="Unknown Floats 1" type="float" arr1="3" ver2="10.4.0.1">Unknown.</add>
        <add name="Unknown Float 1" type="float" default="0.9">Unknown.</add>
        <add name="Unknown Float 2" type="float" default="0.9">Unknown.</add>
        <add name="Unknown Float 3" type="float" default="3.0">Unknown.</add>
        <add name="Unknown Int 1" type="int">Unknown.</add>
    </compound>

    <niobject name="NiPSysData" abstract="0" inherit="NiRotatingParticlesData">
        Particle system data.
        <add name="Particle Descriptions" type="ParticleDesc" arr1="Num Vertices" vercond="!((Version >= 20.2.0.7) &amp;&amp; (User Version == 11))">Unknown.</add>
        <add name="Has Unknown Floats 3" type="bool" ver1="20.0.0.4" vercond="!((Version >= 20.2.0.7) &amp;&amp; (User Version == 11))">Unknown.</add>
        <add name="Unknown Floats 3" type="float" arr1="Num Vertices" cond="Has Unknown Floats 3" ver1="20.0.0.4" vercond="!((Version >= 20.2.0.7) &amp;&amp; (User Version == 11))">Unknown.</add>
        <add name="Unknown Short 1" type="ushort" vercond="!((Version >= 20.2.0.7) &amp;&amp; (User Version == 11))">Unknown.</add>
        <add name="Unknown Short 2" type="ushort" vercond="!((Version >= 20.2.0.7) &amp;&amp; (User Version == 11))">Unknown.</add>
    </niobject>

    <niobject name="NiMeshPSysData" abstract="0" inherit="NiPSysData">
        Particle meshes data.
        <add name="Unknown Int 2" type="uint" ver1="10.2.0.0">Unknown. Possible vertex count but probably not.</add>
        <add name="Unknown Byte 3" type="byte" default="0" ver1="10.2.0.0">Unknown. 0?</add>
        <add name="Num Unknown Ints 1" type="uint" ver1="10.2.0.0">Unknown.</add>
        <add name="Unknown Ints 1" type="uint" ver1="10.2.0.0" arr1="Num Unknown Ints 1">Unknown integers</add>
        <add name="Unknown Node" type="Ref" template="NiNode">Unknown NiNode.</add>
    </niobject>

    <niobject name="NiBinaryExtraData" abstract="0" inherit="NiExtraData">
        Binary extra data object. Used to store normals and binormals in Oblivion.
        <add name="Binary Data" type="ByteArray">The binary data.</add>
    </niobject>

    <niobject name="NiBinaryVoxelExtraData" abstract="0" inherit="NiExtraData">
        Voxel extra data object.
        <add name="Unknown Int" type="uint" default="0">Unknown.  0?</add>
        <add name="Data" type="Ref" template="NiBinaryVoxelData">Link to binary voxel data.</add>
    </niobject>

    <niobject name="NiBinaryVoxelData" abstract="0" inherit="NiObject">
        Voxel data object.
        <add name="Unknown Short 1" type="ushort">Unknown.</add>
        <add name="Unknown Short 2" type="ushort">Unknown.</add>
        <add name="Unknown Short 3" type="ushort">Unknown. Is this^3 the Unknown Bytes 1 size?</add>
        <add name="Unknown 7 Floats" type="float" arr1="7">Unknown.</add>
        <add name="Unknown Bytes 1" type="byte" arr1="7" arr2="12">Unknown. Always a multiple of 7.</add>
        <add name="Num Unknown Vectors" type="uint">Unknown.</add>
        <add name="Unknown Vectors" type="Vector4" arr1="Num Unknown Vectors">Vectors on the unit sphere.</add>
        <add name="Num Unknown Bytes 2" type="uint">Unknown.</add>
        <add name="Unknown Bytes 2" type="byte" arr1="Num Unknown Bytes 2">Unknown.</add>
        <add name="Unknown 5 Ints" type="uint" arr1="5">Unknown.</add>
    </niobject>

    <niobject name="NiBlendBoolInterpolator" abstract="0" inherit="NiBlendInterpolator">
        An interpolator for a bool.
        <add name="Bool Value" type="byte">The interpolated bool?</add>
    </niobject>

    <niobject name="NiBlendFloatInterpolator" abstract="0" inherit="NiBlendInterpolator">
        An interpolator for a float.
        <add name="Float Value" type="float">The interpolated float?</add>
    </niobject>

    <niobject name="NiBlendPoint3Interpolator" abstract="0" inherit="NiBlendInterpolator">
        Interpolates a point?
        <add name="Point Value" type="Vector3">The interpolated point?</add>
    </niobject>

    <niobject name="NiBlendTransformInterpolator" abstract="0" inherit="NiBlendInterpolator">
        Unknown.
    </niobject>

    <niobject name="NiBoolData" abstract="0" inherit="NiObject">
        Timed boolean data.
        <add name="Data" type="KeyGroup" template="byte">The boolean keys.</add>
    </niobject>

    <niobject name="NiBooleanExtraData" abstract="0" inherit="NiExtraData">
        Boolean extra data.
        <add name="Boolean Data" type="byte">The boolean extra data value.</add>
    </niobject>

    <niobject name="NiBSplineBasisData" abstract="0" inherit="NiObject">
        Stores the number of control points of a B-spline.
        <add name="Num Control Points" type="uint">The number of control points of the B-spline (number of frames of animation plus degree of B-spline minus one).</add>
    </niobject>

    <niobject name="NiBSplineFloatInterpolator" abstract="1" inherit="NiBSplineInterpolator">
        Unknown.
    </niobject>

    <niobject name="NiBSplineCompFloatInterpolator" abstract="0" inherit="NiBSplineFloatInterpolator">
        Unknown.
        <add name="Base" type="float">Base value when curve not defined.</add>
        <add name="Offset" type="uint">Starting offset for the data. (USHRT_MAX for no data.)</add>
        <add name="Bias" type="float">Bias</add>
        <add name="Multiplier" type="float">Multiplier</add>
    </niobject>

    <niobject name="NiBSplinePoint3Interpolator" abstract="1" inherit="NiBSplineInterpolator">
        Unknown.
        <add name="Unknown Floats" type="float" arr1="6">Unknown.</add>
    </niobject>

    <niobject name="NiBSplineCompPoint3Interpolator" abstract="0" inherit="NiBSplinePoint3Interpolator">
        Unknown.
    </niobject>

    <niobject name="NiBSplineTransformInterpolator" abstract="0" inherit="NiBSplineInterpolator">
        An interpolator for storing transform keyframes via a B-spline.
        <add name="Translation" type="Vector3">Base translation when translate curve not defined.</add>
        <add name="Rotation" type="Quaternion">Base rotation when rotation curve not defined.</add>
        <add name="Scale" type="float">Base scale when scale curve not defined.</add>
        <add name="Translation Offset" type="uint">Starting offset for the translation data. (USHRT_MAX for no data.)</add>
        <add name="Rotation Offset" type="uint">Starting offset for the rotation data. (USHRT_MAX for no data.)</add>
        <add name="Scale Offset" type="uint">Starting offset for the scale data. (USHRT_MAX for no data.)</add>
    </niobject>

    <niobject name="NiBSplineCompTransformInterpolator" abstract="0" inherit="NiBSplineTransformInterpolator">
        An interpolator for storing transform keyframes via a compressed
        B-spline (that is, using shorts rather than floats in the B-spline
        data).
        <add name="Translation Bias" type="float">Translation Bias</add>
        <add name="Translation Multiplier" type="float">Translation Multiplier</add>
        <add name="Rotation Bias" type="float">Rotation Bias</add>
        <add name="Rotation Multiplier" type="float">Rotation Multiplier</add>
        <add name="Scale Bias" type="float">Scale Bias</add>
        <add name="Scale Multiplier" type="float">Scale Multiplier</add>
    </niobject>
	
	<niobject name="BSRotAccumTransfInterpolator" inherit="NiTransformInterpolator">
	</niobject>

    <niobject name="NiBSplineData" abstract="0" inherit="NiObject">
        B-spline data points as floats, or as shorts for compressed B-splines.
        <add name="Num Float Control Points" type="uint">Number of Float Data Points</add>
        <add name="Float Control Points" type="float" arr1="Num Float Control Points">Float values representing the control data.</add>
        <add name="Num Short Control Points" type="uint">Number of Short Data Points</add>
        <add name="Short Control Points" type="short" arr1="Num Short Control Points">Signed shorts representing the data from 0 to 1 (scaled by SHRT_MAX).</add>
    </niobject>

    <niobject name="NiCamera" abstract="0" inherit="NiAVObject">
        Camera object.
        <add name="Unknown Short" type="ushort" ver1="10.1.0.0">Unknown.</add>
        <add name="Frustum Left" type="float">Frustrum left.</add>
        <add name="Frustum Right" type="float">Frustrum right.</add>
        <add name="Frustum Top" type="float">Frustrum top.</add>
        <add name="Frustum Bottom" type="float">Frustrum bottom.</add>
        <add name="Frustum Near" type="float">Frustrum near.</add>
        <add name="Frustum Far" type="float">Frustrum far.</add>
        <add name="Use Orthographic Projection" type="bool" ver1="10.1.0.0">Determines whether perspective is used.  Orthographic means no perspective.</add>
        <add name="Viewport Left" type="float">Viewport left.</add>
        <add name="Viewport Right" type="float">Viewport right.</add>
        <add name="Viewport Top" type="float">Viewport top.</add>
        <add name="Viewport Bottom" type="float">Viewport bottom.</add>
        <add name="LOD Adjust" type="float">Level of detail adjust.</add>
        <add name="Unknown Link" type="Ref" template="NiObject">Unknown.</add>
        <add name="Unknown Int" type="uint">Unknown.  Changing value crashes viewer.</add>
        <add name="Unknown Int 2" type="uint" ver1="4.2.1.0">Unknown.  Changing value crashes viewer.</add>
        <add name="Unknown Int 3" type ="uint" ver2="3.1">Unknown.</add>
    </niobject>

    <niobject name="NiColorData" abstract="0" inherit="NiObject">
        Color data for material color controller.
        <add name="Data" type="KeyGroup" template="Color4">The color keys.</add>
    </niobject>

    <niobject name="NiColorExtraData" abstract="0" inherit="NiExtraData">
        Unknown.
        <add name="Data" type="Color4">RGBA Color?</add>
    </niobject>

    <niobject name="NiControllerManager" abstract="0" inherit="NiTimeController">
        Unknown. Root of all controllers?
        <add name="Cumulative" type="bool">Designates whether animation sequences are cumulative?</add>
        <add name="Num Controller Sequences" type="uint">The number of controller sequence objects.</add>
        <add name="Controller Sequences" type="Ref" template="NiControllerSequence" arr1="Num Controller Sequences">Refers to a list of NiControllerSequence object.</add>
        <add name="Object Palette" type="Ref" template="NiDefaultAVObjectPalette">Refers to a NiDefaultAVObjectPalette.</add>
    </niobject>

    <niobject name="NiSequence" abstract="0" inherit="NiObject">
        Root node used in some Empire Earth II .kf files (version 4.2.2.0).
        <add name="Name" type="string">Name of this object. This is also the name of the action associated with this file. For instance, if the original NIF file is called &quot;demon.nif&quot; and this animation file contains an attack sequence, then the file would be called &quot;demon_attack1.kf&quot; and this field would contain the string &quot;attack1&quot;.</add>
        <add name="Text Keys Name" type="string" ver2="10.1.0.0">Name of following referenced NiTextKeyExtraData class.</add>
        <add name="Text Keys" type="Ref" template="NiTextKeyExtraData" ver2="10.1.0.0">Link to NiTextKeyExtraData.</add>
        <add name="Unknown Int 4" type="int" ver1="20.3.0.9" ver2="20.3.0.9" userver="131072">Unknown</add>
        <add name="Unknown Int 5" type="int" ver1="20.3.0.9" ver2="20.3.0.9" userver="131072">Unknown</add>
        <add name="Num Controlled Blocks" type="uint">Number of controlled objects.</add>
        <add name="Unknown Int 1" type="uint" ver1="10.1.0.106">Unknown.</add>
        <add name="Controlled Blocks" type="ControllerLink" arr1="Num Controlled Blocks">Refers to controlled objects.</add>
    </niobject>

    <niobject name="NiControllerSequence" abstract="0" inherit="NiSequence">
        Root node in .kf files (version 10.0.1.0 and up).
        <add name="Weight" type="float" default="1.0" ver1="10.1.0.106">Weight/priority of animation?</add>
        <add name="Text Keys" type="Ref" template="NiTextKeyExtraData" ver1="10.1.0.106">Link to NiTextKeyExtraData. Replaces the other Text Keys field in versions 10.1.0.106 and up.</add>
        <add name="Cycle Type" type="CycleType" ver1="10.1.0.106">Anim cycle type? Is part of &quot;Flags&quot; in other objects?</add>
        <add name="Unknown Int 0" type="uint" ver1="10.1.0.106" ver2="10.1.0.106">Unknown.</add>
        <add name="Frequency" type="float" ver1="10.1.0.106">The animation frequency.</add>
        <add name="Start Time" type="float" ver1="10.1.0.106">The controller sequence start time?</add>
        <add name="Unknown Float 2" type="float" ver1="10.2.0.0" ver2="10.4.0.1">Unknown.</add>
        <add name="Stop Time" type="float" ver1="10.1.0.106">The controller sequence stop time?</add>
        <add name="Unknown Byte" type="byte" ver1="10.1.0.106" ver2="10.1.0.106">Unknown.</add>
        <add name="Manager" type="Ptr" template="NiControllerManager" ver1="10.1.0.106">Refers to NiControllerManager which references this object, if any.</add>
        <add name="Target Name" type="string" ver1="10.1.0.106">Name of target node Controller acts on.</add>
        <add name="String Palette" type="Ref" template="NiStringPalette" ver1="10.2.0.0" ver2="20.0.0.5">Refers to NiStringPalette.</add>
        <add name="Unknown Short 1" type="short" ver1="20.2.0.7" vercond="(User Version == 11) &amp;&amp; (User Version 2 >= 24)">Unknown</add>
        <add name="Unknown Short 2" type="short" ver1="20.2.0.7" vercond="(User Version == 11) &amp;&amp; (User Version 2 >= 24) &amp;&amp; (User Version 2 &lt;= 28)">Unknown</add>
        <add name="Unknown Int 3" type="uint" ver1="20.3.0.9" default="64">Unknown, found in some Lazeska and Krazy Rain .KFs (seems to be 64 when present).</add>
    </niobject>

    <niobject name="NiAVObjectPalette" abstract="1" inherit="NiObject">
        Unknown.
    </niobject>

    <niobject name="NiDefaultAVObjectPalette" abstract="0" inherit="NiAVObjectPalette">
        Unknown. Refers to a list of objects. Used by NiControllerManager.
        <add name="Unknown Int" type="uint">Unknown.</add>
        <add name="Num Objs" type="uint">Number of objects.</add>
        <add name="Objs" type="AVObject" arr1="Num Objs">The objects.</add>
    </niobject>

    <niobject name="NiDirectionalLight" abstract="0" inherit="NiLight">
        Directional light source.
    </niobject>

    <niobject name="NiDitherProperty" abstract="0" inherit="NiProperty">
        Unknown.
        <add name="Flags" type="Flags">1&#039;s Bit: Enable dithering</add>
    </niobject>

    <niobject name="NiRollController" abstract="0" inherit="NiSingleInterpController">
        Unknown.
        <add name="Data" type="Ref" template="NiFloatData">The data for the controller.</add>
    </niobject>

    <niobject name="NiFloatData" abstract="0" inherit="NiObject">
        Possibly the 1D position along a 3D path.
        <add name="Data" type="KeyGroup" template="float">The keys.</add>
    </niobject>

    <niobject name="NiFloatExtraData" abstract="0" inherit="NiExtraData">
        Float extra data.
        <add name="Float Data" type="float">The float data.</add>
    </niobject>

    <niobject name="NiFloatsExtraData" abstract="0" inherit="NiExtraData">
        Unknown.
        <add name="Num Floats" type="uint">Number of floats in the next field.</add>
        <add name="Data" type="float" arr1="Num Floats">Float data.</add>
    </niobject>

    <niobject name="NiFogProperty" abstract="0" inherit="NiProperty">
        Describes... fog?
        <add name="Flags" type="Flags">
            1&#039;s bit: Enables Fog
            2&#039;s bit: Sets Fog Function to FOG_RANGE_SQ
            4&#039;s bit: Sets Fog Function to FOG_VERTEX_ALPHA

            If 2&#039;s and 4&#039;s bit are not set, but fog is enabled, Fog function is FOG_Z_LINEAR.
        </add>
        <add name="Fog Depth" type="float">The thickness of the fog?  Default is 1.0</add>
        <add name="Fog Color" type="Color3">The color of the fog.</add>
    </niobject>

    <niobject name="NiGravity" abstract="0" inherit="NiParticleModifier">
        A particle modifier; applies a gravitational field on the particles.
        <add name="Unknown Float 1" type="float" ver1="4.0.0.2">Unknown.</add>
        <add name="Force" type="float">The strength/force of this gravity.</add>
        <add name="Type" type="FieldType">The force field&#039;s type.</add>
        <add name="Position" type="Vector3">The position of the mass point relative to the particle system. (TODO: check for versions &lt;= 3.1)</add>
        <add name="Direction" type="Vector3">The direction of the applied acceleration.</add>
    </niobject>

    <niobject name="NiIntegerExtraData" abstract="0" inherit="NiExtraData">
        Extra integer data.
        <add name="Integer Data" type="uint">The value of the extra data.</add>
    </niobject>

    <niobject name="BSXFlags" abstract="0" inherit="NiIntegerExtraData">
        Controls animation and collision.  Integer holds flags:
        Bit 0 : enable havok
        Bit 1 : enable collision
        Bit 2 : is skeleton nif?
        Bit 3 : enable animation
        Bit 4 : FlameNodes present
        Bit 5 : EditorMarkers present
    </niobject>

    <niobject name="NiIntegersExtraData" abstract="0" inherit="NiExtraData">
        Integers data.
        <add name="Num Integers" type="uint">Number of integers.</add>
        <add name="Data" type="uint" arr1="Num Integers">Integers.</add>
    </niobject>

    <niobject name="BSKeyframeController" abstract="0" inherit="NiKeyframeController">
        An extended keyframe controller.
        <add name="Data 2" type="Ref" template="NiKeyframeData">A link to more keyframe data.</add>
    </niobject>

    <niobject name="NiKeyframeData" abstract="0" inherit="NiObject">
        Keyframes for mesh animation.
        <add name="Num Rotation Keys" type="uint">The number of quaternion rotation keys. If the rotation type is XYZ (type 4) then this *must* be set to 1, and in this case the actual number of keys is stored in the XYZ Rotations field.</add>
        <add name="Rotation Type" type="KeyType" cond="Num Rotation Keys != 0">The type of interpolation to use for rotation.  Can also be 4 to indicate that separate X, Y, and Z values are used for the rotation instead of Quaternions.</add>
        <add name="Quaternion Keys" type="QuatKey" arg="Rotation Type" template="Quaternion" arr1="Num Rotation Keys" cond="Rotation Type != 4">The rotation keys if Quaternion rotation is used.</add>
        <add name="Unknown Float" type="float" cond="Rotation Type == 4" ver2="10.1.0.0">Possibly a vestigial time value?  Doesn&#039;t appear to be significant.</add>
        <add name="XYZ Rotations" type="KeyGroup" template="float" arr1="3" cond="Rotation Type == 4">Individual arrays of keys for rotating X, Y, and Z individually.</add>
        <add name="Translations" type="KeyGroup" template="Vector3">Translation keys.</add>
        <add name="Scales" type="KeyGroup" template="float">Scale keys.</add>
    </niobject>

    <niobject name="NiLookAtController" abstract="0" inherit="NiTimeController">
        Unknown. Start time is 3.4e+38 and stop time is -3.4e+38.
        <add name="Unknown1" type="ushort" ver1="10.1.0.0">Unknown.</add>
        <add name="Look At Node" type="Ref" template="NiNode">Link to the node to look at?</add>
    </niobject>

    <niobject name="NiLookAtInterpolator" abstract="0" inherit="NiInterpolator">
        Unknown.
        <add name="Unknown Short" type="ushort">Unknown.</add>
        <add name="Look At" type="Ptr" template="NiNode">Refers to a Node to focus on.</add>
        <add name="Target" type="string">Target node name.</add>
        <add name="Translation" type="Vector3" ver2="20.5.0.0">Translate.</add>
        <add name="Rotation" type="Quaternion" ver2="20.5.0.0">Rotation.</add>
        <add name="Scale" type="float" ver2="20.5.0.0">Scale.</add>
        <add name="Unknown Link 1" type="Ref" template="NiPoint3Interpolator">Refers to NiPoint3Interpolator.</add>
        <add name="Unknown Link 2" type="Ref" template="NiFloatInterpolator">Refers to a NiFloatInterpolator.</add>
        <add name="Unknown Link 3" type="Ref" template="NiFloatInterpolator">Refers to a NiFloatInterpolator.</add>
    </niobject>

    <niobject name="NiMaterialProperty" abstract="0" inherit="NiProperty">
        Describes the material shading properties.
        <add name="Flags" type="Flags" ver1="3.0" ver2="10.0.1.2">Property flags.</add>
        <add name="Ambient Color" type="Color3" vercond="!((Version == 20.2.0.7) &amp;&amp; (User Version == 11) &amp;&amp; (User Version 2 > 21))">How much the material reflects ambient light.</add>
        <add name="Diffuse Color" type="Color3" vercond="!((Version == 20.2.0.7) &amp;&amp; (User Version == 11) &amp;&amp; (User Version 2 > 21))">How much the material reflects diffuse light.</add>
        <add name="Specular Color" type="Color3">How much light the material reflects in a specular manner.</add>
        <add name="Emissive Color" type="Color3">How much light the material emits.</add>
        <add name="Glossiness" type="float">The material&#039;s glossiness.</add>
        <add name="Alpha" type="float">The material transparency (1=non-transparant). Refer to a NiAlphaProperty object in this material&#039;s parent NiTriShape object, when alpha is not 1.</add>
        <add name="Emit Multi" type="float" default="1.0" vercond="(Version == 20.2.0.7) &amp;&amp; (User Version == 11) &amp;&amp; (User Version 2 > 21)">Unknown</add>
    </niobject>

    <niobject name="NiMorphData" abstract="0" inherit="NiObject">
        Geometry morphing data.
        <add name="Num Morphs" type="uint">Number of morphing object.</add>
        <add name="Num Vertices" type="uint">Number of vertices.</add>
        <add name="Relative Targets" type="byte" default="1">This byte is always 1 in all official files.</add>
        <add name="Morphs" type="Morph" arg="Num Vertices" arr1="Num Morphs">The geometry morphing objects.</add>
    </niobject>

    <niobject name="NiNode" abstract="0" inherit="NiAVObject">
        Generic node object for grouping.
        <add name="Num Children" type="uint">The number of child objects.</add>
        <add name="Children" type="Ref" template="NiAVObject" arr1="Num Children">List of child node object indices.</add>
        <add name="Num Effects" type="uint">The number of references to effect objects that follow.</add>
        <add name="Effects" type="Ref" template="NiDynamicEffect" arr1="Num Effects">List of node effects. ADynamicEffect?</add>
    </niobject>

    <niobject name="NiBone" abstract="0" inherit="NiNode">
        A NiNode used as a skeleton bone?
    </niobject>

    <niobject name="AvoidNode" abstract="0" inherit="NiNode">
        Morrowind specific?
    </niobject>

    <niobject name="FxWidget" abstract="0" inherit="NiNode">
        Firaxis-specific UI widgets?
        <add name="Unknown 3" type="byte">Unknown.</add>
        <add name="Unknown 292 Bytes" type="byte" arr1="292">Looks like 9 links and some string data.</add>
    </niobject>

    <niobject name="FxButton" abstract="0" inherit="FxWidget">
        Unknown.
    </niobject>

    <niobject name="FxRadioButton" abstract="0" inherit="FxWidget">
        Unknown.
        <add name="Unknown Int 1" type="uint">Unknown.</add>
        <add name="Unknown Int  2" type="uint">Unknown.</add>
        <add name="Unknown Int 3" type="uint">Unknown.</add>
        <add name="Num Buttons" type="uint">Number of unknown links.</add>
        <add name="Buttons" type="Ptr" template="FxRadioButton" arr1="Num Buttons">Unknown pointers to other buttons.  Maybe other buttons in a group so they can be switch off if this one is switched on?</add>
    </niobject>

    <niobject name="NiBillboardNode" abstract="0" inherit="NiNode">
        These nodes will always be rotated to face the camera creating a billboard effect for any attached objects.

        In pre-10.1.0.0 the Flags field is used for BillboardMode.
        Bit 0: hidden
        Bits 1-2: collision mode
        Bit 3: unknown (set in most official meshes)
        Bits 5-6: billboard mode

        Collision modes:
        00 NONE
        01 USE_TRIANGLES
        10 USE_OBBS
        11 CONTINUE

        Billboard modes:
        00 ALWAYS_FACE_CAMERA
        01 ROTATE_ABOUT_UP
        10 RIGID_FACE_CAMERA
        11 ALWAYS_FACE_CENTER
        <add name="Billboard Mode" type="BillboardMode" ver1="10.1.0.0">The way the billboard will react to the camera.</add>
    </niobject>

    <niobject name="NiBSAnimationNode" abstract="0" inherit="NiNode">
        Bethesda-specific extension of Node with animation properties stored in the flags, often 42?
    </niobject>

    <niobject name="NiBSParticleNode" abstract="0" inherit="NiNode">
        Unknown.
    </niobject>

    <niobject name="NiSwitchNode" abstract="0" inherit="NiNode">
        A node used to switch between branches, such as for LOD levels?
        <add name="Unknown Flags 1" type="ushort" ver1="10.1.0.0">Flags</add>
        <add name="Unknown Int 1" type="int">Index?</add>
    </niobject>

    <niobject name="NiLODNode" abstract="0" inherit="NiSwitchNode">
        Level of detail selector. Links to different levels of detail of the same model, used to switch a geometry at a specified distance.
        <!--<add name="Unknown 4 Bytes" type="byte" arr1="4">Unknown.  0,0,0,0 or 1,0,0,0.</add>-->
        <add name="LOD Center" type="Vector3" ver1="4.0.0.2" ver2="10.0.1.0">Point to calculate distance from for switching?</add>
        <add name="Num LOD Levels" type="uint" ver2="10.0.1.0">Number of levels of detail.</add>
        <add name="LOD Levels" type="LODRange" arr1="Num LOD Levels" ver2="10.0.1.0">The ranges of distance that each level of detail applies in.</add>
        <!--<add name="Unknown Short" type="ushort" ver1="10.1.0.0">Zero?</add>-->
        <add name="LOD Level Data" type="Ref" template="NiLODData"  ver1="10.1.0.0">Refers to LOD level information, either distance or screen size based.</add>
    </niobject>

    <niobject name="NiPalette" abstract="0" inherit="NiObject">
        A color palette.
        <add name="Unknown Byte" type="byte">Unknown, Usually = 0.</add>
        <add name="Num Entries" type="uint" default="256">The number of palette entries.  Always = 256.</add>
        <add name="Palette" type="ByteColor4" arr1="256">The color palette.</add>
    </niobject>

    <niobject name="NiParticleBomb" abstract="0" inherit="NiParticleModifier">
        A particle modifier.
        <add name="Decay?" type="float">Unknown.</add>
        <add name="Duration?" type="float">Unknown.</add>
        <add name="DeltaV?" type="float">Unknown.</add>
        <add name="Start?" type="float">Unknown.</add>
        <add name="Decay Type?" type="DecayType">Unknown.</add>
        <add name="Symmetry Type?" type="SymmetryType" ver1="4.1.0.12">Unknown.</add>
        <add name="Position?" type="Vector3">The position of the mass point relative to the particle system?</add>
        <add name="Direction?" type="Vector3">The direction of the applied acceleration?</add>
    </niobject>

    <niobject name="NiParticleColorModifier" abstract="0" inherit="NiParticleModifier">
        Unknown.
        <add name="Color Data" type="Ref" template="NiColorData">Color data index.</add>
    </niobject>

    <niobject name="NiParticleGrowFade" abstract="0" inherit="NiParticleModifier">
        This particle system modifier controls the particle size. If it is present the particles start with size 0.0 . Then they grow to their original size and stay there until they fade to zero size again at the end of their lifetime cycle.
        <add name="Grow" type="float">The time from the beginning of the particle lifetime during which the particle grows.</add>
        <add name="Fade" type="float">The time from the end of the particle lifetime during which the particle fades.</add>
    </niobject>

    <niobject name="NiParticleMeshModifier" abstract="0" inherit="NiParticleModifier">
        Unknown.
        <add name="Num Particle Meshes" type="uint">The number of particle mesh references that follow.</add>
        <add name="Particle Meshes" arr1="Num Particle Meshes" type="Ref" template="NiAVObject">Links to nodes of particle meshes?</add>
    </niobject>

    <niobject name="NiParticleRotation" abstract="0" inherit="NiParticleModifier">
        Unknown.
        <add name="Random Initial Axis?" type="byte">Unknown.</add>
        <add name="Initial Axis?" type="Vector3">Unknown.</add>
        <add name="Rotation Speed?" type="float">Unknown.</add>
    </niobject>

    <niobject name="NiParticles" abstract="0" inherit="NiGeometry">
        Generic particle system node.
    </niobject>

    <niobject name="NiAutoNormalParticles" abstract="0" inherit="NiParticles">
        Unknown.
    </niobject>

    <niobject name="NiParticleMeshes" abstract="0" inherit="NiParticles">
        Mesh particle node?
    </niobject>

    <niobject name="NiParticleMeshesData" abstract="0" inherit="NiRotatingParticlesData">
        Particle meshes data.
        <add name="Unknown Link 2" type="Ref" template="NiAVObject">Refers to the mesh that makes up a particle?</add>
    </niobject>

    <niobject name="NiParticleSystem" abstract="0" inherit="NiParticles">
        A particle system.
        <add name="World Space" type="bool" ver1="10.1.0.0">If true, Particles are birthed into world space.  If false, Particles are birthed into object space.</add>
        <add name="Num Modifiers" type="uint" ver1="10.1.0.0">The number of modifier references.</add>
        <add name="Modifiers" type="Ref" template="NiPSysModifier" arr1="Num Modifiers" ver1="10.1.0.0">The list of particle modifiers.</add>
    </niobject>

    <niobject name="NiMeshParticleSystem" abstract="0" inherit="NiParticleSystem">
        Particle system.
    </niobject>

    <niobject name="NiParticleSystemController" abstract="0" inherit="NiTimeController">
        A generic particle system time controller object.
        <add name="Old Speed" type="uint" ver2="3.1">Particle speed in old files</add>
        <add name="Speed" type="float" ver1="3.3.0.13">Particle speed</add>
        <add name="Speed Random" type="float">Particle random speed modifier</add>
        <add name="Vertical Direction" type="float">
            vertical emit direction [radians]
            0.0 : up
            1.6 : horizontal
            3.1416 : down
        </add>
        <add name="Vertical Angle" type="float">emitter&#039;s vertical opening angle [radians]</add>
        <add name="Horizontal Direction" type="float">horizontal emit direction</add>
        <add name="Horizontal Angle" type="float">emitter&#039;s horizontal opening angle</add>
        <add name="Unknown Normal?" type="Vector3">Unknown.</add>
        <add name="Unknown Color?" type="Color4">Unknown.</add>
        <add name="Size" type="float">Particle size</add>
        <add name="Emit Start Time" type="float">Particle emit start time</add>
        <add name="Emit Stop Time" type="float">Particle emit stop time</add>
        <add name="Unknown Byte" type="byte" ver1="4.0.0.2">Unknown byte, (=0)</add>
        <add name="Old Emit Rate" type="uint" ver2="3.1">Particle emission rate in old files</add>
        <add name="Emit Rate" type="float" ver1="3.3.0.13">Particle emission rate (particles per second)</add>
        <add name="Lifetime" type="float">Particle lifetime</add>
        <add name="Lifetime Random" type="float">Particle lifetime random modifier</add>
        <add name="Emit Flags" type="ushort" ver1="4.0.0.2">Bit 0: Emit Rate toggle bit (0 = auto adjust, 1 = use Emit Rate value)</add>
        <add name="Start Random" type="Vector3">Particle random start translation vector</add>
        <add name="Emitter" type="Ptr" template="NiObject">This index targets the particle emitter object (TODO: find out what type of object this refers to).</add>
        <add name="Unknown Short 2?" type="ushort" ver1="4.0.0.2">? short=0 ?</add>
        <add name="Unknown Float 13?" type="float" ver1="4.0.0.2">? float=1.0 ?</add>
        <add name="Unknown Int 1?" type="uint" ver1="4.0.0.2">? int=1 ?</add>
        <add name="Unknown Int 2?" type="uint" ver1="4.0.0.2">? int=0 ?</add>
        <add name="Unknown Short 3?" type="ushort" ver1="4.0.0.2">? short=0 ?</add>
        <!-- <add name="Particle" type="Particle" ver2="3.1">The particle (older NIF versions only have a single particle per controller?)</add> -->
        <add name="Particle Velocity" type="Vector3" ver2="3.1">Particle velocity</add>
        <add name="Particle Unknown Vector" type="Vector3" ver2="3.1">Unknown</add>
        <add name="Particle Lifetime" type="float" ver2="3.1">The particle&#039;s age.</add>
        <add name="Particle Link" type="Ref" template="NiObject" ver2="3.1" />
        <add name="Particle Timestamp" type="uint" ver2="3.1">Timestamp of the last update.</add>
        <add name="Particle Unknown Short" type="ushort" ver2="3.1">Unknown short</add>
        <add name="Particle Vertex Id" type="ushort" ver2="3.1">Particle/vertex index matches array index</add>

        <add name="Num Particles" type="ushort" ver1="4.0.0.2">Size of the following array. (Maximum number of simultaneous active particles)</add>
        <add name="Num Valid" type="ushort" ver1="4.0.0.2">Number of valid entries in the following array. (Number of active particles at the time the system was saved)</add>
        <add name="Particles" type="Particle" arr1="Num Particles" ver1="4.0.0.2">Individual particle modifiers?</add>
        <add name="Unknown Link" type="Ref" template="NiObject" ver1="4.0.0.2">unknown int (=0xffffffff)</add>
        <add name="Particle Extra" type="Ref" template="NiParticleModifier">Link to some optional particle modifiers (NiGravity, NiParticleGrowFade, NiParticleBomb, ...)</add>
        <add name="Unknown Link 2" type="Ref" template="NiObject">Unknown int (=0xffffffff)</add>
        <add name="Trailer" type="byte" ver1="4.0.0.2">Trailing null byte</add>
        <add name="Color Data" type="Ref" template="NiColorData" ver2="3.1" />
        <add name="Unknown Float 1" type="float" ver2="3.1" />
        <add name="Unknown Floats 2" arr1="Particle Unknown Short" type="float" ver2="3.1" />
    </niobject>

    <niobject name="NiBSPArrayController" abstract="0" inherit="NiParticleSystemController">
        A particle system controller, used by BS in conjunction with NiBSParticleNode.
    </niobject>

    <niobject name="NiPathController" abstract="0" inherit="NiTimeController">
        Time controller for a path.
        <add name="Unknown Short 2" type="ushort" ver1="10.1.0.0">Unknown.</add>
        <add name="Unknown Int 1" type="uint">Unknown, always 1?</add>
        <add name="Unknown Float 2" type="float">Unknown, often 0?</add>
        <add name="Unknown Float 3" type="float">Unknown, often 0?</add>
        <add name="Unknown Short" type="ushort">Unknown, always 0?</add>
        <add name="Pos Data" type="Ref" template="NiPosData">Path controller data index (position data). ?</add>
        <add name="Float Data" type="Ref" template="NiFloatData">Path controller data index (float data). ?</add>
    </niobject>

    <enum name="ChannelType" storage="uint">
        <option value="0" name="CHNL_RED">Red</option>
        <option value="1" name="CHNL_GREEN">Green</option>
        <option value="2" name="CHNL_BLUE">Blue</option>
        <option value="3" name="CHNL_ALPHA">Alpha</option>
        <option value="4" name="CHNL_COMPRESSED">Compressed</option>
        <option value="16" name="CHNL_INDEX">Index</option>
        <option value="19" name="CHNL_EMPTY">Empty</option>
    </enum>

    <enum name="ChannelConvention" storage="uint">
        <option value="0" name="CC_FIXED">Fixed</option>
        <option value="3" name="CC_INDEX">Palettized</option>
        <option value="4" name="CC_COMPRESSED">Compressed</option>
        <option value="5" name="CC_EMPTY">Empty</option>
    </enum>

    <compound name="ChannelData">
        Channel data
        <add name="Type" type="ChannelType">Channel Type</add>
        <add name="Convention" type="ChannelConvention">Data Storage Convention</add>
        <add name="Bits Per Channel" type="byte">Bits per channel</add>
        <add name="Unknown Byte 1" type="byte">Unknown</add>
    </compound>

    <niobject name="ATextureRenderData" abstract="1" inherit="NiObject">
        <add name="Pixel Format" type="PixelFormat">The format of the pixels in this internally stored image.</add>
        <add name="Red Mask" type="uint" ver2="10.2.0.0">0x000000ff (for 24bpp and 32bpp) or 0x00000000 (for 8bpp)</add>
        <add name="Green Mask" type="uint" ver2="10.2.0.0">0x0000ff00 (for 24bpp and 32bpp) or 0x00000000 (for 8bpp)</add>
        <add name="Blue Mask" type="uint" ver2="10.2.0.0">0x00ff0000 (for 24bpp and 32bpp) or 0x00000000 (for 8bpp)</add>
        <add name="Alpha Mask" type="uint" ver2="10.2.0.0">0xff000000 (for 32bpp) or 0x00000000 (for 24bpp and 8bpp)</add>
        <add name="Bits Per Pixel" type="byte" ver2="10.2.0.0">Bits per pixel, 0 (?), 8, 24 or 32.</add>
        <add name="Unknown 3 Bytes" type="byte" arr1="3" ver2="10.2.0.0">Zero?</add>
        <add name="Unknown 8 Bytes" type="byte" arr1="8" ver2="10.2.0.0">
            [96,8,130,0,0,65,0,0] if 24 bits per pixel
            [129,8,130,32,0,65,12,0] if 32 bits per pixel
            [34,0,0,0,0,0,0,0] if 8 bits per pixel
            [4,0,0,0,0,0,0,0] if 0 (?) bits per pixel
        </add>
        <add name="Unknown Int" type="uint" ver1="10.1.0.0" ver2="10.2.0.0">Seems to always be zero.</add>
        <add name="Bits Per Pixel" type="byte" ver1="20.0.0.4">Bits per pixel, 0 (?), 8, 24 or 32.</add>
        <add name="Unknown Int 2" type="int" ver1="20.0.0.4">Unknown.  Could be reference pointer.</add>
        <add name="Unknown Int 3" type="uint" ver1="20.0.0.4">Seems to always be zero.</add>
        <add name="Flags" type="byte" ver1="20.0.0.4">Flags</add>
        <add name="Unknown Int 4" type="uint" ver1="20.0.0.4">Unkown. Often zero.</add>
        <add name="Unknown Byte 1" type="byte" ver1="20.3.0.6">Unknown.</add>
        <add name="Channels" type="ChannelData" arr1="4" ver1="20.0.0.4">Channel Data</add>
        <add name="Palette" type="Ref" template="NiPalette">Link to NiPalette, for 8-bit textures.</add>
        <add name="Num Mipmaps" type="uint">Number of mipmaps in the texture.</add>
        <add name="Bytes Per Pixel" type="uint">Bytes per pixel (Bits Per Pixel / 8).</add>
        <add name="Mipmaps" type="MipMap" arr1="Num Mipmaps">Mipmap descriptions (width, height, offset).</add>
    </niobject>

    <niobject name="NiPersistentSrcTextureRendererData" inherit="ATextureRenderData">
        <add name="Num Pixels" type="uint">Unknown</add>
        <add name="Unknown Int 6" type="uint">Unknown, same as the number of pixels? / number of blocks?</add>
        <add name="Num Faces" type="uint">Unknown</add>
        <add name="Unknown Int 7" type="uint">Unknown</add>
        <add name="Pixel Data" type="byte"  nifskopetype="blob" arr1="Num Faces" arr2="Num Pixels">Raw pixel data holding the mipmaps.  Mipmap zero is the full-size texture and they get smaller by half as the number increases.</add>
    </niobject>

    <niobject name="NiPixelData" abstract="0" inherit="ATextureRenderData">
        A texture.
        <add name="Pixel Data" type="ByteArray" ver2="10.2.0.0">Raw pixel data holding the mipmaps.  Mipmap zero is the full-size texture and they get smaller by half as the number increases.</add>
        <add name="Pixel Data Matrix" type="ByteMatrix" ver1="20.0.0.4" >Raw pixel data holding the mipmaps.  Mipmap zero is the full-size texture and they get smaller by half as the number increases.</add>
    </niobject>

    <niobject name="NiPlanarCollider" abstract="0" inherit="NiParticleModifier">
        Unknown.
        <add name="Unknown Short" type="ushort" ver1="10.0.1.0">Usually 0?</add>
        <add name="Unknown Float 1" type="float">Unknown.</add>
        <add name="Unknown Float 2" type="float">Unknown.</add>
        <add name="Unknown Short 2" type="ushort" ver1="4.2.2.0" ver2="4.2.2.0">Unknown.</add>
        <add name="Unknown Float 3" type="float">Unknown.</add>
        <add name="Unknown Float 4" type="float">Unknown.</add>
        <add name="Unknown Float 5" type="float">Unknown.</add>
        <add name="Unknown Float 6" type="float">Unknown.</add>
        <add name="Unknown Float 7" type="float">Unknown.</add>
        <add name="Unknown Float 8" type="float">Unknown.</add>
        <add name="Unknown Float 9" type="float">Unknown.</add>
        <add name="Unknown Float 10" type="float">Unknown.</add>
        <add name="Unknown Float 11" type="float">Unknown.</add>
        <add name="Unknown Float 12" type="float">Unknown.</add>
        <add name="Unknown Float 13" type="float">Unknown.</add>
        <add name="Unknown Float 14" type="float">Unknown.</add>
        <add name="Unknown Float 15" type="float">Unknown.</add>
        <add name="Unknown Float 16" type="float">Unknown.</add>
    </niobject>

    <niobject name="NiPointLight" abstract="0" inherit="NiLight">
        A point light.
        <add name="Constant Attenuation" type="float">Constant Attenuation</add>
        <add name="Linear Attenuation" type="float">Linear Attenuation</add>
        <add name="Quadratic Attenuation" type="float">Quadratic Attenuation (see glLight)</add>
    </niobject>

    <niobject name="NiPosData" abstract="0" inherit="NiObject">
        Position data.
        <add name="Data" type="KeyGroup" template="Vector3">The position keys.</add>
    </niobject>

    <niobject name="NiPSysAgeDeathModifier" abstract="0" inherit="NiPSysModifier">
        Unknown particle modifier.
        <add name="Spawn on Death" type="bool">Unknown.</add>
        <add name="Spawn Modifier" type="Ref" template="NiPSysSpawnModifier">Link to NiPSysSpawnModifier object?</add>
    </niobject>

    <niobject name="NiPSysBombModifier" abstract="0" inherit="NiPSysModifier">
        Particle modifier that uses a NiNode to use as a "Bomb Object" to alter the path of particles.
        <add name="Bomb Object" type="Ptr" template="NiNode">Link to a NiNode for bomb to function.</add>
        <add name="Bomb Axis" type="Vector3">Orientation of bomb object.</add>
        <add name="Decay" type="float">Falloff rate of the bomb object.</add>
        <add name="Delta V" type="float">DeltaV /  Strength?</add>
        <add name="Decay Type" type="DecayType">Decay type</add>
        <add name="Symmetry Type" type="SymmetryType">Shape/symmetry of the bomb object.</add>
    </niobject>

    <niobject name="NiPSysBoundUpdateModifier" abstract="0" inherit="NiPSysModifier">
        Unknown particle system modifier.
        <add name="Update Skip" type="ushort">Unknown.</add>
    </niobject>

    <niobject name="NiPSysBoxEmitter" abstract="0" inherit="NiPSysVolumeEmitter">
        Particle emitter that uses points within a defined Box shape to emit from..
        <add name="Width" type="float">Defines the Width of the box area.</add>
        <add name="Height" type="float">Defines the Height of the box area.</add>
        <add name="Depth" type="float">Defines the Depth of the box area.</add>
    </niobject>

    <niobject name="NiPSysColliderManager" abstract="0" inherit="NiPSysModifier">
        Particle modifier that adds a defined shape to act as a collision object for particles to interact with.
        <add name="Collider" type="Ref" template="NiPSysCollider">Link to a NiPSysPlanarCollider or NiPSysSphericalCollider.</add>
    </niobject>

    <niobject name="NiPSysColorModifier" abstract="0" inherit="NiPSysModifier">
        Particle modifier that adds keyframe data to modify color/alpha values of particles over time.
        <add name="Data" type="Ref" template="NiColorData">Refers to NiColorData object.</add>
    </niobject>

    <niobject name="NiPSysCylinderEmitter" abstract="0" inherit="NiPSysVolumeEmitter">
        Particle emitter that uses points within a defined Cylinder shape to emit from.
        <add name="Radius" type="float">Radius of the cylinder shape.</add>
        <add name="Height" type="float">Height of the cylinders shape.</add>
    </niobject>

    <niobject name="NiPSysDragModifier" abstract="0" inherit="NiPSysModifier">
        Unknown.
        <add name="Parent" type="Ptr" template="NiObject">Parent reference.</add>
        <add name="Drag Axis" type="Vector3">The drag axis.</add>
        <add name="Percentage" type="float">Drag percentage.</add>
        <add name="Range" type="float">The range.</add>
        <add name="Range Falloff" type="float">The range falloff.</add>
    </niobject>

    <niobject name="NiPSysEmitterCtlrData" abstract="0" inherit="NiObject">
        Particle system emitter controller data.
        <add name="Float Keys?" type="KeyGroup" template="float">Unknown.</add>
        <add name="Num Visibility Keys?" type="uint">Number of keys.</add>
        <add name="Visibility Keys?" type="Key" arg="1" template="byte" arr1="Num Visibility Keys?">Unknown.</add>
    </niobject>

    <niobject name="NiPSysGravityModifier" abstract="0" inherit="NiPSysModifier">
        Adds gravity to a particle system, when linked to a NiNode to use as a Gravity Object.
        <add name="Gravity Object" type="Ptr" template="NiNode">Refers to a NiNode for gravity location.</add>
        <add name="Gravity Axis" type="Vector3">Orientation of gravity.</add>
        <add name="Decay" type="float">Falloff range.</add>
        <add name="Strength" type="float">The strength of gravity.</add>
        <add name="Force Type" type="ForceType">Planar or Spherical type</add>
        <add name="Turbulence" type="float">Adds a degree of randomness.</add>
        <add name="Turbulence Scale" type="float" default="1.0">Range for turbulence.</add>
        <add name="Unknown Byte" type="byte" ver1="20.2.0.7" userver="11">Unknown</add>
    </niobject>

    <niobject name="NiPSysGrowFadeModifier" abstract="0" inherit="NiPSysModifier">
        Particle modifier that controls the time it takes to grow a particle from Size=0 to the specified Size in the emitter, and then back to 0.  This modifer has no control over alpha settings.
        <add name="Grow Time" type="float">Time in seconds to fade in.</add>
        <add name="Grow Generation" type="ushort">Unknown.</add>
        <add name="Fade Time" type="float">Time in seconds to fade out.</add>
        <add name="Fade Generation" type="ushort">Unknown.</add>
        <add name="Base Scale" type="float" ver1="20.2.0.7" userver="11">Unknown</add>
    </niobject>

    <niobject name="NiPSysMeshEmitter" abstract="0" inherit="NiPSysEmitter">
        Particle emitter that uses points on a specified mesh to emit from.
        <add name="Num Emitter Meshes" type="uint">The number of references to emitter meshes that follow.</add>
        <add name="Emitter Meshes" type="Ref" template="NiTriBasedGeom" arr1="Num Emitter Meshes">Links to meshes used for emitting.</add>
        <add name="Initial Velocity Type" type="VelocityType">The way the particles get their initial direction and speed.</add>
        <add name="Emission Type" type="EmitFrom">The parts of the mesh that the particles emit from.</add>
        <add name="Emission Axis" type="Vector3">The emission axis.</add>
    </niobject>

    <niobject name="NiPSysMeshUpdateModifier" abstract="0" inherit="NiPSysModifier">
        Unknown.
        <add name="Num Meshes" type="uint">The number of object references that follow.</add>
        <add name="Meshes" type="Ref" template="NiAVObject" arr1="Num Meshes">Group of target NiNodes or NiTriShapes?</add>
    </niobject>

    <niobject name="NiPSysPlanarCollider" abstract="0" inherit="NiPSysCollider">
        Particle Collider object which particles will interact with.
        <add name="Width" type="float">Defines the width of the plane.</add>
        <add name="Height" type="float">Defines the height of the plane.</add>
        <add name="X Axis" type="Vector3">Defines Orientation.</add>
        <add name="Y Axis" type="Vector3">Defines Orientation.</add>
    </niobject>

    <niobject name="NiPSysSphericalCollider" abstract="0" inherit="NiPSysCollider">
        Particle Collider object which particles will interact with.
        <add name="Radius" type="float">Defines the radius of the sphere object.</add>
    </niobject>

    <niobject name="NiPSysPositionModifier" abstract="0" inherit="NiPSysModifier">
        Unknown particle system modifier.
    </niobject>

    <niobject name="NiPSysResetOnLoopCtlr" abstract="0" inherit="NiTimeController">
        Unknown.
    </niobject>

    <niobject name="NiPSysRotationModifier" abstract="0" inherit="NiPSysModifier">
        Particle modifier that adds rotations to particles.
        <add name="Initial Rotation Speed" type="float">The initial speed of rotation.</add>
        <add name="Initial Rotation Speed Variation" type="float" ver1="20.0.0.4">Adds a ranged randomness to rotation speed.</add>
        <add name="Initial Rotation Angle" type="float" ver1="20.0.0.4">Sets the intial angle for particles to be birthed in.</add>
        <add name="Initial Rotation Angle Variation" type="float" ver1="20.0.0.4">Adds a random range to Initial angle.</add>
        <add name="Random Rot Speed Sign" type="bool" ver1="20.0.0.4">Unknown</add>
        <add name="Random Initial Axis" type="bool">Unknown.</add>
        <add name="Initial Axis" type="Vector3">Unknown.</add>
    </niobject>

    <niobject name="NiPSysSpawnModifier" abstract="0" inherit="NiPSysModifier">
        Unknown particle modifier.
        <add name="Num Spawn Generations" type="ushort">Unknown.</add>
        <add name="Percentage Spawned" type="float">Unknown.</add>
        <add name="Min Num to Spawn" type="ushort">Unknown.</add>
        <add name="Max Num to Spawn" type="ushort">Unknown.</add>
        <add name="Spawn Speed Chaos" type="float">Unknown.</add>
        <add name="Spawn Dir Chaos" type="float">Unknown.</add>
        <add name="Life Span" type="float">Unknown.</add>
        <add name="Life Span Variation" type="float">Unknown.</add>
        <add name="Unknown int" type="int" ver1="10.4.0.1" ver2="10.4.0.1">Unknown</add>
    </niobject>

    <niobject name="NiPSysSphereEmitter" abstract="0" inherit="NiPSysVolumeEmitter">
        Particle emitter that uses points within a sphere shape to emit from.
        <add name="Radius" type="float">The radius of the sphere shape</add>
    </niobject>

    <niobject name="NiPSysUpdateCtlr" abstract="0" inherit="NiTimeController">
        Particle system controller, used for ???.
    </niobject>

    <niobject name="NiPSysFieldModifier" abstract="1" inherit="NiPSysModifier">
        Base for all force field particle modifiers.
        <add name="Field Object" type="Ref" template="NiAVObject">Force Field Object</add>
        <add name="Magnitude" type="float">Magnitude of the force</add>
        <add name="Attenuation" type="float">Controls how quick the field diminishes</add>
        <add name="Use Max Distance" type="bool">Use maximum distance</add>
        <add name="Max Distance" type="float">Maximum distance</add>
    </niobject>

    <niobject name="NiPSysVortexFieldModifier" inherit="NiPSysFieldModifier">
        Particle system modifier, used for controlling the particle velocity in force field.
        <add name="Direction" type="Vector3">Direction of the particle velocity</add>
    </niobject>

    <niobject name="NiPSysGravityFieldModifier" inherit="NiPSysFieldModifier">
        Particle system modifier, used for controlling the particle velocity in gravity field.
        <add name="Direction" type="Vector3">Direction of the particle velocity</add>
    </niobject>

    <niobject name="NiPSysDragFieldModifier" inherit="NiPSysFieldModifier">
        Particle system modifier, used for controlling the particle velocity in drag space warp.
        <add name="Use Direction?" type="bool">Whether to use the direction field?</add>
        <add name="Direction" type="Vector3">Direction of the particle velocity</add>
    </niobject>

    <niobject name="NiPSysTurbulenceFieldModifier" inherit="NiPSysFieldModifier">
        Particle system modifier, used for controlling the particle velocity in drag space warp.
        <add name="Frequency" type="float">Frequency of the update.</add>
    </niobject>

    <niobject name="NiPSysFieldMagnitudeCtlr" inherit="NiPSysModifierFloatCtlr">
        Particle system controller for force field magnitude.
    </niobject>

    <niobject name="NiPSysFieldAttenuationCtlr" inherit="NiPSysModifierFloatCtlr">
        Particle system controller for force field attenuation.
    </niobject>

    <niobject name="NiPSysFieldMaxDistanceCtlr" inherit="NiPSysModifierFloatCtlr">
        Particle system controller for force field maximum distance.
    </niobject>

    <niobject name="NiPSysAirFieldAirFrictionCtlr" inherit="NiPSysModifierFloatCtlr">
        Particle system controller for air field air friction.
    </niobject>

    <niobject name="NiPSysAirFieldInheritVelocityCtlr" inherit="NiPSysModifierFloatCtlr">
        Particle system controller for air field inherit velocity.
    </niobject>

    <niobject name="NiPSysAirFieldSpreadCtlr" inherit="NiPSysModifierFloatCtlr">
        Particle system controller for air field spread.
    </niobject>

    <niobject name="NiPSysInitialRotSpeedCtlr" inherit="NiPSysModifierFloatCtlr">
        Particle system controller for emitter initial rotation speed.
    </niobject>

    <niobject name="NiPSysInitialRotSpeedVarCtlr" inherit="NiPSysModifierFloatCtlr">
        Particle system controller for emitter initial rotation speed variation.
    </niobject>

    <niobject name="NiPSysInitialRotAngleCtlr" inherit="NiPSysModifierFloatCtlr">
        Particle system controller for emitter initial rotation angle.
    </niobject>

    <niobject name="NiPSysInitialRotAngleVarCtlr" inherit="NiPSysModifierFloatCtlr">
        Particle system controller for emitter initial rotation angle variation.
    </niobject>

    <niobject name="NiPSysEmitterPlanarAngleCtlr" inherit="NiPSysModifierFloatCtlr">
        Particle system controller for emitter planar angle.
    </niobject>

    <niobject name="NiPSysEmitterPlanarAngleVarCtlr" inherit="NiPSysModifierFloatCtlr">
        Particle system controller for emitter planar angle variation.
    </niobject>

    <niobject name="NiPSysAirFieldModifier" inherit="NiPSysFieldModifier">
        Particle system modifier, used for controlling the particle velocity in a field like wind.
        <add name="Direction" type="Vector3">Direction of the particle velocity</add>
        <add name="Unknown Float 2" type="float">Unknown</add>
        <add name="Unknown Float 3" type="float">Unknown</add>
        <add name="Unknown Boolean 1" type="bool">Unknown</add>
        <add name="Unknown Boolean 2" type="bool">Unknown</add>
        <add name="Unknown Boolean 3" type="bool">Unknown</add>
        <add name="Unknown Float 4" type="float">Unknown</add>
    </niobject>
    
    <niobject name="NiPSysTrailEmitter" abstract="0" inherit="NiPSysEmitter">
        Guild 2-Specific node
        <add name="Unknown Int 1" type="int">Unknown</add>
        <add name="Unknown Float 1" type="float">Unknown</add>
        <add name="Unknown Float 2" type="float">Unknown</add>
        <add name="Unknown Float 3" type="float">Unknown</add>
        <add name="Unknown Int 2" type="int">Unknown</add>
        <add name="Unknown Float 4" type="float">Unknown</add>
        <add name="Unknown Int 3" type="int">Unknown</add>
        <add name="Unknown Float 5" type="float">Unknown</add>
        <add name="Unknown Int 4" type="int">Unknown</add>
        <add name="Unknown Float 6" type="float">Unknown</add>
        <add name="Unknown Float 7" type="float">Unknown</add>
    </niobject>

    <niobject name="NiLightIntensityController" inherit="NiFloatInterpController">
        Unknown controller
    </niobject>

    <niobject name="NiPSysRadialFieldModifier" inherit="NiPSysFieldModifier">
        Particle system modifier, used for controlling the particle
        velocity in force field.
        <add name="Radial Type" type="int">Unknown Enums?</add>
    </niobject>

    <niobject name ="NiLODData" abstract="1" inherit="NiObject">
        Abstract class used for different types of LOD selections.
    </niobject>

    <niobject name="NiRangeLODData" abstract="0" inherit="NiLODData">
        Describes levels of detail based on distance of object from camera.
        <add name="LOD Center" type="Vector3">?</add>
        <add name="Num LOD Levels" type="uint">Number of levels of detail.</add>
        <add name="LOD Levels" type="LODRange" arr1="Num LOD Levels">The ranges of distance that each level of detail applies in.</add>
    </niobject>

    <niobject name="NiScreenLODData" abstract="0" inherit="NiLODData">
        Describes levels of detail based on size of object on screen?
        <add name="Bound Center" type="Vector3">The center of the bounding sphere?</add>
        <add name="Bound Radius" type="float">The radius of the bounding sphere?</add>
        <add name="World Center" type="Vector3">The center of the bounding sphere in world space?</add>
        <add name="World Radius" type="float">The radius of the bounding sphere in world space?</add>
        <add name="Proportion Count" type="uint">The number of screen size based LOD levels.</add>
        <add name="Proportion Levels" type="float" arr1="Proportion Count">The LOD levels based on proportion of screen size?</add>
    </niobject>

    <niobject name="NiRotatingParticles" abstract="0" inherit="NiParticles">
        Unknown.
    </niobject>

    <niobject name="NiSequenceStreamHelper" abstract="0" inherit="NiObjectNET">
        Keyframe animation root node, in .kf files.
    </niobject>

    <niobject name="NiShadeProperty" abstract="0" inherit="NiProperty">
        Determines whether flat shading or smooth shading is used on a shape.
        <add name="Flags" type="Flags">
            1&#039;s Bit:  Enable smooth phong shading on this shape.

            If 1&#039;s bit is not set, hard-edged flat shading will be used on this shape.
        </add>
    </niobject>

    <niobject name="NiSkinData" abstract="0" inherit="NiObject">
        Skinning data.
        <add name="Rotation" type="Matrix33">
            The overall rotation offset of the skin from this bone in the bind position.
            (This is a guess, it has always been the identity matrix so far)
        </add>
        <add name="Translation" type="Vector3">The overall translation offset of the skin from this bone in the bind position. (This is a guess, it has always been (0.0, 0.0, 0.0) so far)</add>
        <add name="Scale" type="float">The scale offset of the skin from this bone in the bind position. (This is an assumption - it has always been 1.0 so far)</add>
        <add name="Num Bones" type="uint">Number of bones.</add>
        <add name="Skin Partition" type="Ref" template="NiSkinPartition" ver1="4.0.0.2" ver2="10.1.0.0">This optionally links a NiSkinPartition for hardware-acceleration information.</add>
        <add name="Has Vertex Weights" type="byte" ver1="4.2.1.0" default="1">Enables Vertex Weights for this NiSkinData.</add>
        <add name="Bone List" type="SkinData" arr1="Num Bones" arg="Has Vertex Weights">Contains offset data for each node that this skin is influenced by.</add>
    </niobject>

    <niobject name="NiSkinInstance" abstract="0" inherit="NiObject">
        Skinning instance.
        <add name="Data" type="Ref" template="NiSkinData">Skinning data reference.</add>
        <add name="Skin Partition" type="Ref" template="NiSkinPartition" ver1="10.2.0.0">Refers to a NiSkinPartition objects, which partitions the mesh such that every vertex is only influenced by a limited number of bones.</add>
        <add name="Skeleton Root" type="Ptr" template="NiNode">Armature root node.</add>
        <add name="Num Bones" type="uint">The number of node bones referenced as influences.</add>
        <add name="Bones" type="Ptr" template="NiNode" arr1="Num Bones">List of all armature bones.</add>
    </niobject>

    <niobject name="NiTriShapeSkinController" abstract="0" inherit="NiTimeController">
        Old version of skinning instance.
        <add name="Num Bones" type="uint">The number of node bones referenced as influences.</add>
        <add name="Vertex Counts" type="uint" arr1="Num Bones">The number of vertex weights stored for each bone.</add>
        <add name="Bones" type="Ptr" template="NiBone" arr1="Num Bones">List of all armature bones.</add>
        <add name="Bone Data" type="OldSkinData" arr1="Num Bones" arr2="Vertex Counts">Contains skin weight data for each node that this skin is influenced by.</add>
    </niobject>

    <niobject name="NiClodSkinInstance" abstract="0" inherit="NiSkinInstance">
        A copy of NISkinInstance for use with NiClod meshes.
    </niobject>

    <niobject name="NiSkinPartition" abstract="0" inherit="NiObject">
        Skinning data, optimized for hardware skinning. The mesh is partitioned in submeshes such that each vertex of a submesh is influenced only by a limited and fixed number of bones.
        <add name="Num Skin Partition Blocks" type="uint">Unknown.</add>
        <add name="Skin Partition Blocks" type="SkinPartition" arr1="Num Skin Partition Blocks">Skin partition objects.</add>
    </niobject>

    <niobject name="NiTexture" abstract="1" inherit="NiObjectNET">
        A texture.
    </niobject>

    <niobject name="NiSourceTexture" abstract="0" inherit="NiTexture">
        Describes texture source and properties.
        <add name="Use External" type="byte" default="1">Is the texture external?</add>
        <add name="File Name" type="FilePath" cond="Use External == 1">The external texture file name.</add>
        <add name="Unknown Link" type="Ref" template="NiObject" cond="Use External == 1" ver1="10.1.0.0">Unknown.</add>
        <add name="Unknown Byte" type="byte" default="1" cond="Use External == 0" ver2="10.0.1.0">Unknown. Seems to be set if Pixel Data is present?</add>
        <add name="File Name" type="FilePath" cond="Use External == 0" ver1="10.1.0.0">The original source filename of the image embedded by the referred NiPixelData object.</add>
        <add name="Pixel Data" type="Ref" template="ATextureRenderData" cond="Use External == 0">Pixel data object index. NiPixelData or NiPersistentSrcTextureRendererData</add>
        <add name="Pixel Layout" type="PixelLayout" default="PIX_LAY_PALETTISED_4">Specifies the way the image will be stored.</add>
        <add name="Use Mipmaps" type="MipMapFormat" default="MIP_FMT_DEFAULT">Specifies whether mip maps are used.</add>
        <add name="Alpha Format" type="AlphaFormat" default="ALPHA_DEFAULT"> Note: the NiTriShape linked to this object must have a NiAlphaProperty in its list of properties to enable material and/or texture transparency.</add>
        <add name="Is Static" type="byte" default="1">Is Static?</add>
        <add name="Direct Render" type="bool" default="1" ver1="10.1.0.106">Load direct to renderer</add>
        <add name="Persist Render Data" type="bool" default="0" ver1="20.2.0.7">Render data is persistant</add>
    </niobject>

    <niobject name="NiSpecularProperty" abstract="0" inherit="NiProperty">
        Gives specularity to a shape. Flags 0x0001.
        <add name="Flags" type="Flags">1&#039;s Bit = Enable specular lighting on this shape.</add>
    </niobject>

    <niobject name="NiSphericalCollider" abstract="0" inherit="NiParticleModifier">
        Unknown.
        <add name="Unknown Float 1" type="float">Unknown.</add>
        <add name="Unknown Short 1" type="ushort">Unknown.</add>
        <add name="Unknown Float 2" type="float">Unknown.</add>
        <add name="Unknown Short 2" type="ushort" ver2="4.2.0.2">Unknown.</add>
        <add name="Unknown Float 3" type="float" ver1="4.2.1.0">Unknown.</add>
        <add name="Unknown Float 4" type="float">Unknown.</add>
        <add name="Unknown Float 5" type="float">Unknown.</add>
    </niobject>

    <niobject name="NiSpotLight" abstract="0" inherit="NiPointLight">
        A spot.
        <add name="Cutoff Angle" type="float">The opening angle of the spot.</add>
        <add name="Unknown Float" type="float" ver1="20.2.0.7">Unknown</add>
        <add name="Exponent" type="float">Describes the distribution of light. (see: glLight)</add>
    </niobject>

    <niobject name="NiStencilProperty" abstract="0" inherit="NiProperty">
        Allows control of stencil testing.
        <add name="Flags" type="Flags" ver2="10.0.1.2">Property flags.</add>
        <add name="Stencil Enabled" type="byte" ver2="20.0.0.5">Enables or disables the stencil test.</add>
        <add name="Stencil Function" type="StencilCompareMode" ver2="20.0.0.5">Selects the compare mode function (see: glStencilFunc).</add>
        <add name="Stencil Ref" type="uint" ver2="20.0.0.5">Unknown.  Default is 0.</add>
        <add name="Stencil Mask" type="uint" default="4294967295" ver2="20.0.0.5">A bit mask. The default is 0xffffffff.</add>
        <add name="Fail Action" type="StencilAction" ver2="20.0.0.5"/>
        <add name="Z Fail Action" type="StencilAction" ver2="20.0.0.5"/>
        <add name="Pass Action" type="StencilAction" ver2="20.0.0.5"/>
        <add name="Draw Mode" default="DRAW_BOTH" type="FaceDrawMode" ver2="20.0.0.5">Used to enabled double sided faces. Default is 3 (DRAW_BOTH).</add>
        <add name="Flags" type="Flags" default="19840" ver1="20.1.0.3">
            Property flags:
            Bit 0: Stencil Enable
            Bits 1-3: Fail Action
            Bits 4-6: Z Fail Action
            Bits 7-9: Pass Action
            Bits 10-11: Draw Mode
            Bits 12-14: Stencil Function
        </add>
        <add name="Stencil Ref" type="uint" ver1="20.1.0.3">Unknown.  Default is 0.</add>
        <add name="Stencil Mask" type="uint" default="4294967295" ver1="20.1.0.3">A bit mask. The default is 0xffffffff.</add>
    </niobject>

    <niobject name="NiStringExtraData" abstract="0" inherit="NiExtraData">
        Apparently commands for an optimizer instructing it to keep things it would normally discard.
        Also refers to NiNode objects (through their name) in animation .kf files.
        <add name="Bytes Remaining" type="uint" ver2="4.2.2.0">The number of bytes left in the record.  Equals the length of the following string + 4.</add>
        <add name="String Data" type="string">The string.</add>
    </niobject>

    <niobject name="NiStringPalette" abstract="0" inherit="NiObject">
        List of 0x00-seperated strings, which are names of controlled objects and controller types. Used in .kf files in conjunction with NiControllerSequence.
        <add name="Palette" type="StringPalette">A bunch of 0x00 seperated strings.</add>
    </niobject>

    <niobject name="NiStringsExtraData" abstract="0" inherit="NiExtraData">
        List of strings; for example, a list of all bone names.
        <add name="Num Strings" type="uint">Number of strings.</add>
        <add name="Data" type="SizedString" arr1="Num Strings">The strings.</add>
    </niobject>

    <niobject name="NiTextKeyExtraData" abstract="0" inherit="NiExtraData">
        Extra data, used to name different animation sequences.
        <add name="Unknown Int 1" type="uint" ver2="4.2.2.0">Unknown.  Always equals zero in all official files.</add>
        <add name="Num Text Keys" type="uint">The number of text keys that follow.</add>
        <add name="Text Keys" type="Key" arg="1" template="string" arr1="Num Text Keys">List of textual notes and at which time they take effect. Used for designating the start and stop of animations and the triggering of sounds.</add>
    </niobject>

    <niobject name="NiTextureEffect" abstract="0" inherit="NiDynamicEffect">
        Enables environment mapping. Should be in both the children list and effects list of the NiTriShape object. For Morrowind: the bump map can be used to bump the environment map (note that the bump map is ignored if no NiTextureEffect object is present).
        <add name="Model Projection Matrix" type="Matrix33">Model projection matrix.  Always identity?</add>
        <add name="Model Projection Transform" type="Vector3">Model projection transform.  Always (0,0,0)?</add>
        <add name="Texture Filtering" type="TexFilterMode" default="FILTER_TRILERP">Texture Filtering mode.</add>
        <add name="Texture Clamping" type="TexClampMode" default="WRAP_S_WRAP_T">Texture Clamp mode.</add>
        <add name="Unknown" type="short" ver1="20.6.0.0" />
        <add name="Texture Type" default="EFFECT_ENVIRONMENT_MAP" type="EffectType">The type of effect that the texture is used for.</add>
        <add name="Coordinate Generation Type" default="CG_SPHERE_MAP" type="CoordGenType">The method that will be used to generate UV coordinates for the texture effect.</add>
        <add name="Image" type="Ref" template="NiImage" ver2="3.1">Image index.</add>
        <add name="Source Texture" type="Ref" template="NiSourceTexture" ver1="4.0.0.0">Source texture index.</add>
        <add name="Clipping Plane" default="0" type="byte">Determines whether a clipping plane is used.  0 means that a plane is not used.</add>
        <add name="Unknown Vector" type="Vector3" default="1.0, 0.0, 0.0">Unknown: (1,0,0)?</add>
        <add name="Unknown Float" type="float">Unknown. 0?</add>
        <add name="PS2 L" type="short" default="0" ver2="10.2.0.0">0?</add>
        <add name="PS2 K" type="short" default="-75" ver2="10.2.0.0">-75?</add>
        <add name="Unknown Short" type="ushort" ver2="4.1.0.12">Unknown: 0.</add>
    </niobject>

    <niobject name="NiTextureModeProperty" abstract="0" inherit="NiProperty">
        Unknown
        <add name="Unknown Ints" type="uint" arr1="3" ver2="2.3" />
        <add name="Unknown Short" type="short" ver1="3.0">Unknown. Either 210 or 194.</add>
        <add name="PS2 L" type="short" default="0" ver1="3.1" ver2="10.2.0.0">0?</add>
        <add name="PS2 K" type="short" default="-75" ver1="3.1" ver2="10.2.0.0">-75?</add>
    </niobject>

    <niobject name="NiImage" abstract="0" inherit="NiObject">
        <add name="Use External" type="byte">0 if the texture is internal to the NIF file.</add>
        <add name="File Name" type="FilePath" cond="Use External != 0">The filepath to the texture.</add>
        <add name="Image Data" type="Ref" template="NiRawImageData" cond="Use External == 0">Link to the internally stored image data.</add>
        <add name="Unknown Int" type="uint" default="7">Unknown.  Often seems to be 7. Perhaps m_uiMipLevels?</add>
        <add name="Unknown Float" type="float" ver1="3.1" default="128.5">Unknown.  Perhaps fImageScale?</add>
    </niobject>

    <niobject name="NiTextureProperty" abstract="0" inherit="NiProperty">
        <add name="Unknown Ints 1" type="uint" arr1="2" ver2="2.3">Property flags.</add>
        <add name="Flags" type="Flags" ver1="3.0">Property flags.</add>
        <add name="Image" type="Ref" template="NiImage">Link to the texture image.</add>
        <add name="Unknown Ints 2" type="uint" arr1="2" ver1="3.0" ver2="3.03">Unknown.  0?</add>
    </niobject>

    <niobject name="NiMultiTextureProperty" abstract="0" inherit="NiProperty">
        (note: not quite complete yet... but already reads most of the DAoC ones)
        <add name="Flags" type="Flags">Property flags.</add>
        <add name="Unknown Int" type="uint">Unknown. Always 5 for DAoC files, and always 6 for Bridge Commander.  Seems to have nothing to do with the number of Texture Element slots that follow.</add>
        <add name="Texture Elements" type="MultiTextureElement" arr1="5">Describes the various textures used by this mutli-texture property.  Each slot probably has special meaning like thoes in NiTexturingProperty.</add>
    </niobject>

    <niobject name="NiTexturingProperty" abstract="0" inherit="NiProperty">
        Describes an object&#039;s textures.
        <add name="Flags" type="Flags" ver2="10.0.1.2">Property flags.</add>
        <add name="Flags" type="Flags" ver1="20.1.0.3">Property flags.</add>
        <add name="Apply Mode" type="ApplyMode" default="APPLY_MODULATE" ver2="20.0.0.5">Determines how the texture will be applied.  Seems to have special functions in Oblivion.</add>
        <add name="Texture Count" type="uint" default="7">Number of textures. Always 7 in versions &lt; 20.0.0.4. Can also be 8 in &gt;= 20.0.0.4.</add>
        <add name="Has Base Texture" type="bool">Do we have a base texture?</add>
        <add name="Base Texture" type="TexDesc" cond="Has Base Texture">The base texture.</add>
        <add name="Has Dark Texture" type="bool">Do we have a dark texture?</add>
        <add name="Dark Texture" type="TexDesc" cond="Has Dark Texture">The dark texture.</add>
        <add name="Has Detail Texture" type="bool">Do we have a detail texture?</add>
        <add name="Detail Texture" type="TexDesc" cond="Has Detail Texture">The detail texture.</add>
        <add name="Has Gloss Texture" type="bool">Do we have a gloss texture?</add>
        <add name="Gloss Texture" type="TexDesc" cond="Has Gloss Texture">The gloss texture.</add>
        <add name="Has Glow Texture" type="bool">Do we have a glow texture?</add>
        <add name="Glow Texture" type="TexDesc" cond="Has Glow Texture">The glowing texture.</add>
        <add name="Has Bump Map Texture" type="bool">Do we have a bump map texture?</add>
        <add name="Bump Map Texture" type="TexDesc" cond="Has Bump Map Texture">The bump map texture.</add>
        <add name="Bump Map Luma Scale" type="float" cond="Has Bump Map Texture">Unknown.</add>
        <add name="Bump Map Luma Offset" type="float" cond="Has Bump Map Texture">Unknown.</add>
        <add name="Bump Map Matrix" type="Matrix22" cond="Has Bump Map Texture">Unknown.</add>
        <add name="Has Normal Texture" type="bool" ver1="20.2.0.7">Do we have a normal texture?  (Noraml guess based on file suffix in sample files)</add>
        <add name="Normal Texture" type="TexDesc" cond="Has Normal Texture" ver1="20.2.0.7">Normal texture.</add>
        <add name="Has Unknown2 Texture" type="bool" ver1="20.2.0.7">Do we have a unknown texture 2?</add>
        <add name="Unknown2 Texture" type="TexDesc" cond="Has Unknown2 Texture" ver1="20.2.0.7">Unknown texture 2.</add>
        <add name="Unknown2 Float" type="float" cond="Has Unknown2 Texture">Unknown.</add>
        <add name="Has Decal 0 Texture" type="bool">Do we have a decal 0 texture?</add>
        <add name="Decal 0 Texture" type="TexDesc" cond="Has Decal 0 Texture">The decal texture.</add>
        <add name="Has Decal 1 Texture" type="bool" cond="Texture Count &gt;= 8" ver2="20.1.0.3">Do we have a decal 1 texture?</add>
        <add name="Has Decal 1 Texture" type="bool" cond="Texture Count &gt;= 10" ver1="20.2.0.7">Do we have a decal 1 texture?</add>
        <add name="Decal 1 Texture" type="TexDesc" cond="Has Decal 1 Texture">Another decal texture.</add>
        <add name="Has Decal 2 Texture" type="bool" cond="Texture Count &gt;= 9" ver2="20.1.0.3">Do we have a decal 2 texture?</add>
        <add name="Has Decal 2 Texture" type="bool" cond="Texture Count &gt;= 11" ver1="20.2.0.7">Do we have a decal 2 texture?</add>
        <add name="Decal 2 Texture" type="TexDesc" cond="Has Decal 2 Texture">Another decal texture.</add>
        <add name="Has Decal 3 Texture" type="bool" cond="Texture Count &gt;= 10" ver2="20.1.0.3">Do we have a decal 3 texture?</add>
        <add name="Has Decal 3 Texture" type="bool" cond="Texture Count &gt;= 12" ver1="20.2.0.7">Do we have a decal 3 texture?</add>
        <add name="Decal 3 Texture" type="TexDesc" cond="Has Decal 3 Texture">Another decal texture. Who knows the limit.</add>
        <add name="Num Shader Textures" type="uint" ver1="10.0.1.0">Number of Shader textures that follow.</add>
        <add name="Shader Textures" type="ShaderTexDesc" arr1="Num Shader Textures" ver1="10.0.1.0">Shader textures.</add>
    </niobject>

    <niobject name="NiTransformData" abstract="0" inherit="NiKeyframeData">
        Mesh animation keyframe data.
    </niobject>

    <niobject name="NiTriShape" abstract="0" inherit="NiTriBasedGeom">
        A shape node that refers to singular triangle data.
    </niobject>

    <niobject name="NiTriShapeData" abstract="0" inherit="NiTriBasedGeomData">
        Holds mesh data using a list of singular triangles.
        <add name="Num Triangle Points" type="uint">Num Triangles times 3.</add>
        <add name="Has Triangles" type="bool" ver1="10.1.0.0">Do we have triangle data?</add>
        <add name="Triangles" type="Triangle" arr1="Num Triangles" ver2="10.0.1.2">Triangle data.</add>
        <add name="Triangles" type="Triangle" arr1="Num Triangles" cond="Has Triangles" ver1="10.0.1.3">Triangle face data.</add>
        <add name="Num Match Groups" type="ushort" ver1="3.1">Number of shared normals groups.</add>
        <add name="Match Groups" type="MatchGroup" arr1="Num Match Groups" ver1="3.1">The shared normals.</add>
    </niobject>

    <niobject name="NiTriStrips" abstract="0" inherit="NiTriBasedGeom">
        A shape node that refers to data organized into strips of triangles
    </niobject>

    <niobject name="NiTriStripsData" abstract="0" inherit="NiTriBasedGeomData">
        Holds mesh data using strips of triangles.
        <add name="Num Strips" type="ushort">Number of OpenGL triangle strips that are present.</add>
        <add name="Strip Lengths" type="ushort" arr1="Num Strips">The number of points in each triangle strip.</add>
        <add name="Has Points" type="bool" ver1="10.0.1.3">Do we have strip point data?</add>
        <add name="Points" type="ushort" arr1="Num Strips" arr2="Strip Lengths" ver2="10.0.1.2">The points in the Triangle strips.  Size is the sum of all entries in Strip Lengths.</add>
        <add name="Points" type="ushort" arr1="Num Strips" arr2="Strip Lengths" cond="Has Points" ver1="10.0.1.3">The points in the Triangle strips. Size is the sum of all entries in Strip Lengths.</add>
    </niobject>

    <niobject name="NiEnvMappedTriShape" abstract="0" inherit="NiObjectNET">
        Unknown
        <add name="Unknown 1" type="ushort">unknown (=4 - 5)</add>
        <add name="Unknown Matrix" type="Matrix44">unknown</add>
        <add name="Num Children" type="uint">The number of child objects.</add>
        <add name="Children" type="Ref" template="NiAVObject" arr1="Num Children">List of child node object indices.</add>
        <add name="Child 2" type="Ref" template="NiObject">unknown</add>
        <add name="Child 3" type="Ref" template="NiObject">unknown</add>
    </niobject>

    <!--
    <niobject name="NiEnvMappedTriShapeData" abstract="0" inherit="NiTriBasedGeomData">
        Holds mesh data using a list of singular triangles.
        <add name="Num Triangle Points" type="uint">Num Triangles times 3.</add>
        <add name="Has Triangles" type="bool">Do we have triangle data?</add>
        <add name="Triangles" type="Triangle" arr1="Num Triangles" cond="Has Triangles != 0">Triangle face data.</add>
        <add name="Num Match Groups" type="ushort">Number of shared normals groups.</add>
        <add name="Match Groups" type="MatchGroup" arr1="Num Match Groups">The shared normals.</add>
    </niobject>
    -->
    <niobject name="NiEnvMappedTriShapeData" abstract="0" inherit="NiTriShapeData">
        Holds mesh data using a list of singular triangles.
    </niobject>

    <niobject name="NiBezierTriangle4" abstract="0" inherit="NiObject">
        Sub data of NiBezierMesh
        <add name="Unknown 1" type="uint" arr1="6">unknown</add>
        <add name="Unknown 2" type="ushort">unknown</add>
        <add name="Matrix" type="Matrix33">unknown</add>
        <add name="Vector 1" type="Vector3">unknown</add>
        <add name="Vector 2" type="Vector3">unknown</add>
        <add name="Unknown 3" type="short" arr1="4">unknown</add>
        <add name="Unknown 4" type="byte">unknown</add>
        <add name="Unknown 5" type="uint">unknown</add>
        <add name="Unknown 6" type="short" arr1="24">unknown</add>
    </niobject>

    <niobject name="NiBezierMesh" abstract="0" inherit="NiAVObject">
        Unknown
        <add name="Num Bezier Triangles" type="uint">references.</add>
        <add name="Bezier Triangle" type="Ref" template="NiBezierTriangle4" arr1="Num Bezier Triangles">unknown</add>
        <add name="Unknown 3" type="uint">Unknown.</add>
        <add name="Count 1" type="ushort">Data count.</add>
        <add name="Unknown 4" type="ushort">Unknown.</add>
        <add name="Points 1" type="Vector3" arr1="Count 1">data.</add>
        <add name="Unknown 5" type="uint">Unknown (illegal link?).</add>
        <add name="Points 2" type="float" arr1="Count 1" arr2="2">data.</add>
        <add name="Unknown 6" type="uint">unknown</add>
        <add name="Count 2" type="ushort">data count 2.</add>
        <add name="Data 2" type="ushort" arr1="Count 2" arr2="4">data count.</add>
    </niobject>



    <niobject name="NiClod" abstract="0" inherit="NiTriBasedGeom">
        A shape node that holds continuous level of detail information.
        Seems to be specific to Freedom Force.
    </niobject>

    <niobject name="NiClodData" abstract="0" inherit="NiTriBasedGeomData">
        Holds mesh data for continuous level of detail shapes.
        Pesumably a progressive mesh with triangles specified by edge splits.
        Seems to be specific to Freedom Force.
        The structure of this is uncertain and highly experimental at this point.
        No file with this data can currently be read properly.
        <add name="Unknown Shorts" type="ushort"></add>
        <add name="Unknown Count 1" type ="ushort"></add>
        <add name="Unknown Count 2" type ="ushort"></add>
        <add name="Unknown Count 3" type ="ushort"></add>
        <add name="Unknown Float" type="float"></add>
        <add name="Unknown Short" type="ushort"></add>
        <add name="Unknown Clod Shorts 1" type="ushort" arr1="Unknown Count 1" arr2="6"></add>
        <add name="Unknown Clod Shorts 2" type ="ushort" arr1="Unknown Count 2"></add>
        <add name="Unknown Clod Shorts 3" type ="ushort" arr1="Unknown Count 3" arr2="6"></add>
    </niobject>

    <niobject name="NiUVController" abstract="0" inherit="NiTimeController">
        Time controller for texture coordinates.
        <add name="Unknown Short" type="ushort">Always 0?</add>
        <add name="Data" type="Ref" template="NiUVData">Texture coordinate controller data index.</add>
    </niobject>

    <niobject name="NiUVData" abstract="0" inherit="NiObject">
        Texture coordinate data.
        <add name="UV Groups" type="KeyGroup" template="float" arr1="4">
            Four UV data groups. Appear to be U translation, V translation, U scaling/tiling, V scaling/tiling.
        </add>
    </niobject>

    <niobject name="NiVectorExtraData" abstract="0" inherit="NiExtraData">
        Extra vector data.
        <add name="Vector Data" type="Vector3">The vector data.</add>
        <add name="Unknown Float" type="float">Not sure whether this comes before or after the vector data.</add>
    </niobject>

    <niobject name="NiVertexColorProperty" abstract="0" inherit="NiProperty">
        Property of vertex colors. This object is referred to by the root object of the NIF file whenever some NiTriShapeData object has vertex colors with non-default settings; if not present, vertex colors have vertex_mode=2 and lighting_mode=1.
        <add name="Flags" type="Flags">
            Property flags. Appears to be unused until 20.1.0.3.

            Bits 0-2: Unknown
            Bit 3: Lighting Mode?
            Bits 4-5: Vertex Mode?
        </add>
        <add name="Vertex Mode" type="VertMode" ver2="20.0.0.5">
            Determines how vertex and material colors are mixed.
            related gl function: glColorMaterial
            In Flags from version 20.1.0.3 onwards.
        </add>
        <add name="Lighting Mode" type="LightMode" ver2="20.0.0.5">The light mode. In Flags from 20.1.0.3 on.</add>
    </niobject>

    <niobject name="NiVertWeightsExtraData" abstract="0" inherit="NiExtraData">
        Not used in skinning.
        Unsure of use - perhaps for morphing animation or gravity.
        <add name="Num Bytes" type="uint">Number of bytes in this data object.</add>
        <add name="Num Vertices" type="ushort">Number of vertices.</add>
        <add name="Weight" type="float" arr1="Num Vertices">The vertex weights.</add>
    </niobject>

    <niobject name="NiVisData" abstract="0" inherit="NiObject">
        Visibility data for a controller.
        <add name="Num Keys" type="uint">The number of visibility keys that follow.</add>
        <add name="Keys" type="Key" arg="1" template="byte" arr1="Num Keys">The visibility keys.</add>
    </niobject>

    <niobject name="NiWireframeProperty" abstract="0" inherit="NiProperty">
        Unknown.
        <add name="Flags" type="Flags">
            Property flags.
            0 - Wireframe Mode Disabled
            1 - Wireframe Mode Enabled
        </add>
    </niobject>

    <niobject name="NiZBufferProperty" abstract="0" inherit="NiProperty">
        This Property controls the Z buffer (OpenGL: depth buffer).
        <add name="Flags" type="Flags" default="3">
            Bit 0 enables the z test
            Bit 1 controls wether the Z buffer is read only (0) or read/write (1)
        </add>
        <add name="Function" type="ZCompareMode" default="ZCOMP_LESS_EQUAL" ver1="4.1.0.12" ver2="20.0.0.5">
            Z-Test function (see: glDepthFunc). In Flags from 20.1.0.3 on.
        </add>
    </niobject>

    <niobject name="RootCollisionNode" abstract="0" inherit="NiNode">
        Morrowind-specific node for collision mesh.
    </niobject>

    <niobject name="NiRawImageData" abstract="0" inherit="NiObject">
        Raw image data.
        <add name="Width" type="uint">Image width</add>
        <add name="Height" type="uint">Image height</add>
        <add name="Image Type" type="ImageType">The format of the raw image data.</add>
        <add name="RGB Image Data" type="ByteColor3" arr1="Width" arr2="Height" cond="Image Type == 1" >Image pixel data.</add>
        <add name="RGBA Image Data" type="ByteColor4" arr1="Width" arr2="Height" cond="Image Type == 2" >Image pixel data.</add>
    </niobject>

    <niobject name="NiSortAdjustNode" abstract="0" inherit="NiNode">
        Unknown node.  Found in Loki.
        <add name="Sorting Mode" type="SortingMode" default="SORTING_INHERIT">Sorting</add>
        <add name="Unknown Int 2" type="int" default="-1" ver2="10.2.0.0">Unknown.</add>
    </niobject>

    <niobject name="NiSourceCubeMap" abstract="0" inherit="NiSourceTexture">
        Unknown node.  Found in Emerge Demo.
    </niobject>

    <niobject name="NiPhysXProp" abstract="0" inherit="NiObjectNET">
        Unknown PhysX node.
        <add name="Unknown Float 1" type="float">Unknown</add>
        <add name="Unknown Int 1" type="uint">Unknown</add>
        <add name="Unknown Refs 1" type="Ref" template="NiObject" arr1="Unknown Int 1">Unknown</add>
        <add name="Num Dests" type="int">Number of NiPhysXTransformDest references</add>
        <add name="Transform Dests" type="Ref" template="NiPhysXTransformDest" arr1="Num Dests">Unknown</add>
        <add name="Unknown Byte" type="byte">Unknown</add>
        <add name="Unknown Int" type="int" ver1="20.5.0.0">Unknown</add><!-- in Krazy Rain 20.5.0.0 nifs, missing in the copetech 20.3.0.9 nifs -->
        <add name="Prop Description" type="Ref" template="NiPhysXPropDesc">PhysX Property Description.</add>
    </niobject>

    <compound name="physXMaterialRef">
        <add name="Number" type="byte">Unknown</add>
        <add name="Unknown Byte 1" type="byte">Unknown</add>
        <add name="Material Desc" type="Ref" template="NiPhysXMaterialDesc" >PhysX Material Description</add>
    </compound>

    <niobject name="NiPhysXPropDesc" abstract="0" inherit="NiObject">
        Unknown PhysX node.
        <add name="Num Dests" type="int">Number of NiPhysXActorDesc references</add>
        <add name="Actor Descs" type="Ref" template="NiPhysXActorDesc" arr1="Num Dests">Unknown</add>
        <add name="Num Joints" type="uint">Unknown</add>
        <add name="Joint Descs" type="Ref" template="NiPhysXD6JointDesc" arr1="Num Joints">PhysX Joint Descriptions</add>
        <add name="Unknown Int 1" type="int">Unknown</add>
        <add name="Num Materials" type="uint">Unknown</add>
        <add name="Material Descs" type="physXMaterialRef"  arr1="Num Materials">PhysX Material Descriptions</add>
        <add name="Unknown Int 2" type="uint">Unknown</add>
        <add name="Unknown Int 3" type="uint" ver1="20.5.0.0">Unknown</add><!-- in Krazy Rain 20.5.0.0 nifs, not in copetech nifs -->
        <add name="Unknown String 4" type="string" ver1="20.5.0.0">Unknown</add><!-- in Krazy Rain 20.5.0.0 nifs, not in copetech nifs -->
        <add name="Unknown Int 5" type="uint" ver1="20.5.0.0">Unknown</add><!-- in Krazy Rain 20.5.0.0 nifs, not in copetech nifs -->
        <add name="Unknown Byte 6" type="byte" ver1="20.5.0.0">Unknown</add><!-- in Krazy Rain 20.5.0.0 nifs, not in copetech nifs -->
    </niobject>

    <niobject name="NiPhysXActorDesc" abstract="0" inherit="NiObject">
        Unknown PhysX node.
        <add name="Unknown Int 1" type="int">Unknown</add>
        <add name="Unknown Int 2" type="int">Unknown</add>
        <add name="Unknown Quat 1" type="Quaternion">Unknown</add>
        <add name="Unknown Quat 2" type="Quaternion">Unknown</add>
        <add name="Unknown Quat 3" type="Quaternion">Unknown</add>
        <add name="Unknown Ref 0" type="Ref" template="NiPhysXBodyDesc">Unknown</add>
        <add name="Unknown Int 4" type="float">Unknown</add>
        <add name="Unknown Int 5" type="int">Unknown</add>
        <add name="Unknown Byte 1" type="byte">Unknown</add>
        <add name="Unknown Byte 2" type="byte">Unknown</add>
        <add name="Unknown Int 6" type="int">Unknown</add>
        <add name="Shape Description" type="Ref" template="NiPhysXShapeDesc">PhysX Shape Description</add>
        <add name="Unknown Ref 1" type="Ref" template="NiObject">Unknown</add>
        <add name="Unknown Ref 2" type="Ref" template="NiObject">Unknown</add>
        <add name="Unknown Refs 3" type="Ref" template="NiObject" arr1="Unknown Int 6">Unknown</add>
    </niobject>

    <niobject name="NiPhysXBodyDesc" inherit="NiObject">
        Unknown PhysX node.
        <add name="Unknown Bytes" type="byte" arr1="136" ver1="20.3.0.6">Unknown</add>
    </niobject>

    <niobject name="NiPhysXD6JointDesc" inherit="NiObject">
        Unknown PhysX node.
        <add name="Unknown Bytes" type="byte" arr1="388" ver1="20.3.0.6">Unknown</add>
    </niobject>

    <niobject name="NiPhysXShapeDesc" abstract="0" inherit="NiObject">
        Unknown PhysX node.
        <add name="Unknown Int 1" type="int">Unknown</add>
        <add name="Unknown Quat 1" type="Quaternion">Unknown</add>
        <add name="Unknown Quat 2" type="Quaternion">Unknown</add>
        <add name="Unknown Quat 3" type="Quaternion">Unknown</add>
        <add name="Unknown Short 1" type="short">Unknown</add>
        <add name="Unknown Int 2" type="int">Unknown</add>
        <add name="Unknown Short 2" type="short">Unknown</add>
        <add name="Unknown Float 1" type="float">Unknown</add>
        <add name="Unknown Float 2" type="float">Unknown</add>
        <add name="Unknown Float 3" type="float">Unknown</add>
        <add name="Unknown Int 3" type="int">Unknown</add>
        <add name="Unknown Int 4" type="int">Unknown</add>
        <add name="Unknown Int 5" type="int">Unknown</add>
        <add name="Unknown Int 7" type="int">Unknown</add>
        <add name="Unknown Int 8" type="int">Unknown</add>
        <!--<add name="Unknown Bytes 1" type="byte" arr1="8" ver1="20.3.0.6">Unknown. Wrong, but better than nothing.</add>-->
        <add name="Mesh Description" type="Ref" template="NiPhysXMeshDesc">PhysX Mesh Description</add>
        <!-- todo: fix invalid link failure on Ficus.nif from the emerge demo -->
    </niobject>

    <niobject name="NiPhysXMeshDesc" abstract="0" inherit="NiObject">
        Unknown PhysX node.
        <add name="Unknown Short 1" type="short">Unknown</add>
        <add name="Unknown Float 1" type="float">Unknown</add>
        <add name="Unknown Short 2" type="short">Unknown</add>
        <add name="Unknown Bytes 0" type="byte" arr1="3">NXS</add>
        <add name="Unknown Byte 1" type="byte">Unknown</add>
        <add name="Unknown Bytes 1" type="byte" arr1="4">MESH</add>
        <add name="Unknown Bytes 2" type="byte" arr1="8">Unknown</add>
        <add name="Unknown Float 2" type="float">Unknown</add>
        <add name="Unknown Int 1" type="int">Unknown</add>
        <add name="Unknown Int 2" type="int">Unknown</add>
        <add name="Num Vertices" type="int">Number of mesh vertices</add>
        <add name="Unknown Int 4" type="int">Unknown</add>
        <add name="Vertices" type="Vector3" arr1="Num Vertices">Vertices</add>
        <add name="Unknown Bytes 3" type="byte" arr1="982">Unknown</add>
        <add name="Unknown Shorts 1" type="short" arr1="368">Unknown</add>
        <add name="Unknown Ints 1" type="uint" arr1="3328">Unknown</add>
        <add name="Unknown Byte 2" type="byte">Unknown</add>
    </niobject>

    <niobject name="NiPhysXMaterialDesc" abstract="0" inherit="NiObject">
        Unknown node.
        <add name="Unknown Int" type="uint" arr1="12">Unknown</add>
        <add name="Unknown Byte 1" type="byte">Unknown</add>
        <add name="Unknown Byte 2" type="byte">Unknown</add>
    </niobject>

    <niobject name="NiPhysXKinematicSrc" inherit="NiObject">
        Unknown PhysX node.
        <add name="Unknown Bytes" type="byte" arr1="6" ver1="20.3.0.6">Unknown</add>
    </niobject>

    <niobject name="NiPhysXTransformDest" inherit="NiObject">
        Unknown PhysX node.
        <add name="Unknown Byte 1" type="byte">Unknown. =1?</add>
        <add name="Unknown Byte 2" type="byte">Unknown. =0</add>
        <add name="Node" type="Ptr" template="NiNode" >Affected node?</add>

    </niobject>

    <niobject name="NiArkAnimationExtraData" inherit="NiExtraData">
        Unknown node.
        <add name="Unknown Ints" type="int" arr1="4" />
        <add name="Unknown Bytes" type="byte" arr1="37" ver2="4.1.0.12" />
    </niobject>

    <niobject name="NiArkImporterExtraData" inherit="NiExtraData">
        Unknown node.
        <add name="Unknown Int 1" type="int" />
        <add name="Unknown Int 2" type="int" ver2="4.1.0.12" />
        <add name="Importer Name" type="string">Contains a string like &quot;Gamebryo_1_1&quot; or &quot;4.1.0.12&quot;</add>
        <add name="Unknown Bytes" type="byte" arr1="13" />
        <add name="Unknown Floats" type="float" arr1="7" />
    </niobject>

    <niobject name="NiArkTextureExtraData" inherit="NiExtraData">
        Unknown node.
        <add name="Unknown Ints 1" type="int" arr1="2" />
        <add name="Unknown Byte" type="byte" />
        <add name="Unknown Int 2" type="int" ver2="4.1.0.12" />
        <add name="Num Textures" type="int" />
        <add name="Textures" type="ArkTexture" arr1="Num Textures" />
    </niobject>

    <niobject name="NiArkViewportInfoExtraData" inherit="NiExtraData">
        Unknown node.
        <add name="Unknown Bytes" type="byte" arr1="13" />
    </niobject>

    <niobject name="NiArkShaderExtraData" inherit="NiExtraData">
        Unknown node.
        <add name="Unknown Int" type="int" />
        <add name="Unknown String" type="string" />
    </niobject>

    <niobject name="NiLines" inherit="NiTriBasedGeom">
        Wireframe geometry.
    </niobject>

    <niobject name="NiLinesData" inherit="NiGeometryData">
        Wireframe geometry data.
        <add name="Lines" type="bool" arr1="Num Vertices">Is vertex connected to other (next?) vertex?</add>
    </niobject>

    <compound name="Polygon">
        Two dimensional screen elements.
        <add name="Num Vertices" type="ushort">Number of vertices in this polygon</add>
        <add name="Vertex Offset" type="ushort">Vertex Offset</add>
        <add name="Num Triangles" type="ushort">Number of faces in this polygon</add>
        <add name="Triangle Offset" type="ushort">Triangle offset in shape</add>
    </compound>

    <niobject name="NiScreenElementsData" inherit="NiTriShapeData">
        Two dimensional screen elements.
        <add name="Max Polygons" type="ushort">Maximum number of polygons?</add>
        <add name="Polygons" type="Polygon" arr1="Max Polygons">Polygons</add>
        <add name="Polygon Indices" type="ushort" arr1="Max Polygons">Polygon Indices</add>
        <add name="Unknown UShort 1" type="ushort" default="1">Unknown</add>
        <add name="Num Polygons" type="ushort">Number of Polygons actually in use</add>
        <add name="Used Vertices" type="ushort">Number of in-use vertices</add>
        <add name="Unknown UShort 2" type="ushort" default="1">Unknown</add>
        <add name="Used Triangle Points" type="ushort">Number of in-use triangles</add>
        <add name="Unknown UShort 3" type="ushort" default="1">Maximum number of faces</add>
    </niobject>

    <niobject name="NiScreenElements" inherit="NiTriShape">
        Two dimensional screen elements.
    </niobject>

    <niobject name="NiRoomGroup" inherit="NiNode">
        Grouping node for nodes in a Portal
        <add name="Shell Link" type="Ptr" template="NiNode" >Outer Shell Geometry Node?</add>
        <add name="Num Rooms" type="int">Number of rooms in this group</add>
        <add name="Rooms" type="Ptr" template="NiRoom" arr1="Num Rooms">Rooms associated with this group.</add>
    </niobject>

    <niobject name="NiRoom" inherit="NiNode">
        Grouping node for nodes in a Portal
        <add name="Num Walls" type="int">Number of walls in a room?</add>
        <add name="Wall Plane" type="Vector4" arr1="Num Walls">Face normal and unknown value.</add>
        <add name="Num In Portals" type="int">Number of doors into room</add>
        <add name="In Portals" type="Ptr" template="NiPortal" arr1="Num In Portals">Number of portals into room</add>
        <add name="Num Portals 2" type="int">Number of doors out of room</add>
        <add name="Portals 2" type="Ptr" template="NiPortal" arr1="Num Portals 2">Number of portals out of room</add>
        <add name="Num Items" type="int">Number of unknowns</add>
        <add name="Items" type="Ptr" template="NiAVObject" arr1="Num Items">All geometry associated with room.</add>
    </niobject>

    <niobject name="NiPortal" inherit="NiAVObject">
        A Portal
        <add name="Unknown Flags" type="Flags">Unknown flags.</add>
        <add name="Unknown Short 2" type="short">Unknown</add>
        <add name="Num Vertices" type="ushort">Number of vertices in this polygon</add>
        <add name="Vertices" type="Vector3" arr1="Num Vertices">Vertices</add>
        <add name="Target" type="Ptr" template="NiNode">Target portal or room</add>
    </niobject>

    <!-- Red Ocean Custom Objects
    <niobject name="Object" inherit="NiNode">
        Red Ocean Object class
        <add name="Unknown Short 1" type="short">Unknown</add>
        <add name="Unknown Link 1" type="Ref" template="NiObject">Unknown</add>
        <add name="Unknown Short 2" type="short">Unknown</add>
        <add name="Unknown Short 3" type="short">Unknown</add>
        <add name="Unknown Float 1" type="float">Unknown</add>
    </niobject>
    
    <niobject name="BoundingBoxExtraData" inherit="NiExtraData">
        Red Ocean Bounding Box
        <add name="Flags" type="Flags">Unknown</add>
        <add name="Center?" type="Vector3">Center of box?</add>
        <add name="Extent?" type="Vector3">Extents of box?</add>
    </niobject>
    
    <niobject name="Door" inherit="Object">
        Red Ocean Object class
        <add name="Unknown Short 1" type="short">Unknown</add>
        <add name="Unknown Float 1" type="float">Unknowns</add>
        <add name="Unknown Float 2" type="float">Unknowns</add>
        <add name="Unknown Short 2" type="short">Unknown</add>
        <add name="Unknown Int 1" type="int">Unknown</add>
        <add name="Unknown Short 3" type="short">Unknown</add>
        <add name="Unknown Bool 1" type="bool">Unknown</add>
        <add name="Unknown Short 4" type="short">Unknown</add>
        <add name="Unknown Float 3" type="float">Unknowns</add>
    </niobject>
    -->
    <niobject name="BSFadeNode" abstract="0" inherit="NiNode">
        Bethesda-specific fade node.
    </niobject>

    <enum name="BSShaderType" storage="uint">
        The type of animation interpolation (blending) that will be used on the associated key frames.
        <option value="0" name="SHADER_TALL_GRASS">Tall Grass Shader</option>
        <option value="1" name="SHADER_DEFAULT">Standard Lighting Shader</option>
        <option value="10" name="SHADER_SKY">Sky Shader</option>
		<option value="14" name="SHADER_SKIN">Skin Shader</option>
        <option value="17" name="SHADER_WATER">Water Shader</option>
        <option value="29" name="SHADER_LIGHTING30">Lighting 3.0 Shader</option>
        <option value="32" name="SHADER_TILE">Tiled Shader</option>
        <option value="33" name="SHADER_NOLIGHTING">No Lighting Shader</option>
    </enum>
    
    <bitflags name="BSShaderFlags" storage="uint">
        Shader Property Flags
		<option value="0" name="Zbuffer Test">ZBuffer Test (1=on)</option>
		<option value="1" name="Shadow Map">Shadow Map</option>
		<option value="2" name="External Emittance">External Emittance</option>
		<option value="3" name="Parallax Occlusion">Parallax Occlusion</option>
		<option value="4" name="Dynamic Decal">Dynamic Decal</option>
		<option value="5" name="Decal">Decal</option>
		<option value="6" name="Unknown 6">Unknown\Light fade? (if 0 and envmap is on, "envmap light fade" is not present)</option>
		<option value="7" name="Multiple Textures">Multiple Textures (base diff/norm become null)</option>
		<option value="8" name="Shadow Frustum">Shadow Frustum</option>
		<option value="9" name="Tree Billboard">Tree Billboard</option>
		<option value="10" name="Window Environment Mapping">Window Environment Mapping</option>
		<option value="11" name="Localmap Hide Secret">Localmap Hide Secret</option>
		<option value="12" name="Dynamic Alpha">Dynamic Alpha</option>
		<option value="13" name="Hair">Hair</option>
		<option value="14" name="Eye Environment Mapping">Eye Environment Mapping (does not use envmap light fade or envmap scale)</option>
		<option value="15" name="Fire Refraction">Fire Refraction (switches on refraction power/period)</option>
		<option value="16" name="Refraction">Refraction (switches on refraction power)</option>
		<option value="17" name="Unknown 17">Unknown/Crash</option>
		<option value="18" name="Non Projective Shadows">Non-Projective Shadows</option>
		<option value="19" name="Unknown 19">Unknown/Crash</option>
		<option value="20" name="Parallax">Parallax</option>
		<option value="21" name="Facegen Skin">Facegen\Skin</option>
		<option value="22" name="Unknown 22">Unknown (Always 0?)</option>
		<option value="23" name="Unknown 23">Unknown (usually 1)</option>
		<option value="24" name="Environment Mapping">Environment mapping (uses Envmap Scale)</option>
		<option value="25" name="Empty" default="1">EMPTY (usually seen w/texture animation)</option>
		<option value="26" name="Single Pass">Single Pass (uses same default shader path as diff/norm/spec setup BSSM_ADTS10)</option>
		<option value="27" name="Unknown 27">Unknown (Always 0?)</option>
		<option value="28" name="Vertex Alpha">Vertex Alpha</option>
		<option value="29" name="Low Detail">Low detail (seems to use standard diff/norm/spec shader)</option>
		<option value="30" name="Skinned">Skinned.</option>
		<option value="31" name="Unknown 31" default="1">Unknown</option>
    </bitflags>
    
    <niobject name="BSShaderProperty" abstract="0" inherit="NiProperty">
        Bethesda-specific Property node
        <add name="Flags" type="Flags" default="1">Unknown</add>
        <add name="Shader Type" type="BSShaderType" default="SHADER_DEFAULT">Unknown (Set to 0x21 for NoLighting, 0x11 for Water)</add>
        <add name="Shader Flags" type="BSShaderFlags" default="0x82000000">Shader Property Flags</add>
        <add name="Unknown Int 2" type="int" default="1">Unknown</add>
        <add name="Envmap Scale" type="float" default="1.0">Unknown</add>
    </niobject>

    <niobject name="BSShaderLightingProperty" abstract="1" inherit="BSShaderProperty">
        Bethesda-specific property.
        <add name="Unknown Int 3" type="int" default="3">Unknown</add>
    </niobject>

    <niobject name="BSShaderNoLightingProperty" abstract="0" inherit="BSShaderLightingProperty">
        Bethesda-specific property.
        <add name="File Name" type="SizedString">The texture glow map.</add>
        <add name="Unknown Float 2" type="float" default="1.0" vercond="(User Version == 11) &amp;&amp; (User Version 2 &gt; 26)">Unknown</add>
        <add name="Unknown Float 3" type="float" default="0.0" vercond="(User Version == 11) &amp;&amp; (User Version 2 &gt; 26)">
            Normally what appears to be a junk value (0xB33BBD2E). Appears to be related to glow when Unk Flags is (0x82000148).
        </add>
        <add name="Unknown Float 4" type="float" default="1.0" vercond="(User Version == 11) &amp;&amp; (User Version 2 &gt; 26)">Unknown</add>
        <add name="Unknown Float 5" type="float" default="0.0" vercond="(User Version == 11) &amp;&amp; (User Version 2 &gt; 26)">Unknown</add>
    </niobject>

    <niobject name="BSShaderPPLightingProperty" abstract="0" inherit="BSShaderLightingProperty">
        Bethesda-specific Shade node.
        <add name="Texture Set" type="Ref" template="BSShaderTextureSet">Texture Set</add>
        <add name="Unknown Float 2" type="float" default="0.0" vercond="(User Version == 11) &amp;&amp; (User Version 2 &gt; 14)">Unknown</add>
        <add name="Refraction Period" type="int" default="0" vercond="(User Version == 11) &amp;&amp; (User Version 2 &gt; 14)">Rate of texture movement for refraction shader.</add>
        <add name="Unknown Float 4" type="float" default="4.0" vercond="(User Version == 11) &amp;&amp; (User Version 2 &gt; 24)">Unknown</add>
        <add name="Unknown Float 5" type="float" default="1.0" vercond="(User Version == 11) &amp;&amp; (User Version 2 &gt; 24)">Unknown</add>
    </niobject>
    
    <niobject name="BSShaderTextureSet" abstract="0" inherit="NiObject">
        Bethesda-specific Texture Set.
        <add name="Num Textures" type="int" default="6">Number of Textures</add>
        <add name="Textures" type="SizedString" arr1="Num Textures">Textures.
            0: Diffuse
            1: Normal/Gloss
            2: Glow/Skin/Hair
            3: Height/Parallax
            4: Environment
            5: Environment Mask
        </add>
    </niobject>

    <niobject name="WaterShaderProperty" abstract="0" inherit="BSShaderProperty">
        Bethesda-specific node? Found in Fallout3
    </niobject>

    <niobject name="SkyShaderProperty" abstract="0" inherit="BSShaderProperty">
        Bethesda-specific node? Found in Fallout3
        <add name="Unknown Int 4" type="int">Unknown</add>
        <add name="File Name" type="SizedString">The texture.</add>
        <add name="Unknown Int 5" type="int" default="3">Unknown</add>
    </niobject>

    <niobject name="TileShaderProperty" abstract="0" inherit="BSShaderLightingProperty">
        Bethesda-specific node.
        <add name="File Name" type="SizedString">Texture file name</add>
    </niobject>

    <niobject name="DistantLODShaderProperty" abstract="0" inherit="BSShaderProperty">
        Bethesda-specific node.
    </niobject>

    <niobject name="BSDistantTreeShaderProperty" abstract="0" inherit="BSShaderProperty">
        Bethesda-specific node.
    </niobject>

    <niobject name="TallGrassShaderProperty" abstract="0" inherit="BSShaderProperty">
        Bethesda-specific node.
        <add name="File Name" type="SizedString">Texture file name</add>
    </niobject>

    <niobject name="VolumetricFogShaderProperty" abstract="0" inherit="BSShaderProperty">
        Bethesda-specific node.
    </niobject>

    <niobject name="HairShaderProperty" abstract="0" inherit="BSShaderProperty">
        Bethesda-specific node.
    </niobject>

    <niobject name="Lighting30ShaderProperty" abstract="0" inherit="BSShaderPPLightingProperty">
        Bethesda-specific node.
    </niobject>

    <niobject name="BSDismemberSkinInstance" abstract="0" inherit="NiSkinInstance">
        Bethesda-specific node.
        <add name="Num Partitions" type="int">Unknown</add>

        <add name="Partitions" type="BodyPartList" arr1="Num Partitions">Unknown</add>
    </niobject>

    <niobject name="BSDecalPlacementVectorExtraData" inherit="NiExtraData">
        Bethesda-specific node. (for dynamic decal projection?)
        <add name="Unknown Float 1" type="float">Unknown</add>
        <add name="Num Vector Blocks" type="short">Number of groups</add>
        <add name="Vector Blocks" type="DecalVectorArray" arr1="Num Vector Blocks">Number of Blocks</add>
    </niobject>

    <niobject name="BSPSysSimpleColorModifier" inherit="NiPSysModifier">
        Bethesda-Specific Particle node.
        <add name="Fade In Percent" type="float">Unknown</add>
        <add name="Fade out Percent" type="float">Unknown</add>
        <add name="Color 1 End Percent" type="float">Unknown</add>
        <add name="Color 1 Start Percent" type="float">Unknown</add>
        <add name="Color 2 End Percent" type="float">Unknown</add>
        <add name="Color 2 Start Percent" type="float">Unknown</add>
        <add name="Colors" type="Color4" arr1="3">Colors</add>
    </niobject>


    <niobject name="BSValueNode" inherit="NiNode">
        Bethesda-Specific node. Found on fxFire effects
        <add name="Value" type="int">Value</add>
        <add name="Unknown byte" type="byte">Unknown</add>
    </niobject>


    <niobject name="BSStripParticleSystem" inherit="NiParticleSystem">
        Bethesda-Specific (mesh?) Particle System.
    </niobject>


    <niobject name="BSStripPSysData" inherit="NiPSysData">
        Bethesda-Specific (mesh?) Particle System Data.
        <add name="Unknown Short 3" type="short">Unknown</add>
        <add name="Unknown byte 1" type="byte">Unknown</add>
        <add name="Unknown Int 2" type="int">Unknown</add>
        <add name="Unknown Int 3" type="int">Unknown</add>
    </niobject>


    <niobject name="BSPSysStripUpdateModifier" inherit="NiPSysModifier">
        Bethesda-Specific (mesh?) Particle System Modifier.
        <add name="Update Delta Time" type="float">Unknown</add>
    </niobject>


    <niobject name="BSMaterialEmittanceMultController" inherit="NiFloatInterpController">
        Bethesda-Specific node.
    </niobject>



    <niobject name="BSMasterParticleSystem" inherit="NiNode">
        Bethesda-Specific node.
        <add name="Max Emitter Objects" type="ushort">Unknown</add>
        <add name="Num Particle Systems" type="int">Unknown</add>
        <add name="Particle Systems" type="Ref" template="NiAVObject" arr1="Num Particle Systems">Unknown</add>

    </niobject>


    <niobject name="BSPSysMultiTargetEmitterCtlr" inherit="NiPSysModifierCtlr">
        Particle system (multi?) emitter controller.
        <add name="Data" type="Ref" template="NiPSysEmitterCtlrData" ver2="10.1.0.0">This controller's data</add>
        <add name="Visibility Interpolator" type="Ref" template="NiInterpolator" ver1="10.2.0.0">Links to a bool interpolator. Controls emitter&#039;s visibility status?</add>
        <add name="Unknown Short 1" type="short">Unknown</add>
        <add name="Unknown Int 1" type="int">Unknown</add>
    </niobject>


    <niobject name="BSRefractionStrengthController" inherit="NiFloatInterpController">
        Bethesda-Specific node.
    </niobject>


    <niobject name="BSOrderedNode" inherit="NiNode">
        Bethesda-Specific node.
        <add name="Alpha Sort Bound" type="Vector4">Unknown</add>
        <add name="Is Static Bound" type="byte">Unknown</add>
    </niobject>


    <niobject name="BSBlastNode" inherit="NiNode">
        Bethesda-Specific node.
        <add name="Unknown Byte 1" type="byte">Unknown</add>
        <add name="Unknown Short 2" type="short">Unknown</add><!-- Unknown Short 1 already used in NiNode -->
    </niobject>


    <niobject name="BSDamageStage" inherit="NiNode">
        Bethesda-Specific node.
        <add name="Unknown Byte 1" type="byte">Unknown</add>
        <add name="Unknown Short 2" type="short">Unknown</add><!-- Unknown Short 1 already used in NiNode -->
    </niobject>


    <niobject name="BSRefractionFirePeriodController" abstract="0" inherit="NiTimeController">
        Bethesda-specific node.
        <!-- interpolator present in fallout new vegas; potential issues with fallout 3? -->
        <add name="Interpolator" type="Ref" template="NiInterpolator" ver1="20.2.0.7">Link to Interpolator.</add>
    </niobject>

    <niobject name="bhkConvexListShape" abstract="0" inherit="bhkShape">
        A havok shape.
        A list of shapes.

        Do not put a bhkPackedNiTriStripsShape in the Sub Shapes. Use a
        separate collision nodes without a list shape for those.

        Also, shapes collected in a bhkListShape may not have the correct
        walking noise, so only use it for non-walkable objects.
        <add name="Num Sub Shapes" type="uint">The number of sub shapes referenced.</add>
        <add name="Sub Shapes" type="Ref" template="bhkShape" arr1="Num Sub Shapes">List of shapes.</add>
        <add name="Material" type="HavokMaterial">The shape&#039;s material.</add>
        <add name="Unknown Floats" type="float" arr1="6" default="0.0 0.0 -0.0 0.0 0.0 -0.0">Unknown. Set to (0.0,0.0,-0.0,0.0,0.0,-0.0), where -0.0 is 0x80000000 in hex.</add>
        <add name="Unknown Byte 1" type="byte" >Unknown Flag</add>
        <add name="Unknown Float 1" type="float">Unknown Flag</add>
    </niobject>

    <compound name="BSTreadTransfSubInfo">
        Bethesda-specific node.
        <add name="Unknown Int 1" type="int">Unknown</add>
        <add name="Unknown Int 2" type="int">Unknown</add>
        <add name="Unknown Int 3" type="int">Unknown</add>
        <add name="Unknown Int 4" type="int">Unknown</add>
        <add name="Unknown Int 5" type="int">Unknown</add>
        <add name="Unknown Int 6" type="int">Unknown</add>
        <add name="Unknown Int 7" type="int">Unknown</add>
        <add name="Unknown Int 8" type="int">Unknown</add>
    </compound>

    <compound name="BSTreadTransfInfo">
        Bethesda-specific node.
        <add name="Unknown Float 1" type="float">Unknown Flag</add>
        <add name="Data" type="BSTreadTransfSubInfo" arr1="2">Data</add>
    </compound>

    <niobject name="BSTreadTransfInterpolator" abstract="0" inherit="NiInterpolator">
        Bethesda-specific node.
        <add name="Num Transfers" type="int">Unknown</add>
        <add name="Tread Transfer Info" type="BSTreadTransfInfo" arr1="Num Transfers">Unknown</add>
        <add name="Unknown Int 1" type="int">Unknown</add>
    </niobject>

    <niobject name="BSAnimNotes" abstract="0" inherit="NiObject">
        Bethesda-specific node.
        <add name="Unknown Short 1" type="short">Unknown</add>
    </niobject>

    <niobject name="bhkLiquidAction" inherit="bhkSerializable">
        Bethesda-specific node.
        <add name="Unknown Int 1" type="int">Unknown Flag</add>
        <add name="Unknown Int 2" type="int">Unknown Flag</add>
        <add name="Unknown Int 3" type="int">Unknown Flag</add>
        <add name="Unknown Float 1" type="float">Unknown Flag</add>
        <add name="Unknown Float 2" type="float">Unknown Flag</add>
        <add name="Unknown Float 3" type="float">Unknown Flag</add>
        <add name="Unknown Float 4" type="float">Unknown Flag</add>
    </niobject>

    <niobject name="BSMultiBoundNode" inherit="NiNode">
        Bethesda-specific node.
        <add name="Multi Bound" type="Ref" template="BSMultiBound">Unknown.</add>
    </niobject>

    <niobject name="BSMultiBound" inherit="NiObject">
        Bethesda-specific node.
        <add name="Data" type="Ref" template="BSMultiBoundData">Unknown.</add>
    </niobject>

    <niobject name="BSMultiBoundData" inherit="NiObject">
        Abstract base type for bounding data.
    </niobject>

    <niobject name="BSMultiBoundSphere" inherit="BSMultiBoundData">
        Bethesda-specific node.
        <add name="Unknown Int 1" type="int">Unknown Flag</add>
        <add name="Unknown Int 2" type="int">Unknown Flag</add>
        <add name="Unknown Int 3" type="int">Unknown Flag</add>
        <add name="Radius" type="float">Radius</add>
    </niobject>

    <compound name="BSSegmentedTriangle">
        Bethesda-specific node.
        <add name="Unknown Int 1" type="int" >Unknown</add>
        <add name="Unknown Int 2" type="int" >Unknown</add>
        <add name="Unknown Byte 1" type="byte" >Unknown</add>
    </compound>

    <niobject name="BSSegmentedTriShape" inherit="NiTriShape">
        Bethesda-specific node.
        <add name="Num Seg Triangles" type="int" >Unknown</add>
        <add name="Seg Triangles" type="BSSegmentedTriangle" arr1="Num Seg Triangles">Unknown</add>
    </niobject>

    <niobject name="BSMultiBoundAABB" inherit="BSMultiBoundData">
        Bethesda-specific node.
        <add name="Unknown Floats 1" type="float" arr1="6">Unknown</add>
    </niobject>

    <compound name="AdditionalDataInfo">
        <add name="Data Type" type="int" >Type of data in this channel</add>
        <add name="Num Channel Bytes Per Element" type="int" >Number of bytes per element of this channel</add>
        <add name="Num Channel Bytes" type="int" >Total number of bytes of this channel (num vertices times num bytes per element)</add>
        <add name="Num Total Bytes Per Element" type="int" >Number of bytes per element in all channels together. Sum of num channel bytes per element over all block infos.</add>
        <add name="Block Index" type="int" >Unsure. The block in which this channel is stored? Usually there is only one block, and so this is zero.</add>
        <add name="Channel Offset" type="int" >Offset (in bytes) of this channel. Sum of all num channel bytes per element of all preceeding block infos.</add>
        <add name="Unknown Byte 1" type="byte" default="2">Unknown, usually equal to 2.</add>
    </compound>

    <compound name="AdditionalDataBlock">
        <!-- todo: check if this is essentially the same as BSPackedAdditionalData, i.e. if this is identical to BSPackedAdditionalData minus its last two fields -->
        <add name="Has Data" type="bool">Has data</add>
        <add name="Block Size" type="int" cond="Has Data">Size of Block</add>
        <add name="Num Blocks" type="int" cond="Has Data">Unknown</add>
        <add name="Block Offsets" type="int" arr1="Num Blocks" cond="Has Data">Unknown</add>

        <add name="Num Data" type="int" cond="Has Data">Unknown</add>
        <add name="Data Sizes" type="int" arr1="Num Data" cond="Has Data">Unknown</add>
        <add name="Data" type="byte" arr1="Num Data" arr2="Block Size" cond="Has Data">Unknown</add>
    </compound>

    <compound name="BSPackedAdditionalDataBlock">
        <!-- see Fallout NV (nvdlc01vaultposter01.nif) -->
        <add name="Has Data" type="bool">Has data</add>
        <add name="Num Total Bytes" type="int" cond="Has Data">Total number of bytes (over all channels and all elements, equals num total bytes per element times num vertices).</add>
        <add name="Num Blocks" type="int" cond="Has Data">Number of blocks? Usually equal to one.</add>
        <add name="Block Offsets" type="int" arr1="Num Blocks" cond="Has Data">Block offsets in the data? Usually equal to zero.</add>

        <add name="Num Atoms" type="int" cond="Has Data">Number of atoms?</add>
        <add name="Atom Sizes" type="int" arr1="Num Atoms" cond="Has Data">The sum of all of these equal num total bytes per element, so this probably describes how each data element breaks down into smaller chunks (i.e. atoms).</add>
        <add name="Data" type="byte" arr1="Num Total Bytes" cond="Has Data">Unknown</add>
        <add name="Unknown Int 1" type="int" />
        <add name="Num Total Bytes Per Element" type="int">Unsure, but this seems to correspond again to the number of total bytes per element.</add>
    </compound>

    <niobject name="NiAdditionalGeometryData" inherit="AbstractAdditionalGeometryData">
        <add name="Num Vertices" type="ushort">Number of vertices</add>
        <add name="Num Block Infos" type="uint">Information about additional data blocks</add>
        <add name="Block Infos" type="AdditionalDataInfo" arr1="Num Block Infos">Number of additional data blocks</add>
        <add name="Num Blocks" type="int">Number of additional data blocks</add>
        <add name="Blocks" type="AdditionalDataBlock" arr1="Num Blocks">Number of additional data blocks</add>
    </niobject>

    <!-- Fallout NV (nvdlc01vaultposter01.nif) -->
    <niobject name="BSPackedAdditionalGeometryData" inherit="AbstractAdditionalGeometryData">
        <add name="Num Vertices" type="ushort" />
        <add name="Num Block Infos" type="uint">Information about additional data blocks</add>
        <add name="Block Infos" type="AdditionalDataInfo" arr1="Num Block Infos">Number of additional data blocks</add>
        <add name="Num Blocks" type="int">Number of additional data blocks. Usually there is exactly one block.</add>
        <add name="Blocks" type="BSPackedAdditionalDataBlock" arr1="Num Blocks">Number of additional data blocks</add>
    </niobject>

    <niobject name="BSWArray" inherit="NiExtraData">
        Bethesda-specific node.
        <add name="Num Items" type="int">Unknown</add>
        <add name="Items" type="int" arr1="Num Items">Unknown</add>
    </niobject>

    <niobject name="bhkAabbPhantom" inherit="bhkShapePhantom">
        Bethesda-specific node.
        <add name="Unknown Ints 1" type="int" arr1="15" />
    </niobject>

    <niobject name="BSFrustumFOVController" inherit="NiTimeController">
        Bethesda-specific node.
        <add name="Interpolator" type="Ref" template="NiFloatInterpolator">Frustrum field of view animation interpolater and data.</add>
    </niobject>

    <niobject name="BSDebrisNode" inherit="NiNode">
        Bethesda-Specific node.
        <add name="Unknown byte 1" type="byte">Unknown</add>
        <add name="Unknown Short 2" type="short">Unknown</add>
    </niobject>

    <niobject name="bhkBreakableConstraint" abstract="0" inherit="bhkConstraint">
        Bethesda-Specific node.
        <add name="Unknown Ints 1" type="int" arr1="41" />
        <add name="Unknown Short 1" type="short">Unknown</add>
    </niobject>

    <niobject name="bhkOrientHingedBodyAction" abstract="0" inherit="bhkSerializable">
        Bethesda-Specific node.
        <add name="Unknown Ints 1" type="int" arr1="17" />
    </niobject>

<!--	
	
	<niobject name="bhkPoseArray" inherit="NiObject">
		Found in Fallout 3, extra ragdoll info for NPCs/creatures. (usually idleanims\deathposes.psa)
		<add name="Num Bones" type="int">Number of target bones</add>
        <add name="Bones" type="string" arr1="Num Bones">Bones in index</add>
        <add name="Num Poses" type="int">Unknown</add>
		<add name="Pose Array" type="BonePoseArray" arr1="Num Poses">Unknown</add>
	</niobject>

	<niobject name="bhkRagdollTemplate" inherit="NiObject">
		Found in Fallout 3, more ragdoll info?  (meshes\ragdollconstraint\*.rdt)
		<add name="Name" type="string"/>
		<add name="Num Bones" type="int">Number of target bones</add>
		<add name="Bones" type="Ref" template="NiObject" arr1="Num Bones">Bones in index</add>
	</niobject>
	<niobject name="bhkRagdollTemplateData" inherit="NiObject">
		Data for bhkRagdollTemplate
		<add name="Name" type="string"/>
		<add name="Unknown float 1" type="float" >Unknown</add>
		<add name="Translation" type="Vector3">Unknown</add>
		<add name="Unknown int 1" type="int" >Unknown</add>
		<add name="Unknown Flag 1" type="Flags">Unknown</add>
		<add name="Unknown Flag 2" type="Flags">Unknown</add>
		<add name="Unknown Set 1" type="RagdollTemplateSubData1" cond="Unknown int 1 == 7 ">Unknown</add>
		<add name="Unknown Set 2" type="RagdollTemplateSubData2" cond="Unknown Flag 1 != 0">Unknown</add>
	</niobject>
-->	

    <compound name="Region">
        A range of indices, which make up a region (such as a submesh).
        <add name="Start Index" type="uint" />
        <add name="Num Indices" type="uint" />
    </compound>

    <enum name="CloningBehavior" storage="uint">
        Sets how objects are to be cloned.
        <option value="0" name="CLONING_SHARE">Share this object pointer with the newly cloned scene.</option>
        <option value="1" name="CLONING_COPY">Create an exact duplicate of this object for use with the newly cloned scene.</option>
        <option value="2" name="CLONING_BLANK_COPY">Create a copy of this object for use with the newly cloned stream, leaving some of the data to be written later.</option>
    </enum>

    <enum name="ComponentFormat" storage="uint">
        The data format of components.
        <option value="0x00000000" name="F_UNKNOWN">Unknown, or don't care, format.</option>
        <option value="0x00010101" name="F_INT8_1"></option>
        <option value="0x00020102" name="F_INT8_2"></option>
        <option value="0x00030103" name="F_INT8_3"></option>
        <option value="0x00040104" name="F_INT8_4"></option>
        <option value="0x00010105" name="F_UINT8_1"></option>
        <option value="0x00020106" name="F_UINT8_2"></option>
        <option value="0x00030107" name="F_UINT8_3"></option>
        <option value="0x00040108" name="F_UINT8_4"></option>
        <option value="0x00010109" name="F_NORMINT8_1"></option>
        <option value="0x0002010A" name="F_NORMINT8_2"></option>
        <option value="0x0003010B" name="F_NORMINT8_3"></option>
        <option value="0x0004010C" name="F_NORMINT8_4"></option>
        <option value="0x0001010D" name="F_NORMUINT8_1"></option>
        <option value="0x0002010E" name="F_NORMUINT8_2"></option>
        <option value="0x0003010F" name="F_NORMUINT8_3"></option>
        <option value="0x00040110" name="F_NORMUINT8_4"></option>
        <option value="0x00010211" name="F_INT16_1"></option>
        <option value="0x00020212" name="F_INT16_2"></option>
        <option value="0x00030213" name="F_INT16_3"></option>
        <option value="0x00040214" name="F_INT16_4"></option>
        <option value="0x00010215" name="F_UINT16_1"></option>
        <option value="0x00020216" name="F_UINT16_2"></option>
        <option value="0x00030217" name="F_UINT16_3"></option>
        <option value="0x00040218" name="F_UINT16_4"></option>
        <option value="0x00010219" name="F_NORMINT16_1"></option>
        <option value="0x0002021A" name="F_NORMINT16_2"></option>
        <option value="0x0003021B" name="F_NORMINT16_3"></option>
        <option value="0x0004021C" name="F_NORMINT16_4"></option>
        <option value="0x0001021D" name="F_NORMUINT16_1"></option>
        <option value="0x0002021E" name="F_NORMUINT16_2"></option>
        <option value="0x0003021F" name="F_NORMUINT16_3"></option>
        <option value="0x00040220" name="F_NORMUINT16_4"></option>
        <option value="0x00010421" name="F_INT32_1"></option>
        <option value="0x00020422" name="F_INT32_2"></option>
        <option value="0x00030423" name="F_INT32_3"></option>
        <option value="0x00040424" name="F_INT32_4"></option>
        <option value="0x00010425" name="F_UINT32_1"></option>
        <option value="0x00020426" name="F_UINT32_2"></option>
        <option value="0x00030427" name="F_UINT32_3"></option>
        <option value="0x00040428" name="F_UINT32_4"></option>
        <option value="0x00010429" name="F_NORMINT32_1"></option>
        <option value="0x0002042A" name="F_NORMINT32_2"></option>
        <option value="0x0003042B" name="F_NORMINT32_3"></option>
        <option value="0x0004042C" name="F_NORMINT32_4"></option>
        <option value="0x0001042D" name="F_NORMUINT32_1"></option>
        <option value="0x0002042E" name="F_NORMUINT32_2"></option>
        <option value="0x0003042F" name="F_NORMUINT32_3"></option>
        <option value="0x00040430" name="F_NORMUINT32_4"></option>
        <option value="0x00010231" name="F_FLOAT16_1"></option>
        <option value="0x00020232" name="F_FLOAT16_2"></option>
        <option value="0x00030233" name="F_FLOAT16_3"></option>
        <option value="0x00040234" name="F_FLOAT16_4"></option>
        <option value="0x00010435" name="F_FLOAT32_1"></option>
        <option value="0x00020436" name="F_FLOAT32_2"></option>
        <option value="0x00030437" name="F_FLOAT32_3"></option>
        <option value="0x00040438" name="F_FLOAT32_4"></option>
        <option value="0x00010439" name="F_UINT_10_10_10_L1"></option>
        <option value="0x0001043A" name="F_NORMINT_10_10_10_L1"></option>
        <option value="0x0001043B" name="F_NORMINT_11_11_10"></option>
        <option value="0x0004013C" name="F_NORMUINT8_4_BGRA"></option>
        <option value="0x0001043D" name="F_NORMINT_10_10_10_2"></option>
        <option value="0x0001043E" name="F_UINT_10_10_10_2"></option>
    </enum>

    <enum name="DataStreamUsage" storage="uint">
        Determines how a data stream is used?
        <option value="0" name="USAGE_VERTEX_INDEX"></option>
        <option value="1" name="USAGE_VERTEX"></option>
        <option value="2" name="USAGE_SHADER_CONSTANT"></option>
        <option value="3" name="USAGE_USER"></option>
    </enum>
    
    <bitflags name="DataStreamAccess" storage="uint">
        Determines how the data stream is accessed?
        <option value="0" name="CPU Read"></option>
        <option value="1" name="CPU Write Static"></option>
        <option value="2" name="CPU Write Mutable"></option>
        <option value="3" name="CPU Write Volatile"></option>
        <option value="4" name="GPU Read"></option>
        <option value="5" name="GPU Write"></option>
        <option value="6" name="CPU Write Static Inititialized"></option>
    </bitflags>


    <niobject name="NiDataStream" inherit="NiObject" abstract="0">
        <add name="Usage" type="DataStreamUsage" abstract="1"></add>
        <add name="Access" type="DataStreamAccess" abstract="1"></add>
        <add name="Num Bytes" type="uint">The size in bytes of this data stream.</add>
        <add name="Cloning Behavior" type="CloningBehavior" default="CLONING_SHARE" />
        <add name="Num Regions" type="uint">Number of regions (such as submeshes).</add>
        <add name="Regions" type="Region" arr1="Num Regions">The regions in the mesh. Regions can be used to mark off submeshes which are independent draw calls.</add>
        <add name="Num Components" type="uint">Number of components of the data (matches corresponding field in MeshData).</add>
        <add name="Component Formats" type="ComponentFormat" arr1="Num Components">The format of each component in this data stream.</add>
        <!-- temporarily defined as blob until we have a way to handle this -->
        <add name="Data" type="byte" nifskopetype="blob" arr1="Num Bytes" />
        <add name="Streamable" type="bool" default="1" />
    </niobject>

    <compound name="SemanticData">
        <add name="Name" type="string">
            Type of data (POSITION, POSITION_BP, INDEX, NORMAL, NORMAL_BP,
            TEXCOORD, BLENDINDICES, BLENDWEIGHT, BONE_PALETTE, COLOR, DISPLAYLIST,
            MORPH_POSITION, BINORMAL_BP, TANGENT_BP).
        </add>
        <add name="Index" type="uint" default="0">
            An extra index of the data. For example, if there are 3 uv maps,
            then the corresponding TEXCOORD data components would have indices
            0, 1, and 2, respectively.
        </add>
    </compound>

    <compound name="MeshData">
        <add name="Stream" type="Ref" template="NiDataStream">
            Reference to a data stream object which holds the data used by
            this reference.
        </add>
        <add name="Is Per Instance" type="bool" default="0">
            Sets whether this stream data is per-instance data for use in
            hardware instancing.
        </add>
        <add name="Num Submeshes" type="ushort" default="1">
            The number of submesh-to-region mappings that this data stream
            has.
        </add>
        <add name="Submesh To Region Map" type="ushort" arr1="Num Submeshes">
            <!-- see Zorsis Zombie_Boy.nif -->
            A lookup table that maps submeshes to regions.
        </add>
        <add name="Num Components" type="int" default="1" />
        <add name="Component Semantics" type="SemanticData" arr1="Num Components">Describes the semantic of each component.</add>
    </compound>

    <compound name="MaterialData" ver1="20.5.0.0">
        Data stored per-material by NiRenderObject
        <add name="Material Name" type="string">The name of the material.</add>
        <add name="Material Extra Data" type ="uint">Extra data associated with the material?</add>
    </compound>

    <niobject name="NiRenderObject" inherit="NiAVObject">
        An object that can be rendered.
        <add name="Num Materials" type="uint">The number of materials affecting this renderable object.</add>
        <add name="Material Data" type="MaterialData" arr1="Num Materials">Per-material data.</add>
        <add name="Active Material" type="int" default="-1">The index of the currently active material.</add>
        <add name="Material Needs Update Default" type="bool">The initial value for the flag that determines if the internal cached shader is valid.</add>
    </niobject>

    <enum name="MeshPrimitiveType" storage="uint">
        Describes the type of primitives stored in a mesh object.
        <option value="0" name="MESH_PRIMITIVE_TRIANGLES">Triangle primitive type.</option>
        <option value="1" name="MESH_PRIMITIVE_TRISTRIPS">Triangle strip primitive type.</option>
        <option value="2" name="MESH_PRIMITIVE_LINESTRIPS">Line strip primitive type.</option>
        <option value="3" name="MESH_PRIMITIVE_QUADS">Quadrilateral primitive type.</option>
        <option value="4" name="MESH_PRIMITIVE_POINTS">Point primitive type.</option>
    </enum>

    <enum name="SyncPoint" storage="ushort">
        Specifies the time when an application must syncronize for some reason.
        <option value="0x8000" name="SYNC_ANY">Value used when no specific sync point is desired.</option>
        <option value="0x8010" name="SYNC_UPDATE">Synchronize when an object is updated.</option>
        <option value="0x8020" name="SYNC_POST_UPDATE">Synchronize when an entire scene graph has been updated.</option>
        <option value="0x8030" name="SYNC_VISIBLE">Synchronize when an object is determined to be potentially visible.</option>
        <option value="0x8040" name="SYNC_RENDER">Synchronize when an object is rendered.</option>
        <option value="0x8050" name="SYNC_PHYSICS_SIMULATE">Synchronize when a physics simulation step is about to begin.</option>
        <option value="0x8060" name="SYNC_PHYSICS_COMPLETED">Synchronize when a physics simulation step has produced results.</option>
        <option value="0x8070" name="SYNC_REFLECTIONS">Syncronize after all data necessary to calculate reflections is ready.</option>
    </enum>

    <niobject name="NiMeshModifier" inherit="NiObject">
        Base class for mesh modifiers.
        <add name="Num Submit Points" type="uint">The number of submit points used by this mesh modifier.</add>
        <add name="Submit Points" type="SyncPoint" arr1="Num Submit Points">The submit points used by this mesh modifier</add>
        <add name="Num Complete Points" type="uint">The number of complete points used by this mesh modifier.</add>
        <add name="Complete Points" type="SyncPoint" arr1="Num Complete Points">The complete points used by this mesh modifier</add>
    </niobject>

    <compound name="ExtraMeshDataEpicMickey">
        <add name="Unknown Int 1" type="int" />
        <add name="Unknown Int 2" type="int" />
        <add name="Unknown Int 3" type="int" />
        <add name="Unknown Int 4" type="float" />
        <add name="Unknown Int 5" type="float" />
        <add name="Unknown Int 6" type="float" />
    </compound>

    <compound name="ExtraMeshDataEpicMickey2">
        <add name="Start" type="int" />
        <add name="End" type="int" />
        <add name="Unknown Shorts" type="short" arr1="10" />
    </compound>

    <niobject name="NiMesh" inherit="NiRenderObject">
        <add name="Primitive Type" type="MeshPrimitiveType">The primitive type of the mesh, such as triangles or lines.</add>

        <!-- start: epic mickey (user version 15) unknowns -->
        <add name="Unknown 51" type="int" userver="15" /><!-- could also be some other type -->
        <add name="Unknown 52" type="int" userver="15" /><!-- could also be some other type -->
        <add name="Unknown 53" type="int" userver="15" /><!-- could also be some other type -->
        <add name="Unknown 54" type="int" userver="15" /><!-- could also be some other type -->
        <add name="Unknown 55" type="float" userver="15" /><!-- could also be some other type -->
        <add name="Unknown 56" type="int" userver="15" /><!-- could also be some other type -->
        <!-- end: epic mickey (user version 15) unknowns -->

        <add name="Num Submeshes" type="ushort">The number of submeshes contained in this mesh.</add>
        <add name="Instancing Enabled" type="bool">Sets whether hardware instancing is being used.</add>
        <add name="Bound" type="SphereBV">The combined bounding volume of all submeshes.</add>
        <add name="Num Datas" type="uint" />
        <add name="Datas" type="MeshData" arr1="Num Datas" />
        <add name="Num Modifiers" type="uint" />
        <add name="Modifiers" type="Ref" template="NiMeshModifier" arr1="Num Modifiers" /><!-- see Zorsis Zombie_Boy.nif -->

        <!-- start: epic mickey (user version 15) unknowns -->
        <add name="Unknown 100" type="byte" userver="15">Unknown.</add>
        <add name="Unknown 101" type="int" userver="15">Unknown.</add>
        <add name="Unknown 102" type="uint" userver="15">Size of additional data.</add>
        <add name="Unknown 103" type="float" arr1="Unknown 102" userver="15" />
        <add name="Unknown 200" type="int" userver="15" />
        <add name="Unknown 201" type="ExtraMeshDataEpicMickey" arr1="Unknown 200" userver="15" />
        <add name="Unknown 250" type="int" userver="15" />
        <add name="Unknown 251" type="int" arr1="Unknown 250" userver="15" />
        <add name="Unknown 300" type="int" userver="15" />
        <add name="Unknown 301" type="short" userver="15" />
        <add name="Unknown 302" type="int" userver="15" />
        <add name="Unknown 303" type="byte" arr1="Unknown 302" userver="15" />
        <add name="Unknown 350" type="int" userver="15" />
        <add name="Unknown 351" type="ExtraMeshDataEpicMickey2" arr1="Unknown 350" userver="15" />
        <add name="Unknown 400" type="int" userver="15" />
        <!-- end: epic mickey (user version 15) unknowns -->
    </niobject>

    <niobject name="NiMorphWeightsController" inherit="NiInterpController">
        <add name="Unknown 2" type="int"></add>
        <add name="Num Interpolators" type="uint"></add>
        <add name="Interpolators" type="Ref" template="NiObject" arr1="Num Interpolators"></add>
        <add name="Num Targets" type="uint">The number of morph targets.</add>
        <add name="Target Names" type="string" arr1="Num Targets">Name of each morph target.</add>
    </niobject>

    <compound name="ElementReference" ver1="20.5.0.0">
        <add name="Semantic" type="SemanticData">The element semantic.</add>
        <add name="Normalize Flag" type="uint">Whether or not to normalize the data.</add>
    </compound>

    <niobject name="NiMorphMeshModifier" inherit="NiMeshModifier">
        Performs linear-weighted blending between a set of target data streams.
        <add name="Flags" type="byte">
            FLAG_RELATIVETARGETS = 0x01
            FLAG_UPDATENORMALS   = 0x02
            FLAG_NEEDSUPDATE     = 0x04
            FLAG_ALWAYSUPDATE    = 0x08
            FLAG_NEEDSCOMPLETION = 0x10
            FLAG_SKINNED         = 0x20
            FLAG_SWSKINNED       = 0x40
        </add>
        <add name="Num Targets" type="ushort">The number of morph targets.</add>
        <add name="Num Elements" type="uint">The number of morphing data stream elements.</add>
        <add name="Elements" type="ElementReference" arr1="Num Elements">Semantics and normalization of the morphing data stream elements.</add>
    </niobject>

    <compound name="SkinTransform">
        <add name="Rotation" type="Matrix33">The rotation part of the transformation matrix.</add>
        <add name="Translation" type="Vector3">The translation vector.</add>
        <add name="Scale" type="float" default="1.0">Scaling part (only uniform scaling is supported).</add>
    </compound>

    <niobject name="NiSkinningMeshModifier" inherit="NiMeshModifier">
        <add name="Flags" type="ushort">
            USE_SOFTWARE_SKINNING = 0x0001
            RECOMPUTE_BOUNDS = 0x0002
        </add>
        <add name="Skeleton Root" type="Ptr" template="NiAVObject">The root bone of the skeleton.</add><!-- Root Bone Parent -->
        <add name="Skeleton Transform" type="SkinTransform">The transform that takes the root bone parent coordinate system into the skin coordinate system.</add><!-- Root Bone Parent To Skin Transform -->
        <add name="Num Bones" type="uint">The number of bones referenced by this mesh modifier.</add>
        <add name="Bones" type="Ptr" template="NiAVObject" arr1="Num Bones">Pointers to the bone nodes that affect this skin.</add>
        <add name="Bone Transforms" type="SkinTransform" arr1="Num Bones">The transforms that go from bind-pose space to bone space.</add><!-- Skin To Bone Transforms -->
        <add name="Bone Bounds" type="SphereBV" cond="Flags &amp; 2" arr1="Num Bones">The bounds of the bones.  Only stored if the RECOMPUTE_BOUNDS bit is set.</add> <!-- Note, "SphereBV" is actually "NiBound."-->
    </niobject>

    <niobject name="NiInstancingMeshModifier" inherit="NiMeshModifier">
        <!-- not yet decoded -->
    </niobject>

    <niobject name="NiSkinningLODController" inherit="NiTimeController">
    </niobject>
    
    <!-- This and NiPSMeshParticleSystem may inherit from something else -->
    <niobject name="NiPSParticleSystem" inherit="NiAVObject">
        <!-- note: Unknonw 1 and 2 already in use by NiAVObject -->
        <add name="Unknown 3" type="int">0?</add>
        <add name="Unknown 38" type="int" arr1="Unknown 3"></add>
        <add name="Unknown 4" type="int">-1?</add>
        <add name="Unknown 5" type="int">0?</add>
        <add name="Unknown 39" type="int" arr1="Unknown 3"></add>
        <add name="Unknown 6" type="int">256?</add>
        <add name="Unknown 7" type="int">0?</add>
        <add name="Unknown 8" type="int">0?</add>
        <add name="Unknown 9" type="int">0?</add>
        <add name="Unknown 10" type="float">0?</add>
        <add name="Unknown 11" type="int">0?</add>
        <add name="Unknown 12" type="int">Counter?</add>
        <add name="Simulator" type="Ref" template="NiObject">Simulator?</add>
        <add name="Generator" type="Ref" template="NiObject" cond="Unknown 12 > 1">Generator?</add>
        <add name="Unknown 15" type="int">Simulator?</add>
        <add name="Unknown 16" type="int">Updater?</add>
        <add name="Unknown 17" type="int">1?</add>
        <add name="Emitter" type="Ref" template="NiObject">Emitter?</add>
        <add name="Unknown 19" type="int">0?</add>
        <add name="Unknown 20" type="int">Spawner?</add>
        <add name="Unknown 21" type="int">Unknown</add>
        <add name="Unknown 22" type="byte" arr1="4">Unknown</add>
        <add name="Unknown 27" type="int" ver1="30.0.0.2"></add>
        <add name="Unknown 28" type="int" ver1="30.0.0.2"></add>
        <add name="Unknown 29" type="int" ver1="30.0.0.2"></add>
        <add name="Unknown 30" type="int" ver1="30.0.0.2"></add>
        <add name="Unknown 31" type="int" ver1="30.0.0.2"></add>
        <add name="Unknown 32" type="int" ver1="30.0.0.2"></add>
        <add name="Unknown 33" type="int" ver1="30.0.0.2"></add>
        <add name="Unknown 34" type="int" ver1="30.0.0.2"></add>
        <add name="Unknown 35" type="byte" ver1="30.0.0.2"></add>
        <add name="Unknown 36" type="int" ver1="30.0.0.2">-1?</add>
        <add name="Unknown 37" type="short" ver1="30.0.0.2"></add>
    </niobject>

    <niobject name="NiPSMeshParticleSystem" inherit="NiPSParticleSystem">
        <add name="Unknown 23" type="int"></add>
        <add name="Unknown 24" type="int">Unknown - may or may not be emitted mesh?</add>
        <add name="Unknown 25" type="int"></add>
        <add name="Unknown 26" type="byte"></add>
    </niobject>

    <niobject name="NiPSEmitParticlesCtlr" inherit="NiPSysEmitterCtlr">
    </niobject>

    <niobject name="NiPSForceActiveCtlr" inherit="NiTimeController">
        <add name="Interpolator" type="Ref" template="NiObject"></add>
        <add name="Unknown 2" type="int"></add>
    </niobject>

<niobject name="NiPSSimulator" inherit="NiMeshModifier">
        The mesh modifier that performs all particle system simulation.
        <add name="Num Simulation Steps" type="uint">The number of simulation steps in this modifier.</add>
        <add name="Simulation Steps" type="Ref" template="NiPSSimulatorStep" arr1="Num Simulation Steps">Links to the simulation steps.</add>
    </niobject>

    <niobject name="NiPSSimulatorStep" inherit="NiObject" abstract="1">
        Abstract base class for a single step in the particle system simulation process.  It has no seralized data.
    </niobject>

    <enum name="PSLoopBehavior" ver1="20.5.0.0" storage="uint">
        <option name="PS_LOOP_CLAMP_BIRTH" value="0">Key times map such that the first key occurs at the birth of the particle, and times later than the last key get the last key value.</option>
        <option name="PS_LOOP_CLAMP_DEATH" value="1">Key times map such that the last key occurs at the death of the particle, and times before the initial key time get the value of the initial key.</option>
        <option name="PS_LOOP_AGESCALE" value="2">Scale the animation to fit the particle lifetime, so that the first key is age zero, and the last key comes at the particle death.</option>
        <option name="PS_LOOP_LOOP" value="3">The time is converted to one within the time range represented by the keys, as if the key sequence loops forever in the past and future.</option>
        <option name="PS_LOOP_REFLECT" value="4">The time is reflection looped, as if the keys played forward then backward the forward then backward etc for all time.</option>
    </enum>

    <niobject name="NiPSSimulatorGeneralStep" inherit="NiPSSimulatorStep">
        Encapsulates a floodgate kernel that updates particle size, colors, and rotations.
        <!-- note: the ver2="30.0.0.2" conditions below are just guesses -->
        <add name="Num Size Keys" type="byte">The number of size animation keys.</add>
        <add name="Size Keys" type="Key" template="float" arg="1" arr1="Num Size Keys">The particle size keys.</add>
        <add name="Size Loop Behavior" type="PSLoopBehavior" ver1="30.0.0.2">The loop behavior for the size keys.</add>

        <add name="Unknown 1" type="float" ver2="20.6.0.0" />
        <add name="Unknown 2" type="float" ver2="20.6.0.0" />
        <add name="Unknown 3" type="float" ver2="20.6.0.0" />

        <add name="Num Color Keys" type="byte" ver1="30.0.0.2">The number of color animation keys.</add>
        <add name="Color Keys" type="Key" template="ByteColor4" arg="1" arr1="Num Color Keys" ver1="30.0.0.2">The particle color keys.</add>
        <add name="Color Loop Behavior" type="PSLoopBehavior" ver1="30.0.0.2">The loop behavior for the color keys.</add>
        <add name="Num Rotation Keys" type="byte" ver1="30.0.0.2">The number of rotatoin animation keys.</add>
        <add name="Rotation Keys" type="QuatKey" template="Quaternion" arg="1" arr1="Num Rotation Keys" ver1="30.0.0.2">The particle rotation keys.</add>
        <add name="Rotation Loop Behavior" type="PSLoopBehavior" ver1="30.0.0.2">The loop behavior for the rotation keys.</add>
        <add name="Grow Time" type="float" ver1="30.0.0.2"> The the amount of time over which a particle's size is ramped from 0.0 to 1.0 in seconds</add>
        <add name="Shrink Time" type="float" ver1="30.0.0.2">The the amount of time over which a particle's size is ramped from 1.0 to 0.0 in seconds</add>
        <add name="Grow Generation" type="ushort" ver1="30.0.0.2">Specifies the particle generation to which the grow effect should be applied. This is usually generation 0, so that newly created particles will grow.</add>
        <add name="Shrink Generation" type="ushort" ver1="30.0.0.2">Specifies the particle generation to which the shrink effect should be applied. This is usually the highest supported generation for the particle system, so that particles will shrink immediately before getting killed.</add>
    </niobject>

    <niobject name="NiPSSimulatorForcesStep" inherit="NiPSSimulatorStep">
        Encapsulates a floodgate kernel that simulates particle forces.
        <add name="Num Forces" type="uint">The number of forces affecting the particle system.</add>
        <add name="Forces" type="Ref" template="NiObject" arr1="Num Forces">The forces affecting the particle system.</add><!--Should be NiPSForce-->
    </niobject>

    <niobject name="NiPSSimulatorCollidersStep" inherit="NiPSSimulatorStep">
        Encapsulates a floodgate kernel that simulates particle colliders.
        <add name="Num Colliders" type="uint">The number of colliders affecting the particle system.</add>
        <add name="Colliders" type="Ref" template="NiObject" arr1="Num Colliders">The colliders affecting the particle system.</add><!--Should be NiPSCollider-->
    </niobject>

    <niobject name="NiPSSimulatorMeshAlignStep" inherit="NiPSSimulatorStep">
        Encapsulates a floodgate kernel that updates mesh particle alignment and transforms.
        <add name="Num Rotation Keys" type="byte">The number of rotation keys.</add>
        <add name="Rotation Keys" type="QuatKey" template="Quaternion" arg="1" arr1="Num Rotation Keys">The particle rotation keys.</add>
        <add name="Rotation Loop Behavior" type="PSLoopBehavior">The loop behavior for the rotation keys.</add>
    </niobject>

    <niobject name="NiPSSimulatorFinalStep" inherit="NiPSSimulatorStep">
        Encapsulates a floodgate kernel that updates particle positions and ages. As indicated by its name, this step should be attached last in the NiPSSimulator mesh modifier.
    </niobject>

    <niobject name="NiPSFacingQuadGenerator" inherit="NiObject">
        <add name="Unknown 1" type="byte"></add>
        <add name="Unknown 2" type="byte"></add>
        <add name="Unknown 3" type="byte"></add>
        <add name="Unknown 4" type="byte"></add>
        <add name="Unknown 5" type="byte"></add>
        <add name="Unknown 6" type="byte"></add>
        <add name="Unknown 7" type="byte"></add>
        <add name="Unknown 8" type="byte"></add>
        <add name="Unknown 9" type="byte"></add>
        <add name="Unknown 10" type="byte"></add>
        <add name="Unknown 11" type="byte"></add>
        <add name="Unknown 12" type="byte"></add>
    </niobject>

    <!-- from Zorsis demo (Scene.nif) -->
    <niobject name="NiShadowGenerator" inherit="NiObject">
        <!-- inheritance? -->
        <add name="Name" type="string" />
        <add name="Unknown Flags" type="ushort" />
        <add name="Num Unknown Links 1" type="uint" />
        <add name="Unknown Links 1" type="Ref" template="NiNode" arr1="Num Unknown Links 1" />
        <add name="Unkown Int 2" type="int" default="0" />
        <add name="Target" type="Ptr" template="NiLight" />
        <add name="Unkown Float 4" type="float" default="0.98" />
        <add name="Unkown Byte 5" type="byte" default="0" />
        <add name="Unkown Int 6" type="int" default="2" />
        <add name="Unkown Int 7" type="int" default="0" />
        <add name="Unkown Int 8" type="int" default="0" />
        <add name="Unkown Byte 9" type="byte" default="0" />
    </niobject>

    <niobject name="NiPSBoundUpdater" inherit="NiObject">
        <add name="Unknown 1" type="byte"></add>
        <add name="Unknown 2" type="byte"></add>
    </niobject>

    <niobject name="NiPSDragForce" inherit="NiObject">
        <add name="Unknown 1" type="int"></add>
        <add name="Unknown 2" type="int"></add>
        <add name="Unknown 3" type="byte"></add>
        <add name="Unknown 4" type="float"></add>
        <add name="Unknown 5" type="float"></add>
        <add name="Unknown 6" type="float"></add>
        <add name="Unknown 7" type="float"></add>
        <add name="Unknown 8" type="float"></add>
        <add name="Unknown 9" type="float"></add>
        <add name="Unknown 10" type="int"></add>
    </niobject>

    <niobject name="NiPSGravityForce" inherit="NiObject">
        <add name="Unknown 1" type="byte"></add>
        <add name="Unknown 2" type="byte"></add>
        <add name="Unknown 3" type="byte"></add>
        <add name="Unknown 4" type="byte"></add>
        <add name="Unknown 5" type="byte"></add>
        <add name="Unknown 6" type="byte"></add>
        <add name="Unknown 7" type="byte"></add>
        <add name="Unknown 8" type="byte"></add>
        <add name="Unknown 9" type="byte"></add>
        <add name="Unknown 10" type="byte"></add>
        <add name="Unknown 11" type="byte"></add>
        <add name="Unknown 12" type="byte"></add>
        <add name="Unknown 13" type="byte"></add>
        <add name="Unknown 14" type="byte"></add>
        <add name="Unknown 15" type="byte"></add>
        <add name="Unknown 16" type="byte"></add>
        <add name="Unknown 17" type="byte"></add>
        <add name="Unknown 18" type="float"></add>
        <add name="Unknown 19" type="byte"></add>
        <add name="Unknown 20" type="byte"></add>
        <add name="Unknown 21" type="byte"></add>
        <add name="Unknown 22" type="byte"></add>
        <add name="Unknown 23" type="byte"></add>
        <add name="Unknown 24" type="byte"></add>
        <add name="Unknown 25" type="byte"></add>
        <add name="Unknown 26" type="byte"></add>
        <add name="Unknown 27" type="byte"></add>
        <add name="Unknown 28" type="byte"></add>
        <add name="Unknown 29" type="byte"></add>
        <add name="Unknown 30" type="byte"></add>
        <add name="Unknown 31" type="byte"></add>
        <add name="Unknown 32" type="byte"></add>
        <add name="Unknown 33" type="byte"></add>
        <add name="Unknown 34" type="byte"></add>
        <add name="Unknown 35" type="float"></add>
        <add name="Unknown 36" type="Ref" template="NiObject">Gravity node?</add>
    </niobject>

    <niobject name="NiPSBoxEmitter" inherit="NiObject">
        <add name="Name" type="string"></add>
        <add name="Unknown 1" type="float"></add>
        <add name="Unknown 2" type="float"></add>
        <add name="Unknown 3" type="byte"></add>
        <add name="Unknown 4" type="byte"></add>
        <add name="Unknown 5" type="byte"></add>
        <add name="Unknown 6" type="byte"></add>
        <add name="Unknown 7" type="float"></add>
        <add name="Unknown 8" type="byte"></add>
        <add name="Unknown 9" type="byte"></add>
        <add name="Unknown 10" type="byte"></add>
        <add name="Unknown 11" type="byte"></add>
        <add name="Unknown 12" type="float"></add>
        <add name="Unknown 13" type="int"></add>
        <add name="Unknown 14" type="float"></add>
        <add name="Unknown 15" type="float"></add>
        <add name="Unknown 16" type="float"></add>
        <add name="Unknown 17" type="float"></add>
        <add name="Unknown 18" type="float"></add>
        <add name="Unknown 19" type="float"></add>
        <add name="Unknown 20" type="float"></add>
        <add name="Unknown 21" type="float"></add>
        <add name="Unknown 22" type="float"></add>
        <add name="Unknown 23" type="byte"></add>
        <add name="Unknown 24" type="byte"></add>
        <add name="Unknown 25" type="byte"></add>
        <add name="Unknown 26" type="byte"></add>
        <add name="Unknown 27" type="byte"></add>
        <add name="Unknown 28" type="byte"></add>
        <add name="Unknown 29" type="byte"></add>
        <add name="Unknown 30" type="byte"></add>
        <add name="Unknown 31" type="byte"></add>
        <add name="Unknown 32" type="byte"></add>
        <add name="Unknown 33" type="byte"></add>
        <add name="Unknown 34" type="byte"></add>
        <add name="Unknown 35" type="byte"></add>
        <add name="Unknown 36" type="byte"></add>
        <add name="Unknown 37" type="byte"></add>
        <add name="Unknown 38" type="byte"></add>
        <add name="Unknown 39" type="byte"></add>
        <add name="Unknown 40" type="byte"></add>
        <add name="Unknown 41" type="byte"></add>
        <add name="Unknown 42" type="byte"></add>
        <add name="Unknown 43" type="byte"></add>
        <add name="Unknown 44" type="byte"></add>
        <add name="Unknown 45" type="byte"></add>
        <add name="Unknown 46" type="byte"></add>
        <add name="Unknown 47" type="byte"></add>
        <add name="Unknown 48" type="byte"></add>
    </niobject>

    <niobject name="NiPSMeshEmitter" inherit="NiObject">
        <add name="Name" type="string"></add>
        <add name="Unknown 1" type="int"></add>
        <add name="Unknown 2" type="int"></add>
        <add name="Unknown 3" type="int"></add>
        <add name="Unknown 27" type="int" ver1="30.0.0.2"></add>
        <add name="Unknown 4" type="float"></add>
        <add name="Unknown 5" type="float"></add>
        <add name="Unknown 6" type="float"></add>
        <add name="Unknown 28" type="float" ver1="30.0.0.2"></add>
        <add name="Unknown 7" type="int"></add>
        <add name="Unknown 8" type="float"></add>
        <add name="Unknown 9" type="float"></add>
        <add name="Unknown 10" type="float"></add>
        <add name="Unknown 11" type="float"></add>
        <add name="Unknown 12" type="float"></add>
        <add name="Unknown 13" type="int"></add>
        <add name="Unknown 14" type="float"></add>
        <add name="Unknown 15" type="float"></add>
        <add name="Unknown 16" type="float"></add>
        <add name="Unknown 17" type="int" ver2="20.6.0.0"></add>
        <add name="Unknown 18" type="int" ver2="20.6.0.0"></add>
        <add name="Unknown 19" type="short"></add>
        <add name="Unknown 20" type="int"></add>
        <add name="Unknown 21" type="int"></add>
        <add name="Unknown 22" type="float" ver2="20.6.0.0"></add>
        <add name="Unknown 23" type="int" ver2="20.6.0.0"></add>
        <add name="Unknown 24" type="int"></add>
        <add name="Unknown 25" type="int"></add>
        <add name="Unknown 26" type="int"></add>
    </niobject>

    <niobject name="NiPSGravityStrengthCtlr" inherit="NiTimeController">
        <add name="Unknown 2" type="int"></add>
        <add name="Unknown 3" type="int"></add>
    </niobject>

    <niobject name="NiPSPlanarCollider" inherit="NiObject">
        <!-- inheritance? -->
        <add name="Name" type="string" />
        <add name="Unknown Int 1" type="int" />
        <add name="Unknown Int 2" type="int" />
        <add name="Unknown Short 3" type="short" />
        <add name="Unknown Byte 4" type="byte" />
        <add name="Unknown Floats 5" type="float" arr1="8" />
        <add name="Unknown Link 6" type="Ref" template="NiNode" />
    </niobject>

    <niobject name="NiPSEmitterSpeedCtlr" inherit="NiTimeController">
        <add name="Interpolator" type="Ref" template="NiObject"></add>
        <add name="Unknown 3" type="int"></add>
    </niobject>

    <!-- from Zorsis demo (hit_effect_meaty.nif) -->
    <niobject name="NiPSEmitterRadiusCtlr" inherit="NiTimeController">
        <add name="Interpolator" type="Ref" template="NiObject"></add>
        <add name="Unknown 2" type="int"></add>
    </niobject>

    <!-- from Zorsis demo (hit_effect_metal.nif) -->
    <niobject name="NiPSResetOnLoopCtlr" inherit="NiTimeController">
    </niobject>

    <niobject name="NiPSSphereEmitter" inherit="NiObject">
        <add name="Name" type="string"></add>
        <add name="Unknown 2" type="int"></add>
        <add name="Unknown 3" type="int"></add>
        <add name="Unknown 4" type="int"></add>
        <add name="Unknown 5" type="int"></add>
        <add name="Unknown 6" type="float"></add>
        <add name="Unknown 7" type="int"></add>
        <add name="Unknown 8" type="float"></add>
        <add name="Unknown 9" type="float"></add>
        <add name="Unknown 10" type="int"></add>
        <add name="Unknown 11" type="float"></add>
        <add name="Unknown 12" type="int"></add>
        <add name="Unknown 13" type="int"></add>
        <add name="Unknown 14" type="int"></add>
        <add name="Unknown 15" type="int"></add>
        <add name="Unknown 16" type="int"></add>
        <add name="Unknown 17" type="float"></add>
        <add name="Unknown 18" type="int"></add>
        <add name="Unknown 19" type="int"></add>
        <add name="Unknown 20" type="short"></add>
        <add name="Unknown 21" type="int">Target node?</add>
        <add name="Unknown 22" type="float"></add>
    </niobject>
    
    <niobject name="NiPSCylinderEmitter" inherit="NiPSSphereEmitter">
        <add name="Unknown 23" type="float"></add>
    </niobject>
    
    <niobject name="NiPSEmitterDeclinationCtlr" inherit="NiPSysModifierCtlr">
    </niobject>
    
    <niobject name="NiPSEmitterDeclinationVarCtlr" inherit="NiPSEmitterDeclinationCtlr">
    </niobject>
    
    <niobject name="NiPSEmitterPlanarAngleCtlr" inherit="NiPSysModifierCtlr">
    </niobject>
    
    <niobject name="NiPSEmitterPlanarAngleVarCtlr" inherit="NiPSEmitterPlanarAngleCtlr">
    </niobject>
    
    <niobject name="NiPSEmitterRotAngleCtlr" inherit="NiPSysModifierCtlr">
    </niobject>
    
    <niobject name="NiPSEmitterRotAngleVarCtlr" inherit="NiPSEmitterRotAngleCtlr">
    </niobject>
    
    <niobject name="NiPSEmitterRotSpeedCtlr" inherit="NiPSysModifierCtlr">
    </niobject>

    <niobject name="NiPSEmitterRotSpeedVarCtlr" inherit="NiPSEmitterRotSpeedCtlr">
    </niobject>

    <niobject name="NiPSEmitterLifeSpanCtlr" inherit="NiPSysModifierCtlr">
    </niobject>

    <niobject name="NiPSBombForce" inherit="NiObject">
        <add name="Name" type="string"></add>
        <add name="Unknown 1" type="byte"></add>
        <add name="Unknown 2" type="int"></add>
        <add name="Unknown 3" type="int"></add>
        <add name="Unknown 4" type="int"></add>
        <add name="Unknown 5" type="int"></add>
        <add name="Unknown 6" type="int"></add>
        <add name="Unknown 7" type="int"></add>
        <add name="Unknown 8" type="int"></add>
        <add name="Unknown 9" type="int"></add>
        <add name="Unknown 10" type="int"></add>
    </niobject>

    <niobject name="NiPSSphericalCollider" inherit="NiObject"><!-- possibly inherit="NiPSysSphericalCollider"? -->
        <add name="Unknown 1" type="int"></add>
        <add name="Unknown 2" type="int"></add>
        <add name="Unknown 3" type="byte"></add>
        <add name="Unknown 4" type="float"></add>
        <add name="Unknown 5" type="int"></add>
        <add name="Unknown 6" type="short"></add>
        <add name="Unknown 7" type="int"></add>
    </niobject>

    <niobject name="NiPSSpawner" inherit="NiObject">
        <!-- not yet decoded -->
    </niobject>

    <niobject name="NiSequenceData" inherit="NiObject">
        <!-- not yet decoded -->
    </niobject>

    <niobject name="NiTransformEvaluator" inherit="NiObject">
        <!-- not yet decoded -->
    </niobject>

    <niobject name="NiBSplineCompTransformEvaluator" inherit="NiObject">
        <!-- not yet decoded -->
    </niobject>

    <niobject name="NiMeshHWInstance" inherit="NiObject">
        <!-- not yet decoded -->
    </niobject>

    <niobject name="NiFurSpringController" inherit="NiTimeController"><!-- BloodBowl -->
        <add name="Unknown Float" type="float"></add>
        <add name="Unknown Float 2" type="float"></add>
        <add name="Num Bones" type="uint">The number of node bones referenced as influences.</add>
        <add name="Bones" type="Ptr" template="NiNode" arr1="Num Bones">List of all armature bones.</add>
        <add name="Num Bones 2" type="uint">The number of node bones referenced as influences.</add>
        <add name="Bones 2" type="Ptr" template="NiNode" arr1="Num Bones 2">List of all armature bones.</add>
    </niobject>

    <!-- Divinity 2 (P_Island_VerySmall_A.item) -->
    <niobject name="CStreamableAssetData" inherit="NiObject">
        <add name="Root" type="Ref" template="NiNode" />
        <add name="Unknown Bytes" type="byte" arr1="5" />
    </niobject>

    <!-- vim: set ts=4 sw=4 et: -->

</niftoolsxml><|MERGE_RESOLUTION|>--- conflicted
+++ resolved
@@ -1510,7 +1510,7 @@
         into a bhkRigidBodyT and vice-versa.
         <add name="Unknown 5 Floats" type="float" arr1="5">Unknown.</add>
         <add name="Unknown 4 Shorts" type="ushort" arr1="4">Unknown.</add>
-        <add name="Layer Copy" type="OblivionLayer" default="1">Copy of Layer value?</add>
+        <add name="Layer Copy" type="OblivionLayer" default="OL_STATIC">Copy of Layer value?</add>
         <add name="Col Filter Copy" type="byte" default="0">Copy of Col Filter value?</add>
         <add name="Unknown 7 Shorts" type="ushort" arr1="7" default="0 21280 2481 62977 65535 44 0">Unknown.</add>
         <add name="Translation" type="Vector4"> A vector that moves the body by the specified amount. Only enabled in bhkRigidBodyT objects.</add>
@@ -1535,17 +1535,10 @@
             This is a hint to the engine to see how much CPU the engine should invest to keep this object from penetrating.
             A good choice is 5% - 20% of the smallest diameter of the object.
         </add>
-<<<<<<< HEAD
-        <add name="Motion System" type="MotionSystem" default="1">Motion system? Overrides Quality when on Keyframed?</add>
-        <add name="Unknown Byte 1" type="byte" default="1"> Usually set to 1 for fixed objects, or set to 2 for moving ones.  Seems to always be same as Unknown Byte 2.</add>
-        <add name="Unknown Byte 2" type="byte" default="1">Usually set to 1 for fixed objects, or set to 2 for moving ones.  Seems to always be same as Unknown Byte 1.</add>
-        <add name="Quality Type" type="MotionQuality" default="1">The motion type. Determines quality of motion?</add>
-=======
         <add name="Motion System" type="MotionSystem" default="MO_SYS_DYNAMIC">Motion system? Overrides Quality when on Keyframed?</add>
-        <add name="Deactivator Type" type="DeactivatorType" default="DEACTIVATOR_NEVER">The initial deactivator type of the body.</add>
-        <add name="Solver Deactivation" type="SolverDeactivation" default="SOLVER_DEACTIVATION_OFF">Usually set to 1 for fixed objects, or set to 2 for moving ones.  Seems to always be same as Unknown Byte 1.</add>
+        <add name="Unknown Byte 1" type="byte" default="1">Deactivator Type? Usually set to 1 for fixed objects, or set to 2 for moving ones.  Seems to always be same as Unknown Byte 2.</add>
+        <add name="Unknown Byte 2" type="byte" default="1">Solver deactivation? Usually set to 1 for fixed objects, or set to 2 for moving ones.  Seems to always be same as Unknown Byte 1.</add>
         <add name="Quality Type" type="MotionQuality" default="MO_QUAL_FIXED">The motion type. Determines quality of motion?</add>
->>>>>>> 465f56e2
         <add name="Unknown Int 6" type="uint" default="512">Unknown.</add>
         <add name="Unknown Int 7" type="uint" default="160">Unknown.</add>
         <add name="Unknown Int 8" type="uint" default="161">Unknown.</add>
